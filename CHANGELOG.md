## Current

### Features
- [#2449](https://github.com/poanetwork/blockscout/pull/2449) - add ability to send notification events through postgres notify

### Fixes

### Chore
<<<<<<< HEAD
- [#2817](https://github.com/poanetwork/blockscout/pull/2817) - move docker integration documentation to blockscout docs
=======
- [#2801](https://github.com/poanetwork/blockscout/pull/2801) - remove unused clause in address_to_unique_tokens query
>>>>>>> 5f006c3d


## 2.1.0-beta

### Features
- [#2776](https://github.com/poanetwork/blockscout/pull/2776) - fetch token counters async
- [#2772](https://github.com/poanetwork/blockscout/pull/2772) - add token instance images to the token inventory tab
- [#2733](https://github.com/poanetwork/blockscout/pull/2733) - Add cache for first page of uncles
- [#2735](https://github.com/poanetwork/blockscout/pull/2735) - Add pending transactions cache
- [#2726](https://github.com/poanetwork/blockscout/pull/2726) - Remove internal_transaction block_number setting from blocks runner
- [#2717](https://github.com/poanetwork/blockscout/pull/2717) - Improve speed of nonconsensus data removal
- [#2679](https://github.com/poanetwork/blockscout/pull/2679) - added fixed height for card chain blocks and card chain transactions
- [#2678](https://github.com/poanetwork/blockscout/pull/2678) - fixed dashboard banner height bug
- [#2672](https://github.com/poanetwork/blockscout/pull/2672) - added new theme for xUSDT
- [#2667](https://github.com/poanetwork/blockscout/pull/2667) - Add ETS-based cache for accounts page
- [#2666](https://github.com/poanetwork/blockscout/pull/2666) - fetch token counters in parallel
- [#2665](https://github.com/poanetwork/blockscout/pull/2665) - new menu layout for mobile devices
- [#2663](https://github.com/poanetwork/blockscout/pull/2663) - Fetch address counters in parallel
- [#2642](https://github.com/poanetwork/blockscout/pull/2642) - add ERC721 coin instance page
- [#2762](https://github.com/poanetwork/blockscout/pull/2762) - on-fly fetching of token instances
- [#2470](https://github.com/poanetwork/blockscout/pull/2470) - Allow Realtime Fetcher to wait for small skips

### Fixes
- [#2793](https://github.com/poanetwork/blockscout/pull/2793) - Hide "We are indexing this chain right now. Some of the counts may be inaccurate" banner if no txs in blockchain
- [#2779](https://github.com/poanetwork/blockscout/pull/2779) - fix fetching `latin1` encoded data
- [#2799](https://github.com/poanetwork/blockscout/pull/2799) - fix catchup fetcher for empty node and db
- [#2783](https://github.com/poanetwork/blockscout/pull/2783) - Fix stuck value and ticker on the token page
- [#2781](https://github.com/poanetwork/blockscout/pull/2781) - optimize txlist json rpc
- [#2770](https://github.com/poanetwork/blockscout/pull/2770) - do not re-fetch token instances without uris
- [#2769](https://github.com/poanetwork/blockscout/pull/2769) - optimize token token transfers query
- [#2761](https://github.com/poanetwork/blockscout/pull/2761) - add indexes for token instances fetching queries
- [#2767](https://github.com/poanetwork/blockscout/pull/2767) - fix websocket subscriptions with token instances
- [#2765](https://github.com/poanetwork/blockscout/pull/2765) - fixed width issue for cards in mobile view for Transaction Details page
- [#2755](https://github.com/poanetwork/blockscout/pull/2755) - various token instance fetcher fixes
- [#2753](https://github.com/poanetwork/blockscout/pull/2753) - fix nft token instance images
- [#2750](https://github.com/poanetwork/blockscout/pull/2750) - fixed contract buttons color for NFT token instance on each theme
- [#2746](https://github.com/poanetwork/blockscout/pull/2746) - fixed wrong alignment in logs decoded view
- [#2745](https://github.com/poanetwork/blockscout/pull/2745) - optimize addresses page
- [#2742](https://github.com/poanetwork/blockscout/pull/2742) -
fixed menu hovers in dark mode desktop view
- [#2737](https://github.com/poanetwork/blockscout/pull/2737) - switched hardcoded subnetwork value to elixir expression for mobile menu
- [#2736](https://github.com/poanetwork/blockscout/pull/2736) - do not update cache if no blocks were inserted
- [#2731](https://github.com/poanetwork/blockscout/pull/2731) - fix library verification
- [#2718](https://github.com/poanetwork/blockscout/pull/2718) - Include all addresses taking part in transactions in wallets' addresses counter
- [#2709](https://github.com/poanetwork/blockscout/pull/2709) - Fix stuck label and value for uncle block height
- [#2707](https://github.com/poanetwork/blockscout/pull/2707) - fix for dashboard banner chart legend items
- [#2706](https://github.com/poanetwork/blockscout/pull/2706) - fix empty total_supply in coin gecko response
- [#2701](https://github.com/poanetwork/blockscout/pull/2701) - Exclude nonconsensus blocks from avg block time calculation by default
- [#2696](https://github.com/poanetwork/blockscout/pull/2696) - do not update fetched_coin_balance with nil
- [#2693](https://github.com/poanetwork/blockscout/pull/2693) - remove non consensus internal transactions
- [#2691](https://github.com/poanetwork/blockscout/pull/2691) - fix exchange rate websocket update for Rootstock
- [#2688](https://github.com/poanetwork/blockscout/pull/2688) - fix try it out section
- [#2687](https://github.com/poanetwork/blockscout/pull/2687) - remove non-consensus token transfers, logs when inserting new consensus blocks
- [#2684](https://github.com/poanetwork/blockscout/pull/2684) - do not filter pending logs
- [#2682](https://github.com/poanetwork/blockscout/pull/2682) - Use Task.start instead of Task.async in caches
- [#2671](https://github.com/poanetwork/blockscout/pull/2671) - fixed buttons color at smart contract section
- [#2660](https://github.com/poanetwork/blockscout/pull/2660) - set correct last value for coin balances chart data
- [#2619](https://github.com/poanetwork/blockscout/pull/2619) - Enforce DB transaction's order to prevent deadlocks
- [#2738](https://github.com/poanetwork/blockscout/pull/2738) - do not fail block `internal_transactions_indexed_at` field update

### Chore
- [#2796](https://github.com/poanetwork/blockscout/pull/2796) - Optimize all images with ImageOptim
- [#2794](https://github.com/poanetwork/blockscout/pull/2786) - update hosted versions in readme
- [#2789](https://github.com/poanetwork/blockscout/pull/2786) - remove projects table in readme, link to docs version
- [#2786](https://github.com/poanetwork/blockscout/pull/2786) - updated docs links, removed docs folder
- [#2752](https://github.com/poanetwork/blockscout/pull/2752) - allow enabling internal transactions for simple token transfers txs
- [#2749](https://github.com/poanetwork/blockscout/pull/2749) - fix opt 22.1 support
- [#2744](https://github.com/poanetwork/blockscout/pull/2744) - Disable Geth tests in CI
- [#2724](https://github.com/poanetwork/blockscout/pull/2724) - fix ci by commenting a line in hackney library
- [#2708](https://github.com/poanetwork/blockscout/pull/2708) - add log index to logs view
- [#2723](https://github.com/poanetwork/blockscout/pull/2723) - get rid of ex_json_schema warnings


## 2.0.4-beta

### Features
- [#2636](https://github.com/poanetwork/blockscout/pull/2636) - Execute all address' transactions page queries in parallel
- [#2596](https://github.com/poanetwork/blockscout/pull/2596) - support AuRa's empty step reward type
- [#2588](https://github.com/poanetwork/blockscout/pull/2588) - add verification submission comment
- [#2505](https://github.com/poanetwork/blockscout/pull/2505) - support POA Network emission rewards
- [#2581](https://github.com/poanetwork/blockscout/pull/2581) - Add generic Map-like Cache behaviour and implementation
- [#2561](https://github.com/poanetwork/blockscout/pull/2561) - Add token's type to the response of tokenlist method
- [#2555](https://github.com/poanetwork/blockscout/pull/2555) - find and show decoding candidates for logs
- [#2499](https://github.com/poanetwork/blockscout/pull/2499) - import emission reward ranges
- [#2497](https://github.com/poanetwork/blockscout/pull/2497) - Add generic Ordered Cache behaviour and implementation

### Fixes
- [#2659](https://github.com/poanetwork/blockscout/pull/2659) - Multipurpose front-end part update
- [#2640](https://github.com/poanetwork/blockscout/pull/2640) - SVG network icons
- [#2635](https://github.com/poanetwork/blockscout/pull/2635) - optimize ERC721 inventory query
- [#2626](https://github.com/poanetwork/blockscout/pull/2626) - Fixing 2 Mobile UI Issues
- [#2623](https://github.com/poanetwork/blockscout/pull/2623) - fix a blinking test
- [#2616](https://github.com/poanetwork/blockscout/pull/2616) - deduplicate coin history records by delta
- [#2613](https://github.com/poanetwork/blockscout/pull/2613) - fix getminedblocks rpc endpoint
- [#2612](https://github.com/poanetwork/blockscout/pull/2612) - Add cache updating independently from Indexer
- [#2610](https://github.com/poanetwork/blockscout/pull/2610) - use CoinGecko instead of CoinMarketcap for exchange rates
- [#2592](https://github.com/poanetwork/blockscout/pull/2592) - process new metadata format for whisper
- [#2591](https://github.com/poanetwork/blockscout/pull/2591) - Fix url error in API page
- [#2572](https://github.com/poanetwork/blockscout/pull/2572) - Ease non-critical css
- [#2570](https://github.com/poanetwork/blockscout/pull/2570) - Network icons preload
- [#2569](https://github.com/poanetwork/blockscout/pull/2569) - do not fetch emission rewards for transactions csv exporter
- [#2568](https://github.com/poanetwork/blockscout/pull/2568) - filter pending token transfers
- [#2564](https://github.com/poanetwork/blockscout/pull/2564) - fix first page button for uncles and reorgs
- [#2563](https://github.com/poanetwork/blockscout/pull/2563) - Fix view less transfers button
- [#2538](https://github.com/poanetwork/blockscout/pull/2538) - fetch the last not empty coin balance records
- [#2468](https://github.com/poanetwork/blockscout/pull/2468) - fix confirmations for non consensus blocks

### Chore
- [#2662](https://github.com/poanetwork/blockscout/pull/2662) - fetch coin gecko id based on the coin symbol
- [#2646](https://github.com/poanetwork/blockscout/pull/2646) - Added Xerom to list of Additional Chains using BlockScout
- [#2634](https://github.com/poanetwork/blockscout/pull/2634) - add Lukso to networks dropdown
- [#2617](https://github.com/poanetwork/blockscout/pull/2617) - skip cache update if there are no blocks inserted
- [#2611](https://github.com/poanetwork/blockscout/pull/2611) - fix js dependency vulnerabilities
- [#2594](https://github.com/poanetwork/blockscout/pull/2594) - do not start genesis data fetching periodically
- [#2590](https://github.com/poanetwork/blockscout/pull/2590) - restore backward compatablity with old releases
- [#2577](https://github.com/poanetwork/blockscout/pull/2577) - Need recompile column in the env vars table
- [#2574](https://github.com/poanetwork/blockscout/pull/2574) - limit request body in json rpc error
- [#2566](https://github.com/poanetwork/blockscout/pull/2566) - upgrade absinthe phoenix


## 2.0.3-beta

### Features
- [#2433](https://github.com/poanetwork/blockscout/pull/2433) - Add a functionality to try Eth RPC methods in the documentation
- [#2529](https://github.com/poanetwork/blockscout/pull/2529) - show both eth value and token transfers on transaction overview page
- [#2376](https://github.com/poanetwork/blockscout/pull/2376) - Split API and WebApp routes
- [#2477](https://github.com/poanetwork/blockscout/pull/2477) - aggregate token transfers on transaction page
- [#2458](https://github.com/poanetwork/blockscout/pull/2458) - Add LAST_BLOCK var to add ability indexing in the range of blocks
- [#2456](https://github.com/poanetwork/blockscout/pull/2456) - fetch pending transactions for geth
- [#2403](https://github.com/poanetwork/blockscout/pull/2403) - Return gasPrice field at the result of gettxinfo method

### Fixes
- [#2562](https://github.com/poanetwork/blockscout/pull/2562) - Fix dark theme flickering
- [#2560](https://github.com/poanetwork/blockscout/pull/2560) - fix slash before not empty path in docs
- [#2559](https://github.com/poanetwork/blockscout/pull/2559) - fix rsk total supply for empty exchange rate
- [#2553](https://github.com/poanetwork/blockscout/pull/2553) - Dark theme import to the end of sass
- [#2550](https://github.com/poanetwork/blockscout/pull/2550) - correctly encode decimal values for frontend
- [#2549](https://github.com/poanetwork/blockscout/pull/2549) - Fix wrong colour of tooltip
- [#2548](https://github.com/poanetwork/blockscout/pull/2548) - CSS preload support in Firefox
- [#2547](https://github.com/poanetwork/blockscout/pull/2547) - do not show eth value if it's zero on the transaction overview page
- [#2543](https://github.com/poanetwork/blockscout/pull/2543) - do not hide search input during logs search
- [#2524](https://github.com/poanetwork/blockscout/pull/2524) - fix dark theme validator data styles
- [#2532](https://github.com/poanetwork/blockscout/pull/2532) - don't show empty token transfers on the transaction overview page
- [#2528](https://github.com/poanetwork/blockscout/pull/2528) - fix coin history chart data
- [#2520](https://github.com/poanetwork/blockscout/pull/2520) - Hide loading message when fetching is failed
- [#2523](https://github.com/poanetwork/blockscout/pull/2523) - Avoid importing internal_transactions of pending transactions
- [#2519](https://github.com/poanetwork/blockscout/pull/2519) - enable `First` page button in pagination
- [#2518](https://github.com/poanetwork/blockscout/pull/2518) - create suggested indexes
- [#2517](https://github.com/poanetwork/blockscout/pull/2517) - remove duplicate indexes
- [#2515](https://github.com/poanetwork/blockscout/pull/2515) - do not aggregate NFT token transfers
- [#2514](https://github.com/poanetwork/blockscout/pull/2514) - Isolating of staking dapp css && extracting of non-critical css
- [#2512](https://github.com/poanetwork/blockscout/pull/2512) - alert link fix
- [#2509](https://github.com/poanetwork/blockscout/pull/2509) - value-ticker gaps fix
- [#2508](https://github.com/poanetwork/blockscout/pull/2508) - logs view columns fix
- [#2506](https://github.com/poanetwork/blockscout/pull/2506) - fix two active tab in the top menu
- [#2503](https://github.com/poanetwork/blockscout/pull/2503) - Mitigate autocompletion library influence to page loading performance
- [#2502](https://github.com/poanetwork/blockscout/pull/2502) - increase reward task timeout
- [#2463](https://github.com/poanetwork/blockscout/pull/2463) - dark theme fixes
- [#2496](https://github.com/poanetwork/blockscout/pull/2496) - fix docker build
- [#2495](https://github.com/poanetwork/blockscout/pull/2495) - fix logs for indexed chain
- [#2459](https://github.com/poanetwork/blockscout/pull/2459) - fix top addresses query
- [#2425](https://github.com/poanetwork/blockscout/pull/2425) - Force to show address view for checksummed address even if it is not in DB
- [#2551](https://github.com/poanetwork/blockscout/pull/2551) - Correctly handle dynamically created Bootstrap tooltips

### Chore
- [#2554](https://github.com/poanetwork/blockscout/pull/2554) - remove extra slash for endpoint url in docs
- [#2552](https://github.com/poanetwork/blockscout/pull/2552) - remove brackets for token holders percentage
- [#2507](https://github.com/poanetwork/blockscout/pull/2507) - update minor version of ecto, ex_machina, phoenix_live_reload
- [#2516](https://github.com/poanetwork/blockscout/pull/2516) - update absinthe plug from fork
- [#2473](https://github.com/poanetwork/blockscout/pull/2473) - get rid of cldr warnings
- [#2402](https://github.com/poanetwork/blockscout/pull/2402) - bump otp version to 22.0
- [#2492](https://github.com/poanetwork/blockscout/pull/2492) - hide decoded row if event is not decoded
- [#2490](https://github.com/poanetwork/blockscout/pull/2490) - enable credo duplicated code check
- [#2432](https://github.com/poanetwork/blockscout/pull/2432) - bump credo version
- [#2457](https://github.com/poanetwork/blockscout/pull/2457) - update mix.lock
- [#2435](https://github.com/poanetwork/blockscout/pull/2435) - Replace deprecated extract-text-webpack-plugin with mini-css-extract-plugin
- [#2450](https://github.com/poanetwork/blockscout/pull/2450) - Fix clearance of logs and node_modules folders in clearing script
- [#2434](https://github.com/poanetwork/blockscout/pull/2434) - get rid of timex warnings
- [#2402](https://github.com/poanetwork/blockscout/pull/2402) - bump otp version to 22.0
- [#2373](https://github.com/poanetwork/blockscout/pull/2373) - Add script to validate internal_transactions constraint for large DBs


## 2.0.2-beta

### Features
- [#2412](https://github.com/poanetwork/blockscout/pull/2412) - dark theme
- [#2399](https://github.com/poanetwork/blockscout/pull/2399) - decode verified smart contract's logs
- [#2391](https://github.com/poanetwork/blockscout/pull/2391) - Controllers Improvements
- [#2379](https://github.com/poanetwork/blockscout/pull/2379) - Disable network selector when is empty
- [#2374](https://github.com/poanetwork/blockscout/pull/2374) - decode constructor arguments for verified smart contracts
- [#2366](https://github.com/poanetwork/blockscout/pull/2366) - paginate eth logs
- [#2360](https://github.com/poanetwork/blockscout/pull/2360) - add default evm version to smart contract verification
- [#2352](https://github.com/poanetwork/blockscout/pull/2352) - Fetch rewards in parallel with transactions
- [#2294](https://github.com/poanetwork/blockscout/pull/2294) - add healthy block period checking endpoint
- [#2324](https://github.com/poanetwork/blockscout/pull/2324) - set timeout for loading message on the main page

### Fixes
- [#2421](https://github.com/poanetwork/blockscout/pull/2421) - Fix hiding of loader for txs on the main page
- [#2420](https://github.com/poanetwork/blockscout/pull/2420) - fetch data from cache in healthy endpoint
- [#2416](https://github.com/poanetwork/blockscout/pull/2416) - Fix "page not found" handling in the router
- [#2413](https://github.com/poanetwork/blockscout/pull/2413) - remove outer tables for decoded data
- [#2410](https://github.com/poanetwork/blockscout/pull/2410) - preload smart contract for logs decoding
- [#2405](https://github.com/poanetwork/blockscout/pull/2405) - added templates for table loader and tile loader
- [#2398](https://github.com/poanetwork/blockscout/pull/2398) - show only one decoded candidate
- [#2389](https://github.com/poanetwork/blockscout/pull/2389) - Reduce Lodash lib size (86% of lib methods are not used)
- [#2388](https://github.com/poanetwork/blockscout/pull/2388) - add create2 support to geth's js tracer
- [#2387](https://github.com/poanetwork/blockscout/pull/2387) - fix not existing keys in transaction json rpc
- [#2378](https://github.com/poanetwork/blockscout/pull/2378) - Page performance: exclude moment.js localization files except EN, remove unused css
- [#2368](https://github.com/poanetwork/blockscout/pull/2368) - add two columns of smart contract info
- [#2375](https://github.com/poanetwork/blockscout/pull/2375) - Update created_contract_code_indexed_at on transaction import conflict
- [#2346](https://github.com/poanetwork/blockscout/pull/2346) - Avoid fetching internal transactions of blocks that still need refetching
- [#2350](https://github.com/poanetwork/blockscout/pull/2350) - fix invalid User agent headers
- [#2345](https://github.com/poanetwork/blockscout/pull/2345) - do not override existing market records
- [#2337](https://github.com/poanetwork/blockscout/pull/2337) - set url params for prod explicitly
- [#2341](https://github.com/poanetwork/blockscout/pull/2341) - fix transaction input json encoding
- [#2311](https://github.com/poanetwork/blockscout/pull/2311) - fix market history overriding with zeroes
- [#2310](https://github.com/poanetwork/blockscout/pull/2310) - parse url for api docs
- [#2299](https://github.com/poanetwork/blockscout/pull/2299) - fix interpolation in error message
- [#2303](https://github.com/poanetwork/blockscout/pull/2303) - fix transaction csv download link
- [#2304](https://github.com/poanetwork/blockscout/pull/2304) - footer grid fix for md resolution
- [#2291](https://github.com/poanetwork/blockscout/pull/2291) - dashboard fix for md resolution, transactions load fix, block info row fix, addresses page issue, check mark issue
- [#2326](https://github.com/poanetwork/blockscout/pull/2326) - fix nested constructor arguments

### Chore
- [#2422](https://github.com/poanetwork/blockscout/pull/2422) - check if address_id is binary in token_transfers_csv endpoint
- [#2418](https://github.com/poanetwork/blockscout/pull/2418) - Remove parentheses in market cap percentage
- [#2401](https://github.com/poanetwork/blockscout/pull/2401) - add ENV vars to manage updating period of average block time and market history cache
- [#2363](https://github.com/poanetwork/blockscout/pull/2363) - add parameters example for eth rpc
- [#2342](https://github.com/poanetwork/blockscout/pull/2342) - Upgrade Postgres image version in Docker setup
- [#2325](https://github.com/poanetwork/blockscout/pull/2325) - Reduce function input to address' hash only where possible
- [#2323](https://github.com/poanetwork/blockscout/pull/2323) - Group Explorer caches
- [#2305](https://github.com/poanetwork/blockscout/pull/2305) - Improve Address controllers
- [#2302](https://github.com/poanetwork/blockscout/pull/2302) - fix names for xDai source
- [#2289](https://github.com/poanetwork/blockscout/pull/2289) - Optional websockets for dev environment
- [#2307](https://github.com/poanetwork/blockscout/pull/2307) - add GoJoy to README
- [#2293](https://github.com/poanetwork/blockscout/pull/2293) - remove request idle timeout configuration
- [#2255](https://github.com/poanetwork/blockscout/pull/2255) - bump elixir version to 1.9.0


## 2.0.1-beta

### Features
- [#2283](https://github.com/poanetwork/blockscout/pull/2283) - Add transactions cache
- [#2182](https://github.com/poanetwork/blockscout/pull/2182) - add market history cache
- [#2109](https://github.com/poanetwork/blockscout/pull/2109) - use bigger updates instead of `Multi` transactions in BlocksTransactionsMismatch
- [#2075](https://github.com/poanetwork/blockscout/pull/2075) - add blocks cache
- [#2151](https://github.com/poanetwork/blockscout/pull/2151) - hide dropdown menu then other networks list is empty
- [#2191](https://github.com/poanetwork/blockscout/pull/2191) - allow to configure token metadata update interval
- [#2146](https://github.com/poanetwork/blockscout/pull/2146) - feat: add eth_getLogs rpc endpoint
- [#2216](https://github.com/poanetwork/blockscout/pull/2216) - Improve token's controllers by avoiding unnecessary preloads
- [#2235](https://github.com/poanetwork/blockscout/pull/2235) - save and show additional validation fields to smart contract
- [#2190](https://github.com/poanetwork/blockscout/pull/2190) - show all token transfers
- [#2193](https://github.com/poanetwork/blockscout/pull/2193) - feat: add BLOCKSCOUT_HOST, and use it in API docs
- [#2266](https://github.com/poanetwork/blockscout/pull/2266) - allow excluding uncles from average block time calculation

### Fixes
- [#2290](https://github.com/poanetwork/blockscout/pull/2290) - Add eth_get_balance.json to AddressView's render
- [#2286](https://github.com/poanetwork/blockscout/pull/2286) - banner stats issues on sm resolutions, transactions title issue
- [#2284](https://github.com/poanetwork/blockscout/pull/2284) - add 404 status for not existing pages
- [#2244](https://github.com/poanetwork/blockscout/pull/2244) - fix internal transactions failing to be indexed because of constraint
- [#2281](https://github.com/poanetwork/blockscout/pull/2281) - typo issues, dropdown issues
- [#2278](https://github.com/poanetwork/blockscout/pull/2278) - increase threshold for scientific notation
- [#2275](https://github.com/poanetwork/blockscout/pull/2275) - Description for networks selector
- [#2263](https://github.com/poanetwork/blockscout/pull/2263) - added an ability to close network selector on outside click
- [#2257](https://github.com/poanetwork/blockscout/pull/2257) - 'download csv' button added to different tabs
- [#2242](https://github.com/poanetwork/blockscout/pull/2242) - added styles for 'download csv' button
- [#2261](https://github.com/poanetwork/blockscout/pull/2261) - header logo aligned to the center properly
- [#2254](https://github.com/poanetwork/blockscout/pull/2254) - search length issue, tile link wrapping issue
- [#2238](https://github.com/poanetwork/blockscout/pull/2238) - header content alignment issue, hide navbar on outside click
- [#2229](https://github.com/poanetwork/blockscout/pull/2229) - gap issue between qr and copy button in token transfers, top cards width and height issue
- [#2201](https://github.com/poanetwork/blockscout/pull/2201) - footer columns fix
- [#2179](https://github.com/poanetwork/blockscout/pull/2179) - fix docker build error
- [#2165](https://github.com/poanetwork/blockscout/pull/2165) - sort blocks by timestamp when calculating average block time
- [#2175](https://github.com/poanetwork/blockscout/pull/2175) - fix coinmarketcap response errors
- [#2164](https://github.com/poanetwork/blockscout/pull/2164) - fix large numbers in balance view card
- [#2155](https://github.com/poanetwork/blockscout/pull/2155) - fix pending transaction query
- [#2183](https://github.com/poanetwork/blockscout/pull/2183) - tile content aligning for mobile resolution fix, dai logo fix
- [#2162](https://github.com/poanetwork/blockscout/pull/2162) - contract creation tile color changed
- [#2144](https://github.com/poanetwork/blockscout/pull/2144) - 'page not found' images path fixed for goerli
- [#2142](https://github.com/poanetwork/blockscout/pull/2142) - Removed posdao theme and logo, added 'page not found' image for goerli
- [#2138](https://github.com/poanetwork/blockscout/pull/2138) - badge colors issue, api titles issue
- [#2129](https://github.com/poanetwork/blockscout/pull/2129) - Fix for width of explorer elements
- [#2121](https://github.com/poanetwork/blockscout/pull/2121) - Binding of 404 page
- [#2120](https://github.com/poanetwork/blockscout/pull/2120) - footer links and socials focus color issue
- [#2113](https://github.com/poanetwork/blockscout/pull/2113) - renewed logos for rsk, dai, blockscout; themes color changes for lukso; error images for lukso
- [#2112](https://github.com/poanetwork/blockscout/pull/2112) - themes color improvements, dropdown color issue
- [#2110](https://github.com/poanetwork/blockscout/pull/2110) - themes colors issues, ui issues
- [#2103](https://github.com/poanetwork/blockscout/pull/2103) - ui issues for all themes
- [#2090](https://github.com/poanetwork/blockscout/pull/2090) - updated some ETC theme colors
- [#2096](https://github.com/poanetwork/blockscout/pull/2096) - RSK theme fixes
- [#2093](https://github.com/poanetwork/blockscout/pull/2093) - detect token transfer type for deprecated erc721 spec
- [#2111](https://github.com/poanetwork/blockscout/pull/2111) - improve address transaction controller
- [#2108](https://github.com/poanetwork/blockscout/pull/2108) - fix uncle fetching without full transactions
- [#2128](https://github.com/poanetwork/blockscout/pull/2128) - add new function clause for uncle errors
- [#2123](https://github.com/poanetwork/blockscout/pull/2123) - fix coins percentage view
- [#2119](https://github.com/poanetwork/blockscout/pull/2119) - fix map logging
- [#2130](https://github.com/poanetwork/blockscout/pull/2130) - fix navigation
- [#2148](https://github.com/poanetwork/blockscout/pull/2148) - filter pending logs
- [#2147](https://github.com/poanetwork/blockscout/pull/2147) - add rsk format of checksum
- [#2149](https://github.com/poanetwork/blockscout/pull/2149) - remove pending transaction count
- [#2177](https://github.com/poanetwork/blockscout/pull/2177) - remove duplicate entries from UncleBlock's Fetcher
- [#2169](https://github.com/poanetwork/blockscout/pull/2169) - add more validator reward types for xDai
- [#2173](https://github.com/poanetwork/blockscout/pull/2173) - handle correctly empty transactions
- [#2174](https://github.com/poanetwork/blockscout/pull/2174) - fix reward channel joining
- [#2186](https://github.com/poanetwork/blockscout/pull/2186) - fix net version test
- [#2196](https://github.com/poanetwork/blockscout/pull/2196) - Nethermind client fixes
- [#2237](https://github.com/poanetwork/blockscout/pull/2237) - fix rsk total_supply
- [#2198](https://github.com/poanetwork/blockscout/pull/2198) - reduce transaction status and error constraint
- [#2167](https://github.com/poanetwork/blockscout/pull/2167) - feat: document eth rpc api mimicking endpoints
- [#2225](https://github.com/poanetwork/blockscout/pull/2225) - fix metadata decoding in Solidity 0.5.9 smart contract verification
- [#2204](https://github.com/poanetwork/blockscout/pull/2204) - fix large contract verification
- [#2258](https://github.com/poanetwork/blockscout/pull/2258) - reduce BlocksTransactionsMismatch memory footprint
- [#2247](https://github.com/poanetwork/blockscout/pull/2247) - hide logs search if there are no logs
- [#2248](https://github.com/poanetwork/blockscout/pull/2248) - sort block after query execution for average block time
- [#2249](https://github.com/poanetwork/blockscout/pull/2249) - More transaction controllers improvements
- [#2267](https://github.com/poanetwork/blockscout/pull/2267) - Modify implementation of `where_transaction_has_multiple_internal_transactions`
- [#2270](https://github.com/poanetwork/blockscout/pull/2270) - Remove duplicate params in `Indexer.Fetcher.TokenBalance`
- [#2268](https://github.com/poanetwork/blockscout/pull/2268) - remove not existing assigns in html code
- [#2276](https://github.com/poanetwork/blockscout/pull/2276) - remove port in docs

### Chore
- [#2127](https://github.com/poanetwork/blockscout/pull/2127) - use previouse chromedriver version
- [#2118](https://github.com/poanetwork/blockscout/pull/2118) - show only the last decompiled contract
- [#2255](https://github.com/poanetwork/blockscout/pull/2255) - upgrade elixir version to 1.9.0
- [#2256](https://github.com/poanetwork/blockscout/pull/2256) - use the latest version of chromedriver


## 2.0.0-beta

### Features
- [#2044](https://github.com/poanetwork/blockscout/pull/2044) - New network selector.
- [#2091](https://github.com/poanetwork/blockscout/pull/2091) - Added "Question" modal.
- [#1963](https://github.com/poanetwork/blockscout/pull/1963), [#1959](https://github.com/poanetwork/blockscout/pull/1959), [#1948](https://github.com/poanetwork/blockscout/pull/1948), [#1936](https://github.com/poanetwork/blockscout/pull/1936), [#1925](https://github.com/poanetwork/blockscout/pull/1925), [#1922](https://github.com/poanetwork/blockscout/pull/1922), [#1903](https://github.com/poanetwork/blockscout/pull/1903), [#1874](https://github.com/poanetwork/blockscout/pull/1874), [#1895](https://github.com/poanetwork/blockscout/pull/1895), [#2031](https://github.com/poanetwork/blockscout/pull/2031), [#2073](https://github.com/poanetwork/blockscout/pull/2073), [#2074](https://github.com/poanetwork/blockscout/pull/2074),  - added new themes and logos for poa, eth, rinkeby, goerli, ropsten, kovan, sokol, xdai, etc, rsk and default theme
- [#1726](https://github.com/poanetwork/blockscout/pull/2071) - Updated styles for the new smart contract page.
- [#2081](https://github.com/poanetwork/blockscout/pull/2081) - Tooltip for 'more' button, explorers logos added
- [#2010](https://github.com/poanetwork/blockscout/pull/2010) - added "block not found" and "tx not found pages"
- [#1928](https://github.com/poanetwork/blockscout/pull/1928) - pagination styles were updated
- [#1940](https://github.com/poanetwork/blockscout/pull/1940) - qr modal button and background issue
- [#1907](https://github.com/poanetwork/blockscout/pull/1907) - dropdown color bug fix (lukso theme) and tooltip color bug fix
- [#1859](https://github.com/poanetwork/blockscout/pull/1859) - feat: show raw transaction traces
- [#1941](https://github.com/poanetwork/blockscout/pull/1941) - feat: add on demand fetching and stale attr to rpc
- [#1957](https://github.com/poanetwork/blockscout/pull/1957) - Calculate stakes ratio before insert pools
- [#1956](https://github.com/poanetwork/blockscout/pull/1956) - add logs tab to address
- [#1952](https://github.com/poanetwork/blockscout/pull/1952) - feat: exclude empty contracts by default
- [#1954](https://github.com/poanetwork/blockscout/pull/1954) - feat: use creation init on self destruct
- [#2036](https://github.com/poanetwork/blockscout/pull/2036) - New tables for staking pools and delegators
- [#1974](https://github.com/poanetwork/blockscout/pull/1974) - feat: previous page button logic
- [#1999](https://github.com/poanetwork/blockscout/pull/1999) - load data async on addresses page
- [#1807](https://github.com/poanetwork/blockscout/pull/1807) - New theming capabilites.
- [#2040](https://github.com/poanetwork/blockscout/pull/2040) - Verification links to other explorers for ETH
- [#2037](https://github.com/poanetwork/blockscout/pull/2037) - add address logs search functionality
- [#2012](https://github.com/poanetwork/blockscout/pull/2012) - make all pages pagination async
- [#2064](https://github.com/poanetwork/blockscout/pull/2064) - feat: add fields to tx apis, small cleanups
- [#2100](https://github.com/poanetwork/blockscout/pull/2100) - feat: eth_get_balance rpc endpoint

### Fixes
- [#2228](https://github.com/poanetwork/blockscout/pull/2228) - favorites duplication issues, active radio issue
- [#2207](https://github.com/poanetwork/blockscout/pull/2207) - new 'download csv' button design
- [#2206](https://github.com/poanetwork/blockscout/pull/2206) - added styles for 'Download All Transactions as CSV' button
- [#2099](https://github.com/poanetwork/blockscout/pull/2099) - logs search input width
- [#2098](https://github.com/poanetwork/blockscout/pull/2098) - nav dropdown issue, logo size issue
- [#2082](https://github.com/poanetwork/blockscout/pull/2082) - dropdown styles, tooltip gap fix, 404 page added
- [#2077](https://github.com/poanetwork/blockscout/pull/2077) - ui issues
- [#2072](https://github.com/poanetwork/blockscout/pull/2072) - Fixed checkmarks not showing correctly in tabs.
- [#2066](https://github.com/poanetwork/blockscout/pull/2066) - fixed length of logs search input
- [#2056](https://github.com/poanetwork/blockscout/pull/2056) - log search form styles added
- [#2043](https://github.com/poanetwork/blockscout/pull/2043) - Fixed modal dialog width for 'verify other explorers'
- [#2025](https://github.com/poanetwork/blockscout/pull/2025) - Added a new color to display transactions' errors.
- [#2033](https://github.com/poanetwork/blockscout/pull/2033) - Header nav. dropdown active element color issue
- [#2019](https://github.com/poanetwork/blockscout/pull/2019) - Fixed the missing tx hashes.
- [#2020](https://github.com/poanetwork/blockscout/pull/2020) - Fixed a bug triggered when a second click to a selected tab caused the other tabs to hide.
- [#1944](https://github.com/poanetwork/blockscout/pull/1944) - fixed styles for token's dropdown.
- [#1926](https://github.com/poanetwork/blockscout/pull/1926) - status label alignment
- [#1849](https://github.com/poanetwork/blockscout/pull/1849) - Improve chains menu
- [#1868](https://github.com/poanetwork/blockscout/pull/1868) - fix: logs list endpoint performance
- [#1822](https://github.com/poanetwork/blockscout/pull/1822) - Fix style breaks in decompiled contract code view
- [#1885](https://github.com/poanetwork/blockscout/pull/1885) - highlight reserved words in decompiled code
- [#1896](https://github.com/poanetwork/blockscout/pull/1896) - re-query tokens in top nav automplete
- [#1905](https://github.com/poanetwork/blockscout/pull/1905) - fix reorgs, uncles pagination
- [#1904](https://github.com/poanetwork/blockscout/pull/1904) - fix `BLOCK_COUNT_CACHE_TTL` env var type
- [#1915](https://github.com/poanetwork/blockscout/pull/1915) - fallback to 2 latest evm versions
- [#1937](https://github.com/poanetwork/blockscout/pull/1937) - Check the presence of overlap[i] object before retrieving properties from it
- [#1960](https://github.com/poanetwork/blockscout/pull/1960) - do not remove bold text in decompiled contacts
- [#1966](https://github.com/poanetwork/blockscout/pull/1966) - fix: add fields for contract filter performance
- [#2017](https://github.com/poanetwork/blockscout/pull/2017) - fix: fix to/from filters on tx list pages
- [#2008](https://github.com/poanetwork/blockscout/pull/2008) - add new function clause for xDai network beneficiaries
- [#2009](https://github.com/poanetwork/blockscout/pull/2009) - addresses page improvements
- [#2027](https://github.com/poanetwork/blockscout/pull/2027) - fix: `BlocksTransactionsMismatch` ignoring blocks without transactions
- [#2062](https://github.com/poanetwork/blockscout/pull/2062) - fix: uniq by hash, instead of transaction
- [#2052](https://github.com/poanetwork/blockscout/pull/2052) - allow bytes32 for name and symbol
- [#2047](https://github.com/poanetwork/blockscout/pull/2047) - fix: show creating internal transactions
- [#2014](https://github.com/poanetwork/blockscout/pull/2014) - fix: use better queries for listLogs endpoint
- [#2027](https://github.com/poanetwork/blockscout/pull/2027) - fix: `BlocksTransactionsMismatch` ignoring blocks without transactions
- [#2070](https://github.com/poanetwork/blockscout/pull/2070) - reduce `max_concurrency` of `BlocksTransactionsMismatch` fetcher
- [#2083](https://github.com/poanetwork/blockscout/pull/2083) - allow total_difficuly to be nil
- [#2086](https://github.com/poanetwork/blockscout/pull/2086) - fix geth's staticcall without output

### Chore

- [#1900](https://github.com/poanetwork/blockscout/pull/1900) - SUPPORTED_CHAINS ENV var
- [#1958](https://github.com/poanetwork/blockscout/pull/1958) - Default value for release link env var
- [#1964](https://github.com/poanetwork/blockscout/pull/1964) - ALLOWED_EVM_VERSIONS env var
- [#1975](https://github.com/poanetwork/blockscout/pull/1975) - add log index to transaction view
- [#1988](https://github.com/poanetwork/blockscout/pull/1988) - Fix wrong parity tasks names in Circle CI
- [#2000](https://github.com/poanetwork/blockscout/pull/2000) - docker/Makefile: always set a container name
- [#2018](https://github.com/poanetwork/blockscout/pull/2018) - Use PORT env variable in dev config
- [#2055](https://github.com/poanetwork/blockscout/pull/2055) - Increase timeout for geth indexers
- [#2069](https://github.com/poanetwork/blockscout/pull/2069) - Docsify integration: static docs page generation


## 1.3.15-beta

### Features

- [#1857](https://github.com/poanetwork/blockscout/pull/1857) - Re-implement Geth JS internal transaction tracer in Elixir
- [#1989](https://github.com/poanetwork/blockscout/pull/1989) - fix: consolidate address w/ balance one at a time
- [#2002](https://github.com/poanetwork/blockscout/pull/2002) - Get estimated count of blocks when cache is empty

### Fixes

- [#1869](https://github.com/poanetwork/blockscout/pull/1869) - Fix output and gas extraction in JS tracer for Geth
- [#1992](https://github.com/poanetwork/blockscout/pull/1992) - fix: support https for wobserver polling
- [#2027](https://github.com/poanetwork/blockscout/pull/2027) - fix: `BlocksTransactionsMismatch` ignoring blocks without transactions


## 1.3.14-beta

- [#1812](https://github.com/poanetwork/blockscout/pull/1812) - add pagination to addresses page
- [#1920](https://github.com/poanetwork/blockscout/pull/1920) - fix: remove source code fields from list endpoint
- [#1876](https://github.com/poanetwork/blockscout/pull/1876) - async calculate a count of blocks

### Fixes

- [#1917](https://github.com/poanetwork/blockscout/pull/1917) - Force block refetch if transaction is re-collated in a different block

### Chore

- [#1892](https://github.com/poanetwork/blockscout/pull/1892) - Remove temporary worker modules


## 1.3.13-beta

### Features

- [#1933](https://github.com/poanetwork/blockscout/pull/1933) - add eth_BlockNumber json rpc method

### Fixes

- [#1875](https://github.com/poanetwork/blockscout/pull/1875) - fix: resolve false positive constructor arguments
- [#1881](https://github.com/poanetwork/blockscout/pull/1881) - fix: store solc versions locally for performance
- [#1898](https://github.com/poanetwork/blockscout/pull/1898) - check if the constructor has arguments before verifying constructor arguments


## 1.3.12-beta

Reverting of synchronous block counter, implemented in #1848


## 1.3.11-beta

### Features

- [#1815](https://github.com/poanetwork/blockscout/pull/1815) - Be able to search without prefix "0x"
- [#1813](https://github.com/poanetwork/blockscout/pull/1813) - Add total blocks counter to the main page
- [#1806](https://github.com/poanetwork/blockscout/pull/1806) - Verify contracts with a post request
- [#1848](https://github.com/poanetwork/blockscout/pull/1848) - Add cache for block counter

### Fixes

- [#1829](https://github.com/poanetwork/blockscout/pull/1829) - Handle nil quantities in block decoding routine
- [#1830](https://github.com/poanetwork/blockscout/pull/1830) - Make block size field nullable
- [#1840](https://github.com/poanetwork/blockscout/pull/1840) - Handle case when total supply is nil
- [#1838](https://github.com/poanetwork/blockscout/pull/1838) - Block counter calculates only consensus blocks

### Chore

- [#1814](https://github.com/poanetwork/blockscout/pull/1814) - Clear build artefacts script
- [#1837](https://github.com/poanetwork/blockscout/pull/1837) - Add -f flag to clear_build.sh script delete static folder


## 1.3.10-beta

### Features

- [#1739](https://github.com/poanetwork/blockscout/pull/1739) - highlight decompiled source code
- [#1696](https://github.com/poanetwork/blockscout/pull/1696) - full-text search by tokens
- [#1742](https://github.com/poanetwork/blockscout/pull/1742) - Support RSK
- [#1777](https://github.com/poanetwork/blockscout/pull/1777) - show ERC-20 token transfer info on transaction page
- [#1770](https://github.com/poanetwork/blockscout/pull/1770) - set a websocket keepalive from config
- [#1789](https://github.com/poanetwork/blockscout/pull/1789) - add ERC-721 info to transaction overview page
- [#1801](https://github.com/poanetwork/blockscout/pull/1801) - Staking pools fetching

### Fixes

 - [#1724](https://github.com/poanetwork/blockscout/pull/1724) - Remove internal tx and token balance fetching from realtime fetcher
 - [#1727](https://github.com/poanetwork/blockscout/pull/1727) - add logs pagination in rpc api
 - [#1740](https://github.com/poanetwork/blockscout/pull/1740) - fix empty block time
 - [#1743](https://github.com/poanetwork/blockscout/pull/1743) - sort decompiled smart contracts in lexicographical order
 - [#1756](https://github.com/poanetwork/blockscout/pull/1756) - add today's token balance from the previous value
 - [#1769](https://github.com/poanetwork/blockscout/pull/1769) - add timestamp to block overview
 - [#1768](https://github.com/poanetwork/blockscout/pull/1768) - fix first block parameter
 - [#1778](https://github.com/poanetwork/blockscout/pull/1778) - Make websocket optional for realtime fetcher
 - [#1790](https://github.com/poanetwork/blockscout/pull/1790) - fix constructor arguments verification
 - [#1793](https://github.com/poanetwork/blockscout/pull/1793) - fix top nav autocomplete
 - [#1795](https://github.com/poanetwork/blockscout/pull/1795) - fix line numbers for decompiled contracts
 - [#1803](https://github.com/poanetwork/blockscout/pull/1803) - use coinmarketcap for total_supply by default
 - [#1802](https://github.com/poanetwork/blockscout/pull/1802) - make coinmarketcap's number of pages configurable
 - [#1799](https://github.com/poanetwork/blockscout/pull/1799) - Use eth_getUncleByBlockHashAndIndex for uncle block fetching
 - [#1531](https://github.com/poanetwork/blockscout/pull/1531) - docker: fix dockerFile for secp256k1 building
 - [#1835](https://github.com/poanetwork/blockscout/pull/1835) - fix: ignore `pong` messages without error

### Chore

 - [#1804](https://github.com/poanetwork/blockscout/pull/1804) - (Chore) Divide chains by Mainnet/Testnet in menu
 - [#1783](https://github.com/poanetwork/blockscout/pull/1783) - Update README with the chains that use Blockscout
 - [#1780](https://github.com/poanetwork/blockscout/pull/1780) - Update link to the Github repo in the footer
 - [#1757](https://github.com/poanetwork/blockscout/pull/1757) - Change twitter acc link to official Blockscout acc twitter
 - [#1749](https://github.com/poanetwork/blockscout/pull/1749) - Replace the link in the footer with the official POA announcements tg channel link
 - [#1718](https://github.com/poanetwork/blockscout/pull/1718) - Flatten indexer module hierarchy and supervisor tree
 - [#1753](https://github.com/poanetwork/blockscout/pull/1753) - Add a check mark to decompiled contract tab
 - [#1744](https://github.com/poanetwork/blockscout/pull/1744) - remove `0x0..0` from tests
 - [#1763](https://github.com/poanetwork/blockscout/pull/1763) - Describe indexer structure and list existing fetchers
 - [#1800](https://github.com/poanetwork/blockscout/pull/1800) - Disable lazy logging check in Credo


## 1.3.9-beta

### Features

 - [#1662](https://github.com/poanetwork/blockscout/pull/1662) - allow specifying number of optimization runs
 - [#1654](https://github.com/poanetwork/blockscout/pull/1654) - add decompiled code tab
 - [#1661](https://github.com/poanetwork/blockscout/pull/1661) - try to compile smart contract with the latest evm version
 - [#1665](https://github.com/poanetwork/blockscout/pull/1665) - Add contract verification RPC endpoint.
 - [#1706](https://github.com/poanetwork/blockscout/pull/1706) - allow setting update interval for addresses with b

### Fixes

 - [#1669](https://github.com/poanetwork/blockscout/pull/1669) - do not fail if multiple matching tokens are found
 - [#1691](https://github.com/poanetwork/blockscout/pull/1691) - decrease token metadata update interval
 - [#1688](https://github.com/poanetwork/blockscout/pull/1688) - do not fail if failure reason is atom
 - [#1692](https://github.com/poanetwork/blockscout/pull/1692) - exclude decompiled smart contract from encoding
 - [#1684](https://github.com/poanetwork/blockscout/pull/1684) - Discard child block with parent_hash not matching hash of imported block
 - [#1699](https://github.com/poanetwork/blockscout/pull/1699) - use seconds as transaction cache period measure
 - [#1697](https://github.com/poanetwork/blockscout/pull/1697) - fix failing in rpc if balance is empty
 - [#1711](https://github.com/poanetwork/blockscout/pull/1711) - rescue failing repo in block number cache update
 - [#1712](https://github.com/poanetwork/blockscout/pull/1712) - do not set contract code from transaction input
 - [#1714](https://github.com/poanetwork/blockscout/pull/1714) - fix average block time calculation

### Chore

 - [#1693](https://github.com/poanetwork/blockscout/pull/1693) - Add a checklist to the PR template


## 1.3.8-beta

### Features

 - [#1611](https://github.com/poanetwork/blockscout/pull/1611) - allow setting the first indexing block
 - [#1596](https://github.com/poanetwork/blockscout/pull/1596) - add endpoint to create decompiled contracts
 - [#1634](https://github.com/poanetwork/blockscout/pull/1634) - add transaction count cache

### Fixes

 - [#1630](https://github.com/poanetwork/blockscout/pull/1630) - (Fix) colour for release link in the footer
 - [#1621](https://github.com/poanetwork/blockscout/pull/1621) - Modify query to fetch failed contract creations
 - [#1614](https://github.com/poanetwork/blockscout/pull/1614) - Do not fetch burn address token balance
 - [#1639](https://github.com/poanetwork/blockscout/pull/1614) - Optimize token holder count updates when importing address current balances
 - [#1643](https://github.com/poanetwork/blockscout/pull/1643) - Set internal_transactions_indexed_at for empty blocks
 - [#1647](https://github.com/poanetwork/blockscout/pull/1647) - Fix typo in view
 - [#1650](https://github.com/poanetwork/blockscout/pull/1650) - Add petersburg evm version to smart contract verifier
 - [#1657](https://github.com/poanetwork/blockscout/pull/1657) - Force consensus loss for parent block if its hash mismatches parent_hash

### Chore


## 1.3.7-beta

### Features

### Fixes

 - [#1615](https://github.com/poanetwork/blockscout/pull/1615) - Add more logging to code fixer process
 - [#1613](https://github.com/poanetwork/blockscout/pull/1613) - Fix USD fee value
 - [#1577](https://github.com/poanetwork/blockscout/pull/1577) - Add process to fix contract with code
 - [#1583](https://github.com/poanetwork/blockscout/pull/1583) - Chunk JSON-RPC batches in case connection times out

### Chore

 - [#1610](https://github.com/poanetwork/blockscout/pull/1610) - Add PIRL to Readme


## 1.3.6-beta

### Features

 - [#1589](https://github.com/poanetwork/blockscout/pull/1589) - RPC endpoint to list addresses
 - [#1567](https://github.com/poanetwork/blockscout/pull/1567) - Allow setting different configuration just for realtime fetcher
 - [#1562](https://github.com/poanetwork/blockscout/pull/1562) - Add incoming transactions count to contract view
 - [#1608](https://github.com/poanetwork/blockscout/pull/1608) - Add listcontracts RPC Endpoint

### Fixes

 - [#1595](https://github.com/poanetwork/blockscout/pull/1595) - Reduce block_rewards in the catchup fetcher
 - [#1590](https://github.com/poanetwork/blockscout/pull/1590) - Added guard for fetching blocks with invalid number
 - [#1588](https://github.com/poanetwork/blockscout/pull/1588) - Fix usd value on address page
 - [#1586](https://github.com/poanetwork/blockscout/pull/1586) - Exact timestamp display
 - [#1581](https://github.com/poanetwork/blockscout/pull/1581) - Consider `creates` param when fetching transactions
 - [#1559](https://github.com/poanetwork/blockscout/pull/1559) - Change v column type for Transactions table

### Chore

 - [#1579](https://github.com/poanetwork/blockscout/pull/1579) - Add SpringChain to the list of Additional Chains Utilizing BlockScout
 - [#1578](https://github.com/poanetwork/blockscout/pull/1578) - Refine contributing procedure
 - [#1572](https://github.com/poanetwork/blockscout/pull/1572) - Add option to disable block rewards in indexer config


## 1.3.5-beta

### Features

 - [#1560](https://github.com/poanetwork/blockscout/pull/1560) - Allow executing smart contract functions in arbitrarily sized batches
 - [#1543](https://github.com/poanetwork/blockscout/pull/1543) - Use trace_replayBlockTransactions API for faster tracing
 - [#1558](https://github.com/poanetwork/blockscout/pull/1558) - Allow searching by token symbol
 - [#1551](https://github.com/poanetwork/blockscout/pull/1551) Exact date and time for Transaction details page
 - [#1547](https://github.com/poanetwork/blockscout/pull/1547) - Verify smart contracts with evm versions
 - [#1540](https://github.com/poanetwork/blockscout/pull/1540) - Fetch ERC721 token balances if sender is '0x0..0'
 - [#1539](https://github.com/poanetwork/blockscout/pull/1539) - Add the link to release in the footer
 - [#1519](https://github.com/poanetwork/blockscout/pull/1519) - Create contract methods
 - [#1496](https://github.com/poanetwork/blockscout/pull/1496) - Remove dropped/replaced transactions in pending transactions list
 - [#1492](https://github.com/poanetwork/blockscout/pull/1492) - Disable usd value for an empty exchange rate
 - [#1466](https://github.com/poanetwork/blockscout/pull/1466) - Decoding candidates for unverified contracts

### Fixes
 - [#1545](https://github.com/poanetwork/blockscout/pull/1545) - Fix scheduling of latest block polling in Realtime Fetcher
 - [#1554](https://github.com/poanetwork/blockscout/pull/1554) - Encode integer parameters when calling smart contract functions
 - [#1537](https://github.com/poanetwork/blockscout/pull/1537) - Fix test that depended on date
 - [#1534](https://github.com/poanetwork/blockscout/pull/1534) - Render a nicer error when creator cannot be determined
 - [#1527](https://github.com/poanetwork/blockscout/pull/1527) - Add index to value_fetched_at
 - [#1518](https://github.com/poanetwork/blockscout/pull/1518) - Select only distinct failed transactions
 - [#1516](https://github.com/poanetwork/blockscout/pull/1516) - Fix coin balance params reducer for pending transaction
 - [#1511](https://github.com/poanetwork/blockscout/pull/1511) - Set correct log level for production
 - [#1510](https://github.com/poanetwork/blockscout/pull/1510) - Fix test that fails every 1st day of the month
 - [#1509](https://github.com/poanetwork/blockscout/pull/1509) - Add index to blocks' consensus
 - [#1508](https://github.com/poanetwork/blockscout/pull/1508) - Remove duplicated indexes
 - [#1505](https://github.com/poanetwork/blockscout/pull/1505) - Use https instead of ssh for absinthe libs
 - [#1501](https://github.com/poanetwork/blockscout/pull/1501) - Constructor_arguments must be type `text`
 - [#1498](https://github.com/poanetwork/blockscout/pull/1498) - Add index for created_contract_address_hash in transactions
 - [#1493](https://github.com/poanetwork/blockscout/pull/1493) - Do not do work in process initialization
 - [#1487](https://github.com/poanetwork/blockscout/pull/1487) - Limit geth sync to 128 blocks
 - [#1484](https://github.com/poanetwork/blockscout/pull/1484) - Allow decoding input as utf-8
 - [#1479](https://github.com/poanetwork/blockscout/pull/1479) - Remove smoothing from coin balance chart

### Chore
 - [https://github.com/poanetwork/blockscout/pull/1532](https://github.com/poanetwork/blockscout/pull/1532) - Upgrade elixir to 1.8.1
 - [https://github.com/poanetwork/blockscout/pull/1553](https://github.com/poanetwork/blockscout/pull/1553) - Dockerfile: remove 1.7.1 version pin FROM bitwalker/alpine-elixir-phoenix
 - [https://github.com/poanetwork/blockscout/pull/1465](https://github.com/poanetwork/blockscout/pull/1465) - Resolve lodash security alert<|MERGE_RESOLUTION|>--- conflicted
+++ resolved
@@ -6,11 +6,8 @@
 ### Fixes
 
 ### Chore
-<<<<<<< HEAD
 - [#2817](https://github.com/poanetwork/blockscout/pull/2817) - move docker integration documentation to blockscout docs
-=======
 - [#2801](https://github.com/poanetwork/blockscout/pull/2801) - remove unused clause in address_to_unique_tokens query
->>>>>>> 5f006c3d
 
 
 ## 2.1.0-beta
