## Current

### Features
- [#2477](https://github.com/poanetwork/blockscout/pull/2477) - aggregate token transfers on transaction page
- [#2458](https://github.com/poanetwork/blockscout/pull/2458) - Add LAST_BLOCK var to add ability indexing in the range of blocks
- [#2456](https://github.com/poanetwork/blockscout/pull/2456) - fetch pending transactions for geth

### Fixes
- [#2503](https://github.com/poanetwork/blockscout/pull/2503) - Mitigate autocompletion library influence to page loading performance
- [#2502](https://github.com/poanetwork/blockscout/pull/2502) - increase reward task timeout
- [#2463](https://github.com/poanetwork/blockscout/pull/2463) - dark theme fixes
- [#2496](https://github.com/poanetwork/blockscout/pull/2496) - fix docker build
- [#2495](https://github.com/poanetwork/blockscout/pull/2495) - fix logs for indexed chain
- [#2459](https://github.com/poanetwork/blockscout/pull/2459) - fix top addresses query
- [#2425](https://github.com/poanetwork/blockscout/pull/2425) - Force to show address view for checksummed address even if it is not in DB

### Chore
<<<<<<< HEAD
- [#2507](https://github.com/poanetwork/blockscout/pull/2507) - get rid of telemetry warnings
=======
- [#2473](https://github.com/poanetwork/blockscout/pull/2473) - get rid of cldr warnings
>>>>>>> d5ed638f
- [#2402](https://github.com/poanetwork/blockscout/pull/2402) - bump otp version to 22.0
- [#2492](https://github.com/poanetwork/blockscout/pull/2492) - hide decoded row if event is not decoded
- [#2490](https://github.com/poanetwork/blockscout/pull/2490) - enable credo duplicated code check
- [#2432](https://github.com/poanetwork/blockscout/pull/2432) - bump credo version
- [#2457](https://github.com/poanetwork/blockscout/pull/2457) - update mix.lock
- [#2435](https://github.com/poanetwork/blockscout/pull/2435) - Replace deprecated extract-text-webpack-plugin with mini-css-extract-plugin
- [#2450](https://github.com/poanetwork/blockscout/pull/2450) - Fix clearance of logs and node_modules folders in clearing script
- [#2434](https://github.com/poanetwork/blockscout/pull/2434) - get rid of timex warnings
- [#2402](https://github.com/poanetwork/blockscout/pull/2402) - bump otp version to 22.0
- [#2373](https://github.com/poanetwork/blockscout/pull/2373) - Add script to validate internal_transactions constraint for large DBs

## 2.0.2-beta

### Features
- [#2412](https://github.com/poanetwork/blockscout/pull/2412) - dark theme
- [#2399](https://github.com/poanetwork/blockscout/pull/2399) - decode verified smart contract's logs
- [#2391](https://github.com/poanetwork/blockscout/pull/2391) - Controllers Improvements
- [#2379](https://github.com/poanetwork/blockscout/pull/2379) - Disable network selector when is empty
- [#2374](https://github.com/poanetwork/blockscout/pull/2374) - decode constructor arguments for verified smart contracts
- [#2366](https://github.com/poanetwork/blockscout/pull/2366) - paginate eth logs
- [#2360](https://github.com/poanetwork/blockscout/pull/2360) - add default evm version to smart contract verification
- [#2352](https://github.com/poanetwork/blockscout/pull/2352) - Fetch rewards in parallel with transactions
- [#2294](https://github.com/poanetwork/blockscout/pull/2294) - add healthy block period checking endpoint
- [#2324](https://github.com/poanetwork/blockscout/pull/2324) - set timeout for loading message on the main page

### Fixes
- [#2421](https://github.com/poanetwork/blockscout/pull/2421) - Fix hiding of loader for txs on the main page
- [#2420](https://github.com/poanetwork/blockscout/pull/2420) - fetch data from cache in healthy endpoint
- [#2416](https://github.com/poanetwork/blockscout/pull/2416) - Fix "page not found" handling in the router
- [#2413](https://github.com/poanetwork/blockscout/pull/2413) - remove outer tables for decoded data
- [#2410](https://github.com/poanetwork/blockscout/pull/2410) - preload smart contract for logs decoding
- [#2405](https://github.com/poanetwork/blockscout/pull/2405) - added templates for table loader and tile loader
- [#2398](https://github.com/poanetwork/blockscout/pull/2398) - show only one decoded candidate
- [#2389](https://github.com/poanetwork/blockscout/pull/2389) - Reduce Lodash lib size (86% of lib methods are not used)
- [#2388](https://github.com/poanetwork/blockscout/pull/2388) - add create2 support to geth's js tracer
- [#2387](https://github.com/poanetwork/blockscout/pull/2387) - fix not existing keys in transaction json rpc
- [#2378](https://github.com/poanetwork/blockscout/pull/2378) - Page performance: exclude moment.js localization files except EN, remove unused css
- [#2368](https://github.com/poanetwork/blockscout/pull/2368) - add two columns of smart contract info
- [#2375](https://github.com/poanetwork/blockscout/pull/2375) - Update created_contract_code_indexed_at on transaction import conflict
- [#2346](https://github.com/poanetwork/blockscout/pull/2346) - Avoid fetching internal transactions of blocks that still need refetching
- [#2350](https://github.com/poanetwork/blockscout/pull/2350) - fix invalid User agent headers
- [#2345](https://github.com/poanetwork/blockscout/pull/2345) - do not override existing market records
- [#2337](https://github.com/poanetwork/blockscout/pull/2337) - set url params for prod explicitly
- [#2341](https://github.com/poanetwork/blockscout/pull/2341) - fix transaction input json encoding
- [#2311](https://github.com/poanetwork/blockscout/pull/2311) - fix market history overriding with zeroes
- [#2310](https://github.com/poanetwork/blockscout/pull/2310) - parse url for api docs
- [#2299](https://github.com/poanetwork/blockscout/pull/2299) - fix interpolation in error message
- [#2303](https://github.com/poanetwork/blockscout/pull/2303) - fix transaction csv download link
- [#2304](https://github.com/poanetwork/blockscout/pull/2304) - footer grid fix for md resolution
- [#2291](https://github.com/poanetwork/blockscout/pull/2291) - dashboard fix for md resolution, transactions load fix, block info row fix, addresses page issue, check mark issue
- [#2326](https://github.com/poanetwork/blockscout/pull/2326) - fix nested constructor arguments

### Chore
- [#2422](https://github.com/poanetwork/blockscout/pull/2422) - check if address_id is binary in token_transfers_csv endpoint
- [#2418](https://github.com/poanetwork/blockscout/pull/2418) - Remove parentheses in market cap percentage
- [#2401](https://github.com/poanetwork/blockscout/pull/2401) - add ENV vars to manage updating period of average block time and market history cache
- [#2363](https://github.com/poanetwork/blockscout/pull/2363) - add parameters example for eth rpc
- [#2342](https://github.com/poanetwork/blockscout/pull/2342) - Upgrade Postgres image version in Docker setup
- [#2325](https://github.com/poanetwork/blockscout/pull/2325) - Reduce function input to address' hash only where possible
- [#2323](https://github.com/poanetwork/blockscout/pull/2323) - Group Explorer caches
- [#2305](https://github.com/poanetwork/blockscout/pull/2305) - Improve Address controllers
- [#2302](https://github.com/poanetwork/blockscout/pull/2302) - fix names for xDai source
- [#2289](https://github.com/poanetwork/blockscout/pull/2289) - Optional websockets for dev environment
- [#2307](https://github.com/poanetwork/blockscout/pull/2307) - add GoJoy to README
- [#2293](https://github.com/poanetwork/blockscout/pull/2293) - remove request idle timeout configuration
- [#2255](https://github.com/poanetwork/blockscout/pull/2255) - bump elixir version to 1.9.0


## 2.0.1-beta

### Features
- [#2283](https://github.com/poanetwork/blockscout/pull/2283) - Add transactions cache
- [#2182](https://github.com/poanetwork/blockscout/pull/2182) - add market history cache
- [#2109](https://github.com/poanetwork/blockscout/pull/2109) - use bigger updates instead of `Multi` transactions in BlocksTransactionsMismatch
- [#2075](https://github.com/poanetwork/blockscout/pull/2075) - add blocks cache
- [#2151](https://github.com/poanetwork/blockscout/pull/2151) - hide dropdown menu then other networks list is empty
- [#2191](https://github.com/poanetwork/blockscout/pull/2191) - allow to configure token metadata update interval
- [#2146](https://github.com/poanetwork/blockscout/pull/2146) - feat: add eth_getLogs rpc endpoint
- [#2216](https://github.com/poanetwork/blockscout/pull/2216) - Improve token's controllers by avoiding unnecessary preloads
- [#2235](https://github.com/poanetwork/blockscout/pull/2235) - save and show additional validation fields to smart contract
- [#2190](https://github.com/poanetwork/blockscout/pull/2190) - show all token transfers
- [#2193](https://github.com/poanetwork/blockscout/pull/2193) - feat: add BLOCKSCOUT_HOST, and use it in API docs
- [#2266](https://github.com/poanetwork/blockscout/pull/2266) - allow excluding uncles from average block time calculation

### Fixes
- [#2290](https://github.com/poanetwork/blockscout/pull/2290) - Add eth_get_balance.json to AddressView's render
- [#2286](https://github.com/poanetwork/blockscout/pull/2286) - banner stats issues on sm resolutions, transactions title issue
- [#2284](https://github.com/poanetwork/blockscout/pull/2284) - add 404 status for not existing pages
- [#2244](https://github.com/poanetwork/blockscout/pull/2244) - fix internal transactions failing to be indexed because of constraint
- [#2281](https://github.com/poanetwork/blockscout/pull/2281) - typo issues, dropdown issues
- [#2278](https://github.com/poanetwork/blockscout/pull/2278) - increase threshold for scientific notation
- [#2275](https://github.com/poanetwork/blockscout/pull/2275) - Description for networks selector
- [#2263](https://github.com/poanetwork/blockscout/pull/2263) - added an ability to close network selector on outside click
- [#2257](https://github.com/poanetwork/blockscout/pull/2257) - 'download csv' button added to different tabs
- [#2242](https://github.com/poanetwork/blockscout/pull/2242) - added styles for 'download csv' button
- [#2261](https://github.com/poanetwork/blockscout/pull/2261) - header logo aligned to the center properly
- [#2254](https://github.com/poanetwork/blockscout/pull/2254) - search length issue, tile link wrapping issue
- [#2238](https://github.com/poanetwork/blockscout/pull/2238) - header content alignment issue, hide navbar on outside click
- [#2229](https://github.com/poanetwork/blockscout/pull/2229) - gap issue between qr and copy button in token transfers, top cards width and height issue
- [#2201](https://github.com/poanetwork/blockscout/pull/2201) - footer columns fix
- [#2179](https://github.com/poanetwork/blockscout/pull/2179) - fix docker build error
- [#2165](https://github.com/poanetwork/blockscout/pull/2165) - sort blocks by timestamp when calculating average block time
- [#2175](https://github.com/poanetwork/blockscout/pull/2175) - fix coinmarketcap response errors
- [#2164](https://github.com/poanetwork/blockscout/pull/2164) - fix large numbers in balance view card
- [#2155](https://github.com/poanetwork/blockscout/pull/2155) - fix pending transaction query
- [#2183](https://github.com/poanetwork/blockscout/pull/2183) - tile content aligning for mobile resolution fix, dai logo fix
- [#2162](https://github.com/poanetwork/blockscout/pull/2162) - contract creation tile color changed
- [#2144](https://github.com/poanetwork/blockscout/pull/2144) - 'page not found' images path fixed for goerli
- [#2142](https://github.com/poanetwork/blockscout/pull/2142) - Removed posdao theme and logo, added 'page not found' image for goerli
- [#2138](https://github.com/poanetwork/blockscout/pull/2138) - badge colors issue, api titles issue
- [#2129](https://github.com/poanetwork/blockscout/pull/2129) - Fix for width of explorer elements
- [#2121](https://github.com/poanetwork/blockscout/pull/2121) - Binding of 404 page
- [#2120](https://github.com/poanetwork/blockscout/pull/2120) - footer links and socials focus color issue
- [#2113](https://github.com/poanetwork/blockscout/pull/2113) - renewed logos for rsk, dai, blockscout; themes color changes for lukso; error images for lukso
- [#2112](https://github.com/poanetwork/blockscout/pull/2112) - themes color improvements, dropdown color issue
- [#2110](https://github.com/poanetwork/blockscout/pull/2110) - themes colors issues, ui issues
- [#2103](https://github.com/poanetwork/blockscout/pull/2103) - ui issues for all themes
- [#2090](https://github.com/poanetwork/blockscout/pull/2090) - updated some ETC theme colors
- [#2096](https://github.com/poanetwork/blockscout/pull/2096) - RSK theme fixes
- [#2093](https://github.com/poanetwork/blockscout/pull/2093) - detect token transfer type for deprecated erc721 spec
- [#2111](https://github.com/poanetwork/blockscout/pull/2111) - improve address transaction controller
- [#2108](https://github.com/poanetwork/blockscout/pull/2108) - fix uncle fetching without full transactions
- [#2128](https://github.com/poanetwork/blockscout/pull/2128) - add new function clause for uncle errors
- [#2123](https://github.com/poanetwork/blockscout/pull/2123) - fix coins percentage view
- [#2119](https://github.com/poanetwork/blockscout/pull/2119) - fix map logging
- [#2130](https://github.com/poanetwork/blockscout/pull/2130) - fix navigation
- [#2148](https://github.com/poanetwork/blockscout/pull/2148) - filter pending logs
- [#2147](https://github.com/poanetwork/blockscout/pull/2147) - add rsk format of checksum
- [#2149](https://github.com/poanetwork/blockscout/pull/2149) - remove pending transaction count
- [#2177](https://github.com/poanetwork/blockscout/pull/2177) - remove duplicate entries from UncleBlock's Fetcher
- [#2169](https://github.com/poanetwork/blockscout/pull/2169) - add more validator reward types for xDai
- [#2173](https://github.com/poanetwork/blockscout/pull/2173) - handle correctly empty transactions
- [#2174](https://github.com/poanetwork/blockscout/pull/2174) - fix reward channel joining
- [#2186](https://github.com/poanetwork/blockscout/pull/2186) - fix net version test
- [#2196](https://github.com/poanetwork/blockscout/pull/2196) - Nethermind client fixes
- [#2237](https://github.com/poanetwork/blockscout/pull/2237) - fix rsk total_supply
- [#2198](https://github.com/poanetwork/blockscout/pull/2198) - reduce transaction status and error constraint
- [#2167](https://github.com/poanetwork/blockscout/pull/2167) - feat: document eth rpc api mimicking endpoints
- [#2225](https://github.com/poanetwork/blockscout/pull/2225) - fix metadata decoding in Solidity 0.5.9 smart contract verification
- [#2204](https://github.com/poanetwork/blockscout/pull/2204) - fix large contract verification
- [#2258](https://github.com/poanetwork/blockscout/pull/2258) - reduce BlocksTransactionsMismatch memory footprint
- [#2247](https://github.com/poanetwork/blockscout/pull/2247) - hide logs search if there are no logs
- [#2248](https://github.com/poanetwork/blockscout/pull/2248) - sort block after query execution for average block time
- [#2249](https://github.com/poanetwork/blockscout/pull/2249) - More transaction controllers improvements
- [#2267](https://github.com/poanetwork/blockscout/pull/2267) - Modify implementation of `where_transaction_has_multiple_internal_transactions`
- [#2270](https://github.com/poanetwork/blockscout/pull/2270) - Remove duplicate params in `Indexer.Fetcher.TokenBalance`
- [#2268](https://github.com/poanetwork/blockscout/pull/2268) - remove not existing assigns in html code
- [#2276](https://github.com/poanetwork/blockscout/pull/2276) - remove port in docs

### Chore
- [#2127](https://github.com/poanetwork/blockscout/pull/2127) - use previouse chromedriver version
- [#2118](https://github.com/poanetwork/blockscout/pull/2118) - show only the last decompiled contract
- [#2255](https://github.com/poanetwork/blockscout/pull/2255) - upgrade elixir version to 1.9.0
- [#2256](https://github.com/poanetwork/blockscout/pull/2256) - use the latest version of chromedriver

## 2.0.0-beta

### Features
- [#2044](https://github.com/poanetwork/blockscout/pull/2044) - New network selector.
- [#2091](https://github.com/poanetwork/blockscout/pull/2091) - Added "Question" modal.
- [#1963](https://github.com/poanetwork/blockscout/pull/1963), [#1959](https://github.com/poanetwork/blockscout/pull/1959), [#1948](https://github.com/poanetwork/blockscout/pull/1948), [#1936](https://github.com/poanetwork/blockscout/pull/1936), [#1925](https://github.com/poanetwork/blockscout/pull/1925), [#1922](https://github.com/poanetwork/blockscout/pull/1922), [#1903](https://github.com/poanetwork/blockscout/pull/1903), [#1874](https://github.com/poanetwork/blockscout/pull/1874), [#1895](https://github.com/poanetwork/blockscout/pull/1895), [#2031](https://github.com/poanetwork/blockscout/pull/2031), [#2073](https://github.com/poanetwork/blockscout/pull/2073), [#2074](https://github.com/poanetwork/blockscout/pull/2074),  - added new themes and logos for poa, eth, rinkeby, goerli, ropsten, kovan, sokol, xdai, etc, rsk and default theme
- [#1726](https://github.com/poanetwork/blockscout/pull/2071) - Updated styles for the new smart contract page.
- [#2081](https://github.com/poanetwork/blockscout/pull/2081) - Tooltip for 'more' button, explorers logos added
- [#2010](https://github.com/poanetwork/blockscout/pull/2010) - added "block not found" and "tx not found pages"
- [#1928](https://github.com/poanetwork/blockscout/pull/1928) - pagination styles were updated
- [#1940](https://github.com/poanetwork/blockscout/pull/1940) - qr modal button and background issue
- [#1907](https://github.com/poanetwork/blockscout/pull/1907) - dropdown color bug fix (lukso theme) and tooltip color bug fix
- [#1859](https://github.com/poanetwork/blockscout/pull/1859) - feat: show raw transaction traces
- [#1941](https://github.com/poanetwork/blockscout/pull/1941) - feat: add on demand fetching and stale attr to rpc
- [#1957](https://github.com/poanetwork/blockscout/pull/1957) - Calculate stakes ratio before insert pools
- [#1956](https://github.com/poanetwork/blockscout/pull/1956) - add logs tab to address
- [#1952](https://github.com/poanetwork/blockscout/pull/1952) - feat: exclude empty contracts by default
- [#1954](https://github.com/poanetwork/blockscout/pull/1954) - feat: use creation init on self destruct
- [#2036](https://github.com/poanetwork/blockscout/pull/2036) - New tables for staking pools and delegators
- [#1974](https://github.com/poanetwork/blockscout/pull/1974) - feat: previous page button logic
- [#1999](https://github.com/poanetwork/blockscout/pull/1999) - load data async on addresses page
- [#1807](https://github.com/poanetwork/blockscout/pull/1807) - New theming capabilites.
- [#2040](https://github.com/poanetwork/blockscout/pull/2040) - Verification links to other explorers for ETH
- [#2037](https://github.com/poanetwork/blockscout/pull/2037) - add address logs search functionality
- [#2012](https://github.com/poanetwork/blockscout/pull/2012) - make all pages pagination async
- [#2064](https://github.com/poanetwork/blockscout/pull/2064) - feat: add fields to tx apis, small cleanups
- [#2100](https://github.com/poanetwork/blockscout/pull/2100) - feat: eth_get_balance rpc endpoint

### Fixes
- [#2228](https://github.com/poanetwork/blockscout/pull/2228) - favorites duplication issues, active radio issue
- [#2207](https://github.com/poanetwork/blockscout/pull/2207) - new 'download csv' button design
- [#2206](https://github.com/poanetwork/blockscout/pull/2206) - added styles for 'Download All Transactions as CSV' button
- [#2099](https://github.com/poanetwork/blockscout/pull/2099) - logs search input width
- [#2098](https://github.com/poanetwork/blockscout/pull/2098) - nav dropdown issue, logo size issue
- [#2082](https://github.com/poanetwork/blockscout/pull/2082) - dropdown styles, tooltip gap fix, 404 page added
- [#2077](https://github.com/poanetwork/blockscout/pull/2077) - ui issues
- [#2072](https://github.com/poanetwork/blockscout/pull/2072) - Fixed checkmarks not showing correctly in tabs.
- [#2066](https://github.com/poanetwork/blockscout/pull/2066) - fixed length of logs search input
- [#2056](https://github.com/poanetwork/blockscout/pull/2056) - log search form styles added
- [#2043](https://github.com/poanetwork/blockscout/pull/2043) - Fixed modal dialog width for 'verify other explorers'
- [#2025](https://github.com/poanetwork/blockscout/pull/2025) - Added a new color to display transactions' errors.
- [#2033](https://github.com/poanetwork/blockscout/pull/2033) - Header nav. dropdown active element color issue
- [#2019](https://github.com/poanetwork/blockscout/pull/2019) - Fixed the missing tx hashes.
- [#2020](https://github.com/poanetwork/blockscout/pull/2020) - Fixed a bug triggered when a second click to a selected tab caused the other tabs to hide.
- [#1944](https://github.com/poanetwork/blockscout/pull/1944) - fixed styles for token's dropdown.
- [#1926](https://github.com/poanetwork/blockscout/pull/1926) - status label alignment
- [#1849](https://github.com/poanetwork/blockscout/pull/1849) - Improve chains menu
- [#1868](https://github.com/poanetwork/blockscout/pull/1868) - fix: logs list endpoint performance
- [#1822](https://github.com/poanetwork/blockscout/pull/1822) - Fix style breaks in decompiled contract code view
- [#1885](https://github.com/poanetwork/blockscout/pull/1885) - highlight reserved words in decompiled code
- [#1896](https://github.com/poanetwork/blockscout/pull/1896) - re-query tokens in top nav automplete
- [#1905](https://github.com/poanetwork/blockscout/pull/1905) - fix reorgs, uncles pagination
- [#1904](https://github.com/poanetwork/blockscout/pull/1904) - fix `BLOCK_COUNT_CACHE_TTL` env var type
- [#1915](https://github.com/poanetwork/blockscout/pull/1915) - fallback to 2 latest evm versions
- [#1937](https://github.com/poanetwork/blockscout/pull/1937) - Check the presence of overlap[i] object before retrieving properties from it
- [#1960](https://github.com/poanetwork/blockscout/pull/1960) - do not remove bold text in decompiled contacts
- [#1966](https://github.com/poanetwork/blockscout/pull/1966) - fix: add fields for contract filter performance
- [#2017](https://github.com/poanetwork/blockscout/pull/2017) - fix: fix to/from filters on tx list pages
- [#2008](https://github.com/poanetwork/blockscout/pull/2008) - add new function clause for xDai network beneficiaries
- [#2009](https://github.com/poanetwork/blockscout/pull/2009) - addresses page improvements
- [#2027](https://github.com/poanetwork/blockscout/pull/2027) - fix: `BlocksTransactionsMismatch` ignoring blocks without transactions
- [#2062](https://github.com/poanetwork/blockscout/pull/2062) - fix: uniq by hash, instead of transaction
- [#2052](https://github.com/poanetwork/blockscout/pull/2052) - allow bytes32 for name and symbol
- [#2047](https://github.com/poanetwork/blockscout/pull/2047) - fix: show creating internal transactions
- [#2014](https://github.com/poanetwork/blockscout/pull/2014) - fix: use better queries for listLogs endpoint
- [#2027](https://github.com/poanetwork/blockscout/pull/2027) - fix: `BlocksTransactionsMismatch` ignoring blocks without transactions
- [#2070](https://github.com/poanetwork/blockscout/pull/2070) - reduce `max_concurrency` of `BlocksTransactionsMismatch` fetcher
- [#2083](https://github.com/poanetwork/blockscout/pull/2083) - allow total_difficuly to be nil
- [#2086](https://github.com/poanetwork/blockscout/pull/2086) - fix geth's staticcall without output

### Chore

- [#1900](https://github.com/poanetwork/blockscout/pull/1900) - SUPPORTED_CHAINS ENV var
- [#1958](https://github.com/poanetwork/blockscout/pull/1958) - Default value for release link env var
- [#1964](https://github.com/poanetwork/blockscout/pull/1964) - ALLOWED_EVM_VERSIONS env var
- [#1975](https://github.com/poanetwork/blockscout/pull/1975) - add log index to transaction view
- [#1988](https://github.com/poanetwork/blockscout/pull/1988) - Fix wrong parity tasks names in Circle CI
- [#2000](https://github.com/poanetwork/blockscout/pull/2000) - docker/Makefile: always set a container name
- [#2018](https://github.com/poanetwork/blockscout/pull/2018) - Use PORT env variable in dev config
- [#2055](https://github.com/poanetwork/blockscout/pull/2055) - Increase timeout for geth indexers
- [#2069](https://github.com/poanetwork/blockscout/pull/2069) - Docsify integration: static docs page generation

## 1.3.15-beta

### Features

- [#1857](https://github.com/poanetwork/blockscout/pull/1857) - Re-implement Geth JS internal transaction tracer in Elixir
- [#1989](https://github.com/poanetwork/blockscout/pull/1989) - fix: consolidate address w/ balance one at a time
- [#2002](https://github.com/poanetwork/blockscout/pull/2002) - Get estimated count of blocks when cache is empty

### Fixes

- [#1869](https://github.com/poanetwork/blockscout/pull/1869) - Fix output and gas extraction in JS tracer for Geth
- [#1992](https://github.com/poanetwork/blockscout/pull/1992) - fix: support https for wobserver polling
- [#2027](https://github.com/poanetwork/blockscout/pull/2027) - fix: `BlocksTransactionsMismatch` ignoring blocks without transactions


## 1.3.14-beta

- [#1812](https://github.com/poanetwork/blockscout/pull/1812) - add pagination to addresses page
- [#1920](https://github.com/poanetwork/blockscout/pull/1920) - fix: remove source code fields from list endpoint
- [#1876](https://github.com/poanetwork/blockscout/pull/1876) - async calculate a count of blocks

### Fixes

- [#1917](https://github.com/poanetwork/blockscout/pull/1917) - Force block refetch if transaction is re-collated in a different block

### Chore

- [#1892](https://github.com/poanetwork/blockscout/pull/1892) - Remove temporary worker modules

## 1.3.13-beta

### Features

- [#1933](https://github.com/poanetwork/blockscout/pull/1933) - add eth_BlockNumber json rpc method

### Fixes

- [#1875](https://github.com/poanetwork/blockscout/pull/1875) - fix: resolve false positive constructor arguments
- [#1881](https://github.com/poanetwork/blockscout/pull/1881) - fix: store solc versions locally for performance
- [#1898](https://github.com/poanetwork/blockscout/pull/1898) - check if the constructor has arguments before verifying constructor arguments

## 1.3.12-beta

Reverting of synchronous block counter, implemented in #1848

## 1.3.11-beta

### Features

- [#1815](https://github.com/poanetwork/blockscout/pull/1815) - Be able to search without prefix "0x"
- [#1813](https://github.com/poanetwork/blockscout/pull/1813) - Add total blocks counter to the main page
- [#1806](https://github.com/poanetwork/blockscout/pull/1806) - Verify contracts with a post request
- [#1848](https://github.com/poanetwork/blockscout/pull/1848) - Add cache for block counter

### Fixes

- [#1829](https://github.com/poanetwork/blockscout/pull/1829) - Handle nil quantities in block decoding routine
- [#1830](https://github.com/poanetwork/blockscout/pull/1830) - Make block size field nullable
- [#1840](https://github.com/poanetwork/blockscout/pull/1840) - Handle case when total supply is nil
- [#1838](https://github.com/poanetwork/blockscout/pull/1838) - Block counter calculates only consensus blocks

### Chore

- [#1814](https://github.com/poanetwork/blockscout/pull/1814) - Clear build artefacts script
- [#1837](https://github.com/poanetwork/blockscout/pull/1837) - Add -f flag to clear_build.sh script delete static folder

## 1.3.10-beta

### Features

- [#1739](https://github.com/poanetwork/blockscout/pull/1739) - highlight decompiled source code
- [#1696](https://github.com/poanetwork/blockscout/pull/1696) - full-text search by tokens
- [#1742](https://github.com/poanetwork/blockscout/pull/1742) - Support RSK
- [#1777](https://github.com/poanetwork/blockscout/pull/1777) - show ERC-20 token transfer info on transaction page
- [#1770](https://github.com/poanetwork/blockscout/pull/1770) - set a websocket keepalive from config
- [#1789](https://github.com/poanetwork/blockscout/pull/1789) - add ERC-721 info to transaction overview page
- [#1801](https://github.com/poanetwork/blockscout/pull/1801) - Staking pools fetching

### Fixes

 - [#1724](https://github.com/poanetwork/blockscout/pull/1724) - Remove internal tx and token balance fetching from realtime fetcher
 - [#1727](https://github.com/poanetwork/blockscout/pull/1727) - add logs pagination in rpc api
 - [#1740](https://github.com/poanetwork/blockscout/pull/1740) - fix empty block time
 - [#1743](https://github.com/poanetwork/blockscout/pull/1743) - sort decompiled smart contracts in lexicographical order
 - [#1756](https://github.com/poanetwork/blockscout/pull/1756) - add today's token balance from the previous value
 - [#1769](https://github.com/poanetwork/blockscout/pull/1769) - add timestamp to block overview
 - [#1768](https://github.com/poanetwork/blockscout/pull/1768) - fix first block parameter
 - [#1778](https://github.com/poanetwork/blockscout/pull/1778) - Make websocket optional for realtime fetcher
 - [#1790](https://github.com/poanetwork/blockscout/pull/1790) - fix constructor arguments verification
 - [#1793](https://github.com/poanetwork/blockscout/pull/1793) - fix top nav autocomplete
 - [#1795](https://github.com/poanetwork/blockscout/pull/1795) - fix line numbers for decompiled contracts
 - [#1803](https://github.com/poanetwork/blockscout/pull/1803) - use coinmarketcap for total_supply by default
 - [#1802](https://github.com/poanetwork/blockscout/pull/1802) - make coinmarketcap's number of pages configurable
 - [#1799](https://github.com/poanetwork/blockscout/pull/1799) - Use eth_getUncleByBlockHashAndIndex for uncle block fetching
 - [#1531](https://github.com/poanetwork/blockscout/pull/1531) - docker: fix dockerFile for secp256k1 building
 - [#1835](https://github.com/poanetwork/blockscout/pull/1835) - fix: ignore `pong` messages without error

### Chore

 - [#1804](https://github.com/poanetwork/blockscout/pull/1804) - (Chore) Divide chains by Mainnet/Testnet in menu
 - [#1783](https://github.com/poanetwork/blockscout/pull/1783) - Update README with the chains that use Blockscout
 - [#1780](https://github.com/poanetwork/blockscout/pull/1780) - Update link to the Github repo in the footer
 - [#1757](https://github.com/poanetwork/blockscout/pull/1757) - Change twitter acc link to official Blockscout acc twitter
 - [#1749](https://github.com/poanetwork/blockscout/pull/1749) - Replace the link in the footer with the official POA announcements tg channel link
 - [#1718](https://github.com/poanetwork/blockscout/pull/1718) - Flatten indexer module hierarchy and supervisor tree
 - [#1753](https://github.com/poanetwork/blockscout/pull/1753) - Add a check mark to decompiled contract tab
 - [#1744](https://github.com/poanetwork/blockscout/pull/1744) - remove `0x0..0` from tests
 - [#1763](https://github.com/poanetwork/blockscout/pull/1763) - Describe indexer structure and list existing fetchers
 - [#1800](https://github.com/poanetwork/blockscout/pull/1800) - Disable lazy logging check in Credo


## 1.3.9-beta

### Features

 - [#1662](https://github.com/poanetwork/blockscout/pull/1662) - allow specifying number of optimization runs
 - [#1654](https://github.com/poanetwork/blockscout/pull/1654) - add decompiled code tab
 - [#1661](https://github.com/poanetwork/blockscout/pull/1661) - try to compile smart contract with the latest evm version
 - [#1665](https://github.com/poanetwork/blockscout/pull/1665) - Add contract verification RPC endpoint.
 - [#1706](https://github.com/poanetwork/blockscout/pull/1706) - allow setting update interval for addresses with b

### Fixes

 - [#1669](https://github.com/poanetwork/blockscout/pull/1669) - do not fail if multiple matching tokens are found
 - [#1691](https://github.com/poanetwork/blockscout/pull/1691) - decrease token metadata update interval
 - [#1688](https://github.com/poanetwork/blockscout/pull/1688) - do not fail if failure reason is atom
 - [#1692](https://github.com/poanetwork/blockscout/pull/1692) - exclude decompiled smart contract from encoding
 - [#1684](https://github.com/poanetwork/blockscout/pull/1684) - Discard child block with parent_hash not matching hash of imported block
 - [#1699](https://github.com/poanetwork/blockscout/pull/1699) - use seconds as transaction cache period measure
 - [#1697](https://github.com/poanetwork/blockscout/pull/1697) - fix failing in rpc if balance is empty
 - [#1711](https://github.com/poanetwork/blockscout/pull/1711) - rescue failing repo in block number cache update
 - [#1712](https://github.com/poanetwork/blockscout/pull/1712) - do not set contract code from transaction input
 - [#1714](https://github.com/poanetwork/blockscout/pull/1714) - fix average block time calculation

### Chore

 - [#1693](https://github.com/poanetwork/blockscout/pull/1693) - Add a checklist to the PR template


## 1.3.8-beta

### Features

 - [#1611](https://github.com/poanetwork/blockscout/pull/1611) - allow setting the first indexing block
 - [#1596](https://github.com/poanetwork/blockscout/pull/1596) - add endpoint to create decompiled contracts
 - [#1634](https://github.com/poanetwork/blockscout/pull/1634) - add transaction count cache

### Fixes

 - [#1630](https://github.com/poanetwork/blockscout/pull/1630) - (Fix) colour for release link in the footer
 - [#1621](https://github.com/poanetwork/blockscout/pull/1621) - Modify query to fetch failed contract creations
 - [#1614](https://github.com/poanetwork/blockscout/pull/1614) - Do not fetch burn address token balance
 - [#1639](https://github.com/poanetwork/blockscout/pull/1614) - Optimize token holder count updates when importing address current balances
 - [#1643](https://github.com/poanetwork/blockscout/pull/1643) - Set internal_transactions_indexed_at for empty blocks
 - [#1647](https://github.com/poanetwork/blockscout/pull/1647) - Fix typo in view
 - [#1650](https://github.com/poanetwork/blockscout/pull/1650) - Add petersburg evm version to smart contract verifier
 - [#1657](https://github.com/poanetwork/blockscout/pull/1657) - Force consensus loss for parent block if its hash mismatches parent_hash

### Chore


## 1.3.7-beta

### Features

### Fixes

 - [#1615](https://github.com/poanetwork/blockscout/pull/1615) - Add more logging to code fixer process
 - [#1613](https://github.com/poanetwork/blockscout/pull/1613) - Fix USD fee value
 - [#1577](https://github.com/poanetwork/blockscout/pull/1577) - Add process to fix contract with code
 - [#1583](https://github.com/poanetwork/blockscout/pull/1583) - Chunk JSON-RPC batches in case connection times out

### Chore

 - [#1610](https://github.com/poanetwork/blockscout/pull/1610) - Add PIRL to Readme

## 1.3.6-beta

### Features

 - [#1589](https://github.com/poanetwork/blockscout/pull/1589) - RPC endpoint to list addresses
 - [#1567](https://github.com/poanetwork/blockscout/pull/1567) - Allow setting different configuration just for realtime fetcher
 - [#1562](https://github.com/poanetwork/blockscout/pull/1562) - Add incoming transactions count to contract view
 - [#1608](https://github.com/poanetwork/blockscout/pull/1608) - Add listcontracts RPC Endpoint

### Fixes

 - [#1595](https://github.com/poanetwork/blockscout/pull/1595) - Reduce block_rewards in the catchup fetcher
 - [#1590](https://github.com/poanetwork/blockscout/pull/1590) - Added guard for fetching blocks with invalid number
 - [#1588](https://github.com/poanetwork/blockscout/pull/1588) - Fix usd value on address page
 - [#1586](https://github.com/poanetwork/blockscout/pull/1586) - Exact timestamp display
 - [#1581](https://github.com/poanetwork/blockscout/pull/1581) - Consider `creates` param when fetching transactions
 - [#1559](https://github.com/poanetwork/blockscout/pull/1559) - Change v column type for Transactions table

### Chore

 - [#1579](https://github.com/poanetwork/blockscout/pull/1579) - Add SpringChain to the list of Additional Chains Utilizing BlockScout
 - [#1578](https://github.com/poanetwork/blockscout/pull/1578) - Refine contributing procedure
 - [#1572](https://github.com/poanetwork/blockscout/pull/1572) - Add option to disable block rewards in indexer config


## 1.3.5-beta

### Features

 - [#1560](https://github.com/poanetwork/blockscout/pull/1560) - Allow executing smart contract functions in arbitrarily sized batches
 - [#1543](https://github.com/poanetwork/blockscout/pull/1543) - Use trace_replayBlockTransactions API for faster tracing
 - [#1558](https://github.com/poanetwork/blockscout/pull/1558) - Allow searching by token symbol
 - [#1551](https://github.com/poanetwork/blockscout/pull/1551) Exact date and time for Transaction details page
 - [#1547](https://github.com/poanetwork/blockscout/pull/1547) - Verify smart contracts with evm versions
 - [#1540](https://github.com/poanetwork/blockscout/pull/1540) - Fetch ERC721 token balances if sender is '0x0..0'
 - [#1539](https://github.com/poanetwork/blockscout/pull/1539) - Add the link to release in the footer
 - [#1519](https://github.com/poanetwork/blockscout/pull/1519) - Create contract methods
 - [#1496](https://github.com/poanetwork/blockscout/pull/1496) - Remove dropped/replaced transactions in pending transactions list
 - [#1492](https://github.com/poanetwork/blockscout/pull/1492) - Disable usd value for an empty exchange rate
 - [#1466](https://github.com/poanetwork/blockscout/pull/1466) - Decoding candidates for unverified contracts

### Fixes
 - [#1545](https://github.com/poanetwork/blockscout/pull/1545) - Fix scheduling of latest block polling in Realtime Fetcher
 - [#1554](https://github.com/poanetwork/blockscout/pull/1554) - Encode integer parameters when calling smart contract functions
 - [#1537](https://github.com/poanetwork/blockscout/pull/1537) - Fix test that depended on date
 - [#1534](https://github.com/poanetwork/blockscout/pull/1534) - Render a nicer error when creator cannot be determined
 - [#1527](https://github.com/poanetwork/blockscout/pull/1527) - Add index to value_fetched_at
 - [#1518](https://github.com/poanetwork/blockscout/pull/1518) - Select only distinct failed transactions
 - [#1516](https://github.com/poanetwork/blockscout/pull/1516) - Fix coin balance params reducer for pending transaction
 - [#1511](https://github.com/poanetwork/blockscout/pull/1511) - Set correct log level for production
 - [#1510](https://github.com/poanetwork/blockscout/pull/1510) - Fix test that fails every 1st day of the month
 - [#1509](https://github.com/poanetwork/blockscout/pull/1509) - Add index to blocks' consensus
 - [#1508](https://github.com/poanetwork/blockscout/pull/1508) - Remove duplicated indexes
 - [#1505](https://github.com/poanetwork/blockscout/pull/1505) - Use https instead of ssh for absinthe libs
 - [#1501](https://github.com/poanetwork/blockscout/pull/1501) - Constructor_arguments must be type `text`
 - [#1498](https://github.com/poanetwork/blockscout/pull/1498) - Add index for created_contract_address_hash in transactions
 - [#1493](https://github.com/poanetwork/blockscout/pull/1493) - Do not do work in process initialization
 - [#1487](https://github.com/poanetwork/blockscout/pull/1487) - Limit geth sync to 128 blocks
 - [#1484](https://github.com/poanetwork/blockscout/pull/1484) - Allow decoding input as utf-8
 - [#1479](https://github.com/poanetwork/blockscout/pull/1479) - Remove smoothing from coin balance chart

### Chore
 - [https://github.com/poanetwork/blockscout/pull/1532](https://github.com/poanetwork/blockscout/pull/1532) - Upgrade elixir to 1.8.1
 - [https://github.com/poanetwork/blockscout/pull/1553](https://github.com/poanetwork/blockscout/pull/1553) - Dockerfile: remove 1.7.1 version pin FROM bitwalker/alpine-elixir-phoenix
 - [https://github.com/poanetwork/blockscout/pull/1465](https://github.com/poanetwork/blockscout/pull/1465) - Resolve lodash security alert<|MERGE_RESOLUTION|>--- conflicted
+++ resolved
@@ -15,11 +15,8 @@
 - [#2425](https://github.com/poanetwork/blockscout/pull/2425) - Force to show address view for checksummed address even if it is not in DB
 
 ### Chore
-<<<<<<< HEAD
 - [#2507](https://github.com/poanetwork/blockscout/pull/2507) - get rid of telemetry warnings
-=======
 - [#2473](https://github.com/poanetwork/blockscout/pull/2473) - get rid of cldr warnings
->>>>>>> d5ed638f
 - [#2402](https://github.com/poanetwork/blockscout/pull/2402) - bump otp version to 22.0
 - [#2492](https://github.com/poanetwork/blockscout/pull/2492) - hide decoded row if event is not decoded
 - [#2490](https://github.com/poanetwork/blockscout/pull/2490) - enable credo duplicated code check
