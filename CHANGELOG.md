--- conflicted
+++ resolved
@@ -6,11 +6,8 @@
 
 ### Fixes
 
-<<<<<<< HEAD
+- [#8917](https://github.com/blockscout/blockscout/pull/8917) - Proxy detection hotfix in API v2
 - [#8882](https://github.com/blockscout/blockscout/pull/8882) - Change order of proxy contracts patterns detection: existing popular EIPs to the top of the list
-=======
-- [#8917](https://github.com/blockscout/blockscout/pull/8917) - Proxy detection hotfix in API v2
->>>>>>> bd9d8636
 
 ### Chore
 
