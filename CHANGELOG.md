## Current

### Features

### Fixes
- [#2425](https://github.com/poanetwork/blockscout/pull/2425) - Force to show address view for checksummed address even if it is not in DB

### Chore
<<<<<<< HEAD
- [#2435](https://github.com/poanetwork/blockscout/pull/2435) - Replace deprecated extract-text-webpack-plugin with mini-css-extract-plugin
=======
- [#2450](https://github.com/poanetwork/blockscout/pull/2450) - Fix clearance of logs and node_modules folders in clearing script
- [#2434](https://github.com/poanetwork/blockscout/pull/2434) - get rid of timex warnings
>>>>>>> 51eaa283


## 2.0.2-beta

### Features
- [#2412](https://github.com/poanetwork/blockscout/pull/2412) - dark theme
- [#2399](https://github.com/poanetwork/blockscout/pull/2399) - decode verified smart contract's logs
- [#2391](https://github.com/poanetwork/blockscout/pull/2391) - Controllers Improvements
- [#2379](https://github.com/poanetwork/blockscout/pull/2379) - Disable network selector when is empty
- [#2374](https://github.com/poanetwork/blockscout/pull/2374) - decode constructor arguments for verified smart contracts
- [#2366](https://github.com/poanetwork/blockscout/pull/2366) - paginate eth logs
- [#2360](https://github.com/poanetwork/blockscout/pull/2360) - add default evm version to smart contract verification
- [#2352](https://github.com/poanetwork/blockscout/pull/2352) - Fetch rewards in parallel with transactions
- [#2294](https://github.com/poanetwork/blockscout/pull/2294) - add healthy block period checking endpoint
- [#2324](https://github.com/poanetwork/blockscout/pull/2324) - set timeout for loading message on the main page

### Fixes
- [#2421](https://github.com/poanetwork/blockscout/pull/2421) - Fix hiding of loader for txs on the main page
- [#2420](https://github.com/poanetwork/blockscout/pull/2420) - fetch data from cache in healthy endpoint
- [#2416](https://github.com/poanetwork/blockscout/pull/2416) - Fix "page not found" handling in the router
- [#2413](https://github.com/poanetwork/blockscout/pull/2413) - remove outer tables for decoded data
- [#2410](https://github.com/poanetwork/blockscout/pull/2410) - preload smart contract for logs decoding
- [#2405](https://github.com/poanetwork/blockscout/pull/2405) - added templates for table loader and tile loader
- [#2398](https://github.com/poanetwork/blockscout/pull/2398) - show only one decoded candidate
- [#2389](https://github.com/poanetwork/blockscout/pull/2389) - Reduce Lodash lib size (86% of lib methods are not used)
- [#2388](https://github.com/poanetwork/blockscout/pull/2388) - add create2 support to geth's js tracer
- [#2387](https://github.com/poanetwork/blockscout/pull/2387) - fix not existing keys in transaction json rpc
- [#2378](https://github.com/poanetwork/blockscout/pull/2378) - Page performance: exclude moment.js localization files except EN, remove unused css
- [#2368](https://github.com/poanetwork/blockscout/pull/2368) - add two columns of smart contract info
- [#2375](https://github.com/poanetwork/blockscout/pull/2375) - Update created_contract_code_indexed_at on transaction import conflict
- [#2346](https://github.com/poanetwork/blockscout/pull/2346) - Avoid fetching internal transactions of blocks that still need refetching
- [#2350](https://github.com/poanetwork/blockscout/pull/2350) - fix invalid User agent headers
- [#2345](https://github.com/poanetwork/blockscout/pull/2345) - do not override existing market records
- [#2337](https://github.com/poanetwork/blockscout/pull/2337) - set url params for prod explicitly
- [#2341](https://github.com/poanetwork/blockscout/pull/2341) - fix transaction input json encoding
- [#2311](https://github.com/poanetwork/blockscout/pull/2311) - fix market history overriding with zeroes
- [#2310](https://github.com/poanetwork/blockscout/pull/2310) - parse url for api docs
- [#2299](https://github.com/poanetwork/blockscout/pull/2299) - fix interpolation in error message
- [#2303](https://github.com/poanetwork/blockscout/pull/2303) - fix transaction csv download link
- [#2304](https://github.com/poanetwork/blockscout/pull/2304) - footer grid fix for md resolution
- [#2291](https://github.com/poanetwork/blockscout/pull/2291) - dashboard fix for md resolution, transactions load fix, block info row fix, addresses page issue, check mark issue
- [#2326](https://github.com/poanetwork/blockscout/pull/2326) - fix nested constructor arguments

### Chore
- [#2422](https://github.com/poanetwork/blockscout/pull/2422) - check if address_id is binary in token_transfers_csv endpoint
- [#2418](https://github.com/poanetwork/blockscout/pull/2418) - Remove parentheses in market cap percentage
- [#2401](https://github.com/poanetwork/blockscout/pull/2401) - add ENV vars to manage updating period of average block time and market history cache
- [#2363](https://github.com/poanetwork/blockscout/pull/2363) - add parameters example for eth rpc
- [#2342](https://github.com/poanetwork/blockscout/pull/2342) - Upgrade Postgres image version in Docker setup
- [#2325](https://github.com/poanetwork/blockscout/pull/2325) - Reduce function input to address' hash only where possible
- [#2323](https://github.com/poanetwork/blockscout/pull/2323) - Group Explorer caches
- [#2305](https://github.com/poanetwork/blockscout/pull/2305) - Improve Address controllers
- [#2302](https://github.com/poanetwork/blockscout/pull/2302) - fix names for xDai source
- [#2289](https://github.com/poanetwork/blockscout/pull/2289) - Optional websockets for dev environment
- [#2307](https://github.com/poanetwork/blockscout/pull/2307) - add GoJoy to README
- [#2293](https://github.com/poanetwork/blockscout/pull/2293) - remove request idle timeout configuration
- [#2255](https://github.com/poanetwork/blockscout/pull/2255) - bump elixir version to 1.9.0


## 2.0.1-beta

### Features
- [#2283](https://github.com/poanetwork/blockscout/pull/2283) - Add transactions cache
- [#2182](https://github.com/poanetwork/blockscout/pull/2182) - add market history cache
- [#2109](https://github.com/poanetwork/blockscout/pull/2109) - use bigger updates instead of `Multi` transactions in BlocksTransactionsMismatch
- [#2075](https://github.com/poanetwork/blockscout/pull/2075) - add blocks cache
- [#2151](https://github.com/poanetwork/blockscout/pull/2151) - hide dropdown menu then other networks list is empty
- [#2191](https://github.com/poanetwork/blockscout/pull/2191) - allow to configure token metadata update interval
- [#2146](https://github.com/poanetwork/blockscout/pull/2146) - feat: add eth_getLogs rpc endpoint
- [#2216](https://github.com/poanetwork/blockscout/pull/2216) - Improve token's controllers by avoiding unnecessary preloads
- [#2235](https://github.com/poanetwork/blockscout/pull/2235) - save and show additional validation fields to smart contract
- [#2190](https://github.com/poanetwork/blockscout/pull/2190) - show all token transfers
- [#2193](https://github.com/poanetwork/blockscout/pull/2193) - feat: add BLOCKSCOUT_HOST, and use it in API docs
- [#2266](https://github.com/poanetwork/blockscout/pull/2266) - allow excluding uncles from average block time calculation

### Fixes
- [#2290](https://github.com/poanetwork/blockscout/pull/2290) - Add eth_get_balance.json to AddressView's render
- [#2286](https://github.com/poanetwork/blockscout/pull/2286) - banner stats issues on sm resolutions, transactions title issue
- [#2284](https://github.com/poanetwork/blockscout/pull/2284) - add 404 status for not existing pages
- [#2244](https://github.com/poanetwork/blockscout/pull/2244) - fix internal transactions failing to be indexed because of constraint
- [#2281](https://github.com/poanetwork/blockscout/pull/2281) - typo issues, dropdown issues
- [#2278](https://github.com/poanetwork/blockscout/pull/2278) - increase threshold for scientific notation
- [#2275](https://github.com/poanetwork/blockscout/pull/2275) - Description for networks selector
- [#2263](https://github.com/poanetwork/blockscout/pull/2263) - added an ability to close network selector on outside click
- [#2257](https://github.com/poanetwork/blockscout/pull/2257) - 'download csv' button added to different tabs
- [#2242](https://github.com/poanetwork/blockscout/pull/2242) - added styles for 'download csv' button
- [#2261](https://github.com/poanetwork/blockscout/pull/2261) - header logo aligned to the center properly
- [#2254](https://github.com/poanetwork/blockscout/pull/2254) - search length issue, tile link wrapping issue
- [#2238](https://github.com/poanetwork/blockscout/pull/2238) - header content alignment issue, hide navbar on outside click
- [#2229](https://github.com/poanetwork/blockscout/pull/2229) - gap issue between qr and copy button in token transfers, top cards width and height issue
- [#2201](https://github.com/poanetwork/blockscout/pull/2201) - footer columns fix
- [#2179](https://github.com/poanetwork/blockscout/pull/2179) - fix docker build error
- [#2165](https://github.com/poanetwork/blockscout/pull/2165) - sort blocks by timestamp when calculating average block time
- [#2175](https://github.com/poanetwork/blockscout/pull/2175) - fix coinmarketcap response errors
- [#2164](https://github.com/poanetwork/blockscout/pull/2164) - fix large numbers in balance view card
- [#2155](https://github.com/poanetwork/blockscout/pull/2155) - fix pending transaction query
- [#2183](https://github.com/poanetwork/blockscout/pull/2183) - tile content aligning for mobile resolution fix, dai logo fix
- [#2162](https://github.com/poanetwork/blockscout/pull/2162) - contract creation tile color changed
- [#2144](https://github.com/poanetwork/blockscout/pull/2144) - 'page not found' images path fixed for goerli
- [#2142](https://github.com/poanetwork/blockscout/pull/2142) - Removed posdao theme and logo, added 'page not found' image for goerli
- [#2138](https://github.com/poanetwork/blockscout/pull/2138) - badge colors issue, api titles issue
- [#2129](https://github.com/poanetwork/blockscout/pull/2129) - Fix for width of explorer elements
- [#2121](https://github.com/poanetwork/blockscout/pull/2121) - Binding of 404 page
- [#2120](https://github.com/poanetwork/blockscout/pull/2120) - footer links and socials focus color issue
- [#2113](https://github.com/poanetwork/blockscout/pull/2113) - renewed logos for rsk, dai, blockscout; themes color changes for lukso; error images for lukso
- [#2112](https://github.com/poanetwork/blockscout/pull/2112) - themes color improvements, dropdown color issue
- [#2110](https://github.com/poanetwork/blockscout/pull/2110) - themes colors issues, ui issues
- [#2103](https://github.com/poanetwork/blockscout/pull/2103) - ui issues for all themes
- [#2090](https://github.com/poanetwork/blockscout/pull/2090) - updated some ETC theme colors
- [#2096](https://github.com/poanetwork/blockscout/pull/2096) - RSK theme fixes
- [#2093](https://github.com/poanetwork/blockscout/pull/2093) - detect token transfer type for deprecated erc721 spec
- [#2111](https://github.com/poanetwork/blockscout/pull/2111) - improve address transaction controller
- [#2108](https://github.com/poanetwork/blockscout/pull/2108) - fix uncle fetching without full transactions
- [#2128](https://github.com/poanetwork/blockscout/pull/2128) - add new function clause for uncle errors
- [#2123](https://github.com/poanetwork/blockscout/pull/2123) - fix coins percentage view
- [#2119](https://github.com/poanetwork/blockscout/pull/2119) - fix map logging
- [#2130](https://github.com/poanetwork/blockscout/pull/2130) - fix navigation
- [#2148](https://github.com/poanetwork/blockscout/pull/2148) - filter pending logs
- [#2147](https://github.com/poanetwork/blockscout/pull/2147) - add rsk format of checksum
- [#2149](https://github.com/poanetwork/blockscout/pull/2149) - remove pending transaction count
- [#2177](https://github.com/poanetwork/blockscout/pull/2177) - remove duplicate entries from UncleBlock's Fetcher
- [#2169](https://github.com/poanetwork/blockscout/pull/2169) - add more validator reward types for xDai
- [#2173](https://github.com/poanetwork/blockscout/pull/2173) - handle correctly empty transactions
- [#2174](https://github.com/poanetwork/blockscout/pull/2174) - fix reward channel joining
- [#2186](https://github.com/poanetwork/blockscout/pull/2186) - fix net version test
- [#2196](https://github.com/poanetwork/blockscout/pull/2196) - Nethermind client fixes
- [#2237](https://github.com/poanetwork/blockscout/pull/2237) - fix rsk total_supply
- [#2198](https://github.com/poanetwork/blockscout/pull/2198) - reduce transaction status and error constraint
- [#2167](https://github.com/poanetwork/blockscout/pull/2167) - feat: document eth rpc api mimicking endpoints
- [#2225](https://github.com/poanetwork/blockscout/pull/2225) - fix metadata decoding in Solidity 0.5.9 smart contract verification
- [#2204](https://github.com/poanetwork/blockscout/pull/2204) - fix large contract verification
- [#2258](https://github.com/poanetwork/blockscout/pull/2258) - reduce BlocksTransactionsMismatch memory footprint
- [#2247](https://github.com/poanetwork/blockscout/pull/2247) - hide logs search if there are no logs
- [#2248](https://github.com/poanetwork/blockscout/pull/2248) - sort block after query execution for average block time
- [#2249](https://github.com/poanetwork/blockscout/pull/2249) - More transaction controllers improvements
- [#2267](https://github.com/poanetwork/blockscout/pull/2267) - Modify implementation of `where_transaction_has_multiple_internal_transactions`
- [#2270](https://github.com/poanetwork/blockscout/pull/2270) - Remove duplicate params in `Indexer.Fetcher.TokenBalance`
- [#2268](https://github.com/poanetwork/blockscout/pull/2268) - remove not existing assigns in html code
- [#2276](https://github.com/poanetwork/blockscout/pull/2276) - remove port in docs

### Chore
- [#2127](https://github.com/poanetwork/blockscout/pull/2127) - use previouse chromedriver version
- [#2118](https://github.com/poanetwork/blockscout/pull/2118) - show only the last decompiled contract
- [#2255](https://github.com/poanetwork/blockscout/pull/2255) - upgrade elixir version to 1.9.0
- [#2256](https://github.com/poanetwork/blockscout/pull/2256) - use the latest version of chromedriver

## 2.0.0-beta

### Features
- [#2044](https://github.com/poanetwork/blockscout/pull/2044) - New network selector.
- [#2091](https://github.com/poanetwork/blockscout/pull/2091) - Added "Question" modal.
- [#1963](https://github.com/poanetwork/blockscout/pull/1963), [#1959](https://github.com/poanetwork/blockscout/pull/1959), [#1948](https://github.com/poanetwork/blockscout/pull/1948), [#1936](https://github.com/poanetwork/blockscout/pull/1936), [#1925](https://github.com/poanetwork/blockscout/pull/1925), [#1922](https://github.com/poanetwork/blockscout/pull/1922), [#1903](https://github.com/poanetwork/blockscout/pull/1903), [#1874](https://github.com/poanetwork/blockscout/pull/1874), [#1895](https://github.com/poanetwork/blockscout/pull/1895), [#2031](https://github.com/poanetwork/blockscout/pull/2031), [#2073](https://github.com/poanetwork/blockscout/pull/2073), [#2074](https://github.com/poanetwork/blockscout/pull/2074),  - added new themes and logos for poa, eth, rinkeby, goerli, ropsten, kovan, sokol, xdai, etc, rsk and default theme
- [#1726](https://github.com/poanetwork/blockscout/pull/2071) - Updated styles for the new smart contract page.
- [#2081](https://github.com/poanetwork/blockscout/pull/2081) - Tooltip for 'more' button, explorers logos added
- [#2010](https://github.com/poanetwork/blockscout/pull/2010) - added "block not found" and "tx not found pages"
- [#1928](https://github.com/poanetwork/blockscout/pull/1928) - pagination styles were updated
- [#1940](https://github.com/poanetwork/blockscout/pull/1940) - qr modal button and background issue
- [#1907](https://github.com/poanetwork/blockscout/pull/1907) - dropdown color bug fix (lukso theme) and tooltip color bug fix
- [#1859](https://github.com/poanetwork/blockscout/pull/1859) - feat: show raw transaction traces
- [#1941](https://github.com/poanetwork/blockscout/pull/1941) - feat: add on demand fetching and stale attr to rpc
- [#1957](https://github.com/poanetwork/blockscout/pull/1957) - Calculate stakes ratio before insert pools
- [#1956](https://github.com/poanetwork/blockscout/pull/1956) - add logs tab to address
- [#1952](https://github.com/poanetwork/blockscout/pull/1952) - feat: exclude empty contracts by default
- [#1954](https://github.com/poanetwork/blockscout/pull/1954) - feat: use creation init on self destruct
- [#2036](https://github.com/poanetwork/blockscout/pull/2036) - New tables for staking pools and delegators
- [#1974](https://github.com/poanetwork/blockscout/pull/1974) - feat: previous page button logic
- [#1999](https://github.com/poanetwork/blockscout/pull/1999) - load data async on addresses page
- [#1807](https://github.com/poanetwork/blockscout/pull/1807) - New theming capabilites.
- [#2040](https://github.com/poanetwork/blockscout/pull/2040) - Verification links to other explorers for ETH
- [#2037](https://github.com/poanetwork/blockscout/pull/2037) - add address logs search functionality
- [#2012](https://github.com/poanetwork/blockscout/pull/2012) - make all pages pagination async
- [#2064](https://github.com/poanetwork/blockscout/pull/2064) - feat: add fields to tx apis, small cleanups
- [#2100](https://github.com/poanetwork/blockscout/pull/2100) - feat: eth_get_balance rpc endpoint

### Fixes
- [#2228](https://github.com/poanetwork/blockscout/pull/2228) - favorites duplication issues, active radio issue
- [#2207](https://github.com/poanetwork/blockscout/pull/2207) - new 'download csv' button design
- [#2206](https://github.com/poanetwork/blockscout/pull/2206) - added styles for 'Download All Transactions as CSV' button
- [#2099](https://github.com/poanetwork/blockscout/pull/2099) - logs search input width
- [#2098](https://github.com/poanetwork/blockscout/pull/2098) - nav dropdown issue, logo size issue
- [#2082](https://github.com/poanetwork/blockscout/pull/2082) - dropdown styles, tooltip gap fix, 404 page added
- [#2077](https://github.com/poanetwork/blockscout/pull/2077) - ui issues
- [#2072](https://github.com/poanetwork/blockscout/pull/2072) - Fixed checkmarks not showing correctly in tabs.
- [#2066](https://github.com/poanetwork/blockscout/pull/2066) - fixed length of logs search input
- [#2056](https://github.com/poanetwork/blockscout/pull/2056) - log search form styles added
- [#2043](https://github.com/poanetwork/blockscout/pull/2043) - Fixed modal dialog width for 'verify other explorers'
- [#2025](https://github.com/poanetwork/blockscout/pull/2025) - Added a new color to display transactions' errors.
- [#2033](https://github.com/poanetwork/blockscout/pull/2033) - Header nav. dropdown active element color issue
- [#2019](https://github.com/poanetwork/blockscout/pull/2019) - Fixed the missing tx hashes.
- [#2020](https://github.com/poanetwork/blockscout/pull/2020) - Fixed a bug triggered when a second click to a selected tab caused the other tabs to hide.
- [#1944](https://github.com/poanetwork/blockscout/pull/1944) - fixed styles for token's dropdown.
- [#1926](https://github.com/poanetwork/blockscout/pull/1926) - status label alignment
- [#1849](https://github.com/poanetwork/blockscout/pull/1849) - Improve chains menu
- [#1868](https://github.com/poanetwork/blockscout/pull/1868) - fix: logs list endpoint performance
- [#1822](https://github.com/poanetwork/blockscout/pull/1822) - Fix style breaks in decompiled contract code view
- [#1885](https://github.com/poanetwork/blockscout/pull/1885) - highlight reserved words in decompiled code
- [#1896](https://github.com/poanetwork/blockscout/pull/1896) - re-query tokens in top nav automplete
- [#1905](https://github.com/poanetwork/blockscout/pull/1905) - fix reorgs, uncles pagination
- [#1904](https://github.com/poanetwork/blockscout/pull/1904) - fix `BLOCK_COUNT_CACHE_TTL` env var type
- [#1915](https://github.com/poanetwork/blockscout/pull/1915) - fallback to 2 latest evm versions
- [#1937](https://github.com/poanetwork/blockscout/pull/1937) - Check the presence of overlap[i] object before retrieving properties from it
- [#1960](https://github.com/poanetwork/blockscout/pull/1960) - do not remove bold text in decompiled contacts
- [#1966](https://github.com/poanetwork/blockscout/pull/1966) - fix: add fields for contract filter performance
- [#2017](https://github.com/poanetwork/blockscout/pull/2017) - fix: fix to/from filters on tx list pages
- [#2008](https://github.com/poanetwork/blockscout/pull/2008) - add new function clause for xDai network beneficiaries
- [#2009](https://github.com/poanetwork/blockscout/pull/2009) - addresses page improvements
- [#2027](https://github.com/poanetwork/blockscout/pull/2027) - fix: `BlocksTransactionsMismatch` ignoring blocks without transactions
- [#2062](https://github.com/poanetwork/blockscout/pull/2062) - fix: uniq by hash, instead of transaction
- [#2052](https://github.com/poanetwork/blockscout/pull/2052) - allow bytes32 for name and symbol
- [#2047](https://github.com/poanetwork/blockscout/pull/2047) - fix: show creating internal transactions
- [#2014](https://github.com/poanetwork/blockscout/pull/2014) - fix: use better queries for listLogs endpoint
- [#2027](https://github.com/poanetwork/blockscout/pull/2027) - fix: `BlocksTransactionsMismatch` ignoring blocks without transactions
- [#2070](https://github.com/poanetwork/blockscout/pull/2070) - reduce `max_concurrency` of `BlocksTransactionsMismatch` fetcher
- [#2083](https://github.com/poanetwork/blockscout/pull/2083) - allow total_difficuly to be nil
- [#2086](https://github.com/poanetwork/blockscout/pull/2086) - fix geth's staticcall without output

### Chore

- [#1900](https://github.com/poanetwork/blockscout/pull/1900) - SUPPORTED_CHAINS ENV var
- [#1958](https://github.com/poanetwork/blockscout/pull/1958) - Default value for release link env var
- [#1964](https://github.com/poanetwork/blockscout/pull/1964) - ALLOWED_EVM_VERSIONS env var
- [#1975](https://github.com/poanetwork/blockscout/pull/1975) - add log index to transaction view
- [#1988](https://github.com/poanetwork/blockscout/pull/1988) - Fix wrong parity tasks names in Circle CI
- [#2000](https://github.com/poanetwork/blockscout/pull/2000) - docker/Makefile: always set a container name
- [#2018](https://github.com/poanetwork/blockscout/pull/2018) - Use PORT env variable in dev config
- [#2055](https://github.com/poanetwork/blockscout/pull/2055) - Increase timeout for geth indexers
- [#2069](https://github.com/poanetwork/blockscout/pull/2069) - Docsify integration: static docs page generation

## 1.3.15-beta

### Features

- [#1857](https://github.com/poanetwork/blockscout/pull/1857) - Re-implement Geth JS internal transaction tracer in Elixir
- [#1989](https://github.com/poanetwork/blockscout/pull/1989) - fix: consolidate address w/ balance one at a time
- [#2002](https://github.com/poanetwork/blockscout/pull/2002) - Get estimated count of blocks when cache is empty

### Fixes

- [#1869](https://github.com/poanetwork/blockscout/pull/1869) - Fix output and gas extraction in JS tracer for Geth
- [#1992](https://github.com/poanetwork/blockscout/pull/1992) - fix: support https for wobserver polling
- [#2027](https://github.com/poanetwork/blockscout/pull/2027) - fix: `BlocksTransactionsMismatch` ignoring blocks without transactions


## 1.3.14-beta

- [#1812](https://github.com/poanetwork/blockscout/pull/1812) - add pagination to addresses page
- [#1920](https://github.com/poanetwork/blockscout/pull/1920) - fix: remove source code fields from list endpoint
- [#1876](https://github.com/poanetwork/blockscout/pull/1876) - async calculate a count of blocks

### Fixes

- [#1917](https://github.com/poanetwork/blockscout/pull/1917) - Force block refetch if transaction is re-collated in a different block

### Chore

- [#1892](https://github.com/poanetwork/blockscout/pull/1892) - Remove temporary worker modules

## 1.3.13-beta

### Features

- [#1933](https://github.com/poanetwork/blockscout/pull/1933) - add eth_BlockNumber json rpc method

### Fixes

- [#1875](https://github.com/poanetwork/blockscout/pull/1875) - fix: resolve false positive constructor arguments
- [#1881](https://github.com/poanetwork/blockscout/pull/1881) - fix: store solc versions locally for performance
- [#1898](https://github.com/poanetwork/blockscout/pull/1898) - check if the constructor has arguments before verifying constructor arguments

## 1.3.12-beta

Reverting of synchronous block counter, implemented in #1848

## 1.3.11-beta

### Features

- [#1815](https://github.com/poanetwork/blockscout/pull/1815) - Be able to search without prefix "0x"
- [#1813](https://github.com/poanetwork/blockscout/pull/1813) - Add total blocks counter to the main page
- [#1806](https://github.com/poanetwork/blockscout/pull/1806) - Verify contracts with a post request
- [#1848](https://github.com/poanetwork/blockscout/pull/1848) - Add cache for block counter

### Fixes

- [#1829](https://github.com/poanetwork/blockscout/pull/1829) - Handle nil quantities in block decoding routine
- [#1830](https://github.com/poanetwork/blockscout/pull/1830) - Make block size field nullable
- [#1840](https://github.com/poanetwork/blockscout/pull/1840) - Handle case when total supply is nil
- [#1838](https://github.com/poanetwork/blockscout/pull/1838) - Block counter calculates only consensus blocks

### Chore

- [#1814](https://github.com/poanetwork/blockscout/pull/1814) - Clear build artefacts script
- [#1837](https://github.com/poanetwork/blockscout/pull/1837) - Add -f flag to clear_build.sh script delete static folder

## 1.3.10-beta

### Features

- [#1739](https://github.com/poanetwork/blockscout/pull/1739) - highlight decompiled source code
- [#1696](https://github.com/poanetwork/blockscout/pull/1696) - full-text search by tokens
- [#1742](https://github.com/poanetwork/blockscout/pull/1742) - Support RSK
- [#1777](https://github.com/poanetwork/blockscout/pull/1777) - show ERC-20 token transfer info on transaction page
- [#1770](https://github.com/poanetwork/blockscout/pull/1770) - set a websocket keepalive from config
- [#1789](https://github.com/poanetwork/blockscout/pull/1789) - add ERC-721 info to transaction overview page
- [#1801](https://github.com/poanetwork/blockscout/pull/1801) - Staking pools fetching

### Fixes

 - [#1724](https://github.com/poanetwork/blockscout/pull/1724) - Remove internal tx and token balance fetching from realtime fetcher
 - [#1727](https://github.com/poanetwork/blockscout/pull/1727) - add logs pagination in rpc api
 - [#1740](https://github.com/poanetwork/blockscout/pull/1740) - fix empty block time
 - [#1743](https://github.com/poanetwork/blockscout/pull/1743) - sort decompiled smart contracts in lexicographical order
 - [#1756](https://github.com/poanetwork/blockscout/pull/1756) - add today's token balance from the previous value
 - [#1769](https://github.com/poanetwork/blockscout/pull/1769) - add timestamp to block overview
 - [#1768](https://github.com/poanetwork/blockscout/pull/1768) - fix first block parameter
 - [#1778](https://github.com/poanetwork/blockscout/pull/1778) - Make websocket optional for realtime fetcher
 - [#1790](https://github.com/poanetwork/blockscout/pull/1790) - fix constructor arguments verification
 - [#1793](https://github.com/poanetwork/blockscout/pull/1793) - fix top nav autocomplete
 - [#1795](https://github.com/poanetwork/blockscout/pull/1795) - fix line numbers for decompiled contracts
 - [#1803](https://github.com/poanetwork/blockscout/pull/1803) - use coinmarketcap for total_supply by default
 - [#1802](https://github.com/poanetwork/blockscout/pull/1802) - make coinmarketcap's number of pages configurable
 - [#1799](https://github.com/poanetwork/blockscout/pull/1799) - Use eth_getUncleByBlockHashAndIndex for uncle block fetching
 - [#1531](https://github.com/poanetwork/blockscout/pull/1531) - docker: fix dockerFile for secp256k1 building
 - [#1835](https://github.com/poanetwork/blockscout/pull/1835) - fix: ignore `pong` messages without error

### Chore

 - [#1804](https://github.com/poanetwork/blockscout/pull/1804) - (Chore) Divide chains by Mainnet/Testnet in menu
 - [#1783](https://github.com/poanetwork/blockscout/pull/1783) - Update README with the chains that use Blockscout
 - [#1780](https://github.com/poanetwork/blockscout/pull/1780) - Update link to the Github repo in the footer
 - [#1757](https://github.com/poanetwork/blockscout/pull/1757) - Change twitter acc link to official Blockscout acc twitter
 - [#1749](https://github.com/poanetwork/blockscout/pull/1749) - Replace the link in the footer with the official POA announcements tg channel link
 - [#1718](https://github.com/poanetwork/blockscout/pull/1718) - Flatten indexer module hierarchy and supervisor tree
 - [#1753](https://github.com/poanetwork/blockscout/pull/1753) - Add a check mark to decompiled contract tab
 - [#1744](https://github.com/poanetwork/blockscout/pull/1744) - remove `0x0..0` from tests
 - [#1763](https://github.com/poanetwork/blockscout/pull/1763) - Describe indexer structure and list existing fetchers
 - [#1800](https://github.com/poanetwork/blockscout/pull/1800) - Disable lazy logging check in Credo


## 1.3.9-beta

### Features

 - [#1662](https://github.com/poanetwork/blockscout/pull/1662) - allow specifying number of optimization runs
 - [#1654](https://github.com/poanetwork/blockscout/pull/1654) - add decompiled code tab
 - [#1661](https://github.com/poanetwork/blockscout/pull/1661) - try to compile smart contract with the latest evm version
 - [#1665](https://github.com/poanetwork/blockscout/pull/1665) - Add contract verification RPC endpoint.
 - [#1706](https://github.com/poanetwork/blockscout/pull/1706) - allow setting update interval for addresses with b

### Fixes

 - [#1669](https://github.com/poanetwork/blockscout/pull/1669) - do not fail if multiple matching tokens are found
 - [#1691](https://github.com/poanetwork/blockscout/pull/1691) - decrease token metadata update interval
 - [#1688](https://github.com/poanetwork/blockscout/pull/1688) - do not fail if failure reason is atom
 - [#1692](https://github.com/poanetwork/blockscout/pull/1692) - exclude decompiled smart contract from encoding
 - [#1684](https://github.com/poanetwork/blockscout/pull/1684) - Discard child block with parent_hash not matching hash of imported block
 - [#1699](https://github.com/poanetwork/blockscout/pull/1699) - use seconds as transaction cache period measure
 - [#1697](https://github.com/poanetwork/blockscout/pull/1697) - fix failing in rpc if balance is empty
 - [#1711](https://github.com/poanetwork/blockscout/pull/1711) - rescue failing repo in block number cache update
 - [#1712](https://github.com/poanetwork/blockscout/pull/1712) - do not set contract code from transaction input
 - [#1714](https://github.com/poanetwork/blockscout/pull/1714) - fix average block time calculation

### Chore

 - [#1693](https://github.com/poanetwork/blockscout/pull/1693) - Add a checklist to the PR template


## 1.3.8-beta

### Features

 - [#1611](https://github.com/poanetwork/blockscout/pull/1611) - allow setting the first indexing block
 - [#1596](https://github.com/poanetwork/blockscout/pull/1596) - add endpoint to create decompiled contracts
 - [#1634](https://github.com/poanetwork/blockscout/pull/1634) - add transaction count cache

### Fixes

 - [#1630](https://github.com/poanetwork/blockscout/pull/1630) - (Fix) colour for release link in the footer
 - [#1621](https://github.com/poanetwork/blockscout/pull/1621) - Modify query to fetch failed contract creations
 - [#1614](https://github.com/poanetwork/blockscout/pull/1614) - Do not fetch burn address token balance
 - [#1639](https://github.com/poanetwork/blockscout/pull/1614) - Optimize token holder count updates when importing address current balances
 - [#1643](https://github.com/poanetwork/blockscout/pull/1643) - Set internal_transactions_indexed_at for empty blocks
 - [#1647](https://github.com/poanetwork/blockscout/pull/1647) - Fix typo in view
 - [#1650](https://github.com/poanetwork/blockscout/pull/1650) - Add petersburg evm version to smart contract verifier
 - [#1657](https://github.com/poanetwork/blockscout/pull/1657) - Force consensus loss for parent block if its hash mismatches parent_hash

### Chore


## 1.3.7-beta

### Features

### Fixes

 - [#1615](https://github.com/poanetwork/blockscout/pull/1615) - Add more logging to code fixer process
 - [#1613](https://github.com/poanetwork/blockscout/pull/1613) - Fix USD fee value
 - [#1577](https://github.com/poanetwork/blockscout/pull/1577) - Add process to fix contract with code
 - [#1583](https://github.com/poanetwork/blockscout/pull/1583) - Chunk JSON-RPC batches in case connection times out

### Chore

 - [#1610](https://github.com/poanetwork/blockscout/pull/1610) - Add PIRL to Readme

## 1.3.6-beta

### Features

 - [#1589](https://github.com/poanetwork/blockscout/pull/1589) - RPC endpoint to list addresses
 - [#1567](https://github.com/poanetwork/blockscout/pull/1567) - Allow setting different configuration just for realtime fetcher
 - [#1562](https://github.com/poanetwork/blockscout/pull/1562) - Add incoming transactions count to contract view
 - [#1608](https://github.com/poanetwork/blockscout/pull/1608) - Add listcontracts RPC Endpoint

### Fixes

 - [#1595](https://github.com/poanetwork/blockscout/pull/1595) - Reduce block_rewards in the catchup fetcher
 - [#1590](https://github.com/poanetwork/blockscout/pull/1590) - Added guard for fetching blocks with invalid number
 - [#1588](https://github.com/poanetwork/blockscout/pull/1588) - Fix usd value on address page
 - [#1586](https://github.com/poanetwork/blockscout/pull/1586) - Exact timestamp display
 - [#1581](https://github.com/poanetwork/blockscout/pull/1581) - Consider `creates` param when fetching transactions
 - [#1559](https://github.com/poanetwork/blockscout/pull/1559) - Change v column type for Transactions table

### Chore

 - [#1579](https://github.com/poanetwork/blockscout/pull/1579) - Add SpringChain to the list of Additional Chains Utilizing BlockScout
 - [#1578](https://github.com/poanetwork/blockscout/pull/1578) - Refine contributing procedure
 - [#1572](https://github.com/poanetwork/blockscout/pull/1572) - Add option to disable block rewards in indexer config


## 1.3.5-beta

### Features

 - [#1560](https://github.com/poanetwork/blockscout/pull/1560) - Allow executing smart contract functions in arbitrarily sized batches
 - [#1543](https://github.com/poanetwork/blockscout/pull/1543) - Use trace_replayBlockTransactions API for faster tracing
 - [#1558](https://github.com/poanetwork/blockscout/pull/1558) - Allow searching by token symbol
 - [#1551](https://github.com/poanetwork/blockscout/pull/1551) Exact date and time for Transaction details page
 - [#1547](https://github.com/poanetwork/blockscout/pull/1547) - Verify smart contracts with evm versions
 - [#1540](https://github.com/poanetwork/blockscout/pull/1540) - Fetch ERC721 token balances if sender is '0x0..0'
 - [#1539](https://github.com/poanetwork/blockscout/pull/1539) - Add the link to release in the footer
 - [#1519](https://github.com/poanetwork/blockscout/pull/1519) - Create contract methods
 - [#1496](https://github.com/poanetwork/blockscout/pull/1496) - Remove dropped/replaced transactions in pending transactions list
 - [#1492](https://github.com/poanetwork/blockscout/pull/1492) - Disable usd value for an empty exchange rate
 - [#1466](https://github.com/poanetwork/blockscout/pull/1466) - Decoding candidates for unverified contracts

### Fixes
 - [#1545](https://github.com/poanetwork/blockscout/pull/1545) - Fix scheduling of latest block polling in Realtime Fetcher
 - [#1554](https://github.com/poanetwork/blockscout/pull/1554) - Encode integer parameters when calling smart contract functions
 - [#1537](https://github.com/poanetwork/blockscout/pull/1537) - Fix test that depended on date
 - [#1534](https://github.com/poanetwork/blockscout/pull/1534) - Render a nicer error when creator cannot be determined
 - [#1527](https://github.com/poanetwork/blockscout/pull/1527) - Add index to value_fetched_at
 - [#1518](https://github.com/poanetwork/blockscout/pull/1518) - Select only distinct failed transactions
 - [#1516](https://github.com/poanetwork/blockscout/pull/1516) - Fix coin balance params reducer for pending transaction
 - [#1511](https://github.com/poanetwork/blockscout/pull/1511) - Set correct log level for production
 - [#1510](https://github.com/poanetwork/blockscout/pull/1510) - Fix test that fails every 1st day of the month
 - [#1509](https://github.com/poanetwork/blockscout/pull/1509) - Add index to blocks' consensus
 - [#1508](https://github.com/poanetwork/blockscout/pull/1508) - Remove duplicated indexes
 - [#1505](https://github.com/poanetwork/blockscout/pull/1505) - Use https instead of ssh for absinthe libs
 - [#1501](https://github.com/poanetwork/blockscout/pull/1501) - Constructor_arguments must be type `text`
 - [#1498](https://github.com/poanetwork/blockscout/pull/1498) - Add index for created_contract_address_hash in transactions
 - [#1493](https://github.com/poanetwork/blockscout/pull/1493) - Do not do work in process initialization
 - [#1487](https://github.com/poanetwork/blockscout/pull/1487) - Limit geth sync to 128 blocks
 - [#1484](https://github.com/poanetwork/blockscout/pull/1484) - Allow decoding input as utf-8
 - [#1479](https://github.com/poanetwork/blockscout/pull/1479) - Remove smoothing from coin balance chart

### Chore
 - [https://github.com/poanetwork/blockscout/pull/1532](https://github.com/poanetwork/blockscout/pull/1532) - Upgrade elixir to 1.8.1
 - [https://github.com/poanetwork/blockscout/pull/1553](https://github.com/poanetwork/blockscout/pull/1553) - Dockerfile: remove 1.7.1 version pin FROM bitwalker/alpine-elixir-phoenix
 - [https://github.com/poanetwork/blockscout/pull/1465](https://github.com/poanetwork/blockscout/pull/1465) - Resolve lodash security alert<|MERGE_RESOLUTION|>--- conflicted
+++ resolved
@@ -6,13 +6,9 @@
 - [#2425](https://github.com/poanetwork/blockscout/pull/2425) - Force to show address view for checksummed address even if it is not in DB
 
 ### Chore
-<<<<<<< HEAD
 - [#2435](https://github.com/poanetwork/blockscout/pull/2435) - Replace deprecated extract-text-webpack-plugin with mini-css-extract-plugin
-=======
 - [#2450](https://github.com/poanetwork/blockscout/pull/2450) - Fix clearance of logs and node_modules folders in clearing script
 - [#2434](https://github.com/poanetwork/blockscout/pull/2434) - get rid of timex warnings
->>>>>>> 51eaa283
-
 
 ## 2.0.2-beta
 
