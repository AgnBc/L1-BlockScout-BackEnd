--- conflicted
+++ resolved
@@ -16,11 +16,8 @@
 
 ### Fixes
 
-<<<<<<< HEAD
 - [#6127](https://github.com/blockscout/blockscout/pull/6127) - No missing blocks in UI on the main page
-=======
 - [#6390](https://github.com/blockscout/blockscout/pull/6390) - Fix transactions responses in API v2
->>>>>>> c62d296f
 - [#6357](https://github.com/blockscout/blockscout/pull/6357) - Fix definitions of NETWORK_PATH, API_PATH, SOCKET_ROOT: process trailing slash
 - [#6338](https://github.com/blockscout/blockscout/pull/6338) - Fix token search with space
 - [#6329](https://github.com/blockscout/blockscout/pull/6329) - Prevent logger from truncating response from rust verifier service in case of an error
