--- conflicted
+++ resolved
@@ -1,20 +1,11 @@
-<<<<<<< HEAD
-SYSTEM = $(shell uname -s)
-HOST = host.docker.internal
-DOCKER_IMAGE = blockscout_prod_sokol
-BS_CONTAINER_NAME = blockscout_sokol
-PG_CONTAINER_NAME = db
-PG_CONTAINER_IMAGE = postgres:13.6
-=======
 SYSTEM := $(shell uname -s)
 HOST := host.docker.internal
 DOCKER_REPO := blockscout
-APP_NAME := blockscout
+APP_NAME := blockscout-sokol
 BS_CONTAINER_IMAGE := ${APP_NAME}
-BS_CONTAINER_NAME := blockscout
+BS_CONTAINER_NAME := blockscout-sokol
 PG_CONTAINER_IMAGE := postgres:13.6
 PG_CONTAINER_NAME := db
->>>>>>> db97ddca
 THIS_FILE = $(lastword $(MAKEFILE_LIST))
 BS_NEXT_RELEASE = 4.1.2
 TAG := $(BS_NEXT_RELEASE)-prerelease-$(shell git log -1 --pretty=format:"%h")
