SYSTEM = $(shell uname -s)
HOST = host.docker.internal
<<<<<<< HEAD
DOCKER_IMAGE = blockscout_prod_sokol
BS_CONTAINER_NAME = blockscout_sokol
=======
DOCKER_IMAGE = blockscout
BS_CONTAINER_NAME = blockscout
PG_CONTAINER_NAME = db
PG_CONTAINER_IMAGE = postgres:13.6
>>>>>>> cc417fbd
THIS_FILE = $(lastword $(MAKEFILE_LIST))

ifeq ($(SYSTEM), Linux)
	HOST=localhost
endif

<<<<<<< HEAD
=======
ifdef DATABASE_URL
	DB_URL = $(DATABASE_URL)
else
	DB_URL = postgresql://postgres:@$(HOST):5432/blockscout?ssl=false
endif
>>>>>>> cc417fbd
BLOCKSCOUT_CONTAINER_PARAMS = -e 'MIX_ENV=prod' \

ifeq ($(SYSTEM), Linux)
	BLOCKSCOUT_CONTAINER_PARAMS += --network=host
endif
ifdef NETWORK
	BLOCKSCOUT_CONTAINER_PARAMS += -e 'NETWORK=$(NETWORK)'
endif
ifdef SUBNETWORK
	BLOCKSCOUT_CONTAINER_PARAMS += -e 'SUBNETWORK=$(SUBNETWORK)'
endif
ifdef LOGO
	BLOCKSCOUT_CONTAINER_PARAMS += -e 'LOGO=$(LOGO)'
endif
ifdef LOGO_FOOTER
	BLOCKSCOUT_CONTAINER_PARAMS += -e 'LOGO_FOOTER=$(LOGO_FOOTER)'
endif
ifdef ETHEREUM_JSONRPC_VARIANT
	BLOCKSCOUT_CONTAINER_PARAMS += -e 'ETHEREUM_JSONRPC_VARIANT=$(ETHEREUM_JSONRPC_VARIANT)'
endif
ifdef ETHEREUM_JSONRPC_HTTP_URL
	BLOCKSCOUT_CONTAINER_PARAMS += -e 'ETHEREUM_JSONRPC_HTTP_URL=$(ETHEREUM_JSONRPC_HTTP_URL)'
endif
ifdef ETHEREUM_JSONRPC_TRACE_URL
	BLOCKSCOUT_CONTAINER_PARAMS += -e 'ETHEREUM_JSONRPC_TRACE_URL=$(ETHEREUM_JSONRPC_TRACE_URL)'
endif
ifdef ETHEREUM_JSONRPC_WS_URL
	BLOCKSCOUT_CONTAINER_PARAMS += -e 'ETHEREUM_JSONRPC_WS_URL=$(ETHEREUM_JSONRPC_WS_URL)'
endif
ifdef ETHEREUM_JSONRPC_TRANSPORT
	BLOCKSCOUT_CONTAINER_PARAMS += -e 'ETHEREUM_JSONRPC_TRANSPORT=$(ETHEREUM_JSONRPC_TRANSPORT)'
endif
ifdef IPC_PATH
	BLOCKSCOUT_CONTAINER_PARAMS += -e 'IPC_PATH=$(IPC_PATH)'
endif
ifdef NETWORK_PATH
	BLOCKSCOUT_CONTAINER_PARAMS += -e 'NETWORK_PATH=$(NETWORK_PATH)'
endif
ifdef SECRET_KEY_BASE
	BLOCKSCOUT_CONTAINER_PARAMS += -e 'SECRET_KEY_BASE=$(SECRET_KEY_BASE)'
endif
ifdef CHECK_ORIGIN
	BLOCKSCOUT_CONTAINER_PARAMS += -e 'CHECK_ORIGIN=$(CHECK_ORIGIN)'
endif
ifdef PORT
	BLOCKSCOUT_CONTAINER_PARAMS += -e 'PORT=$(PORT)'
endif
ifdef COIN
	BLOCKSCOUT_CONTAINER_PARAMS += -e 'COIN=$(COIN)'
endif
ifdef METADATA_CONTRACT
	BLOCKSCOUT_CONTAINER_PARAMS += -e 'METADATA_CONTRACT=$(METADATA_CONTRACT)'
endif
ifdef POS_STAKING_CONTRACT
	BLOCKSCOUT_CONTAINER_PARAMS += -e 'POS_STAKING_CONTRACT=$(POS_STAKING_CONTRACT)'
endif
ifdef VALIDATORS_CONTRACT
	BLOCKSCOUT_CONTAINER_PARAMS += -e 'VALIDATORS_CONTRACT=$(VALIDATORS_CONTRACT)'
endif
ifdef KEYS_MANAGER_CONTRACT
	BLOCKSCOUT_CONTAINER_PARAMS += -e 'KEYS_MANAGER_CONTRACT=$(KEYS_MANAGER_CONTRACT)'
endif
ifdef SUPPLY_MODULE
	BLOCKSCOUT_CONTAINER_PARAMS += -e 'SUPPLY_MODULE=$(SUPPLY_MODULE)'
endif
ifdef SOURCE_MODULE
	BLOCKSCOUT_CONTAINER_PARAMS += -e 'SOURCE_MODULE=$(SOURCE_MODULE)'
endif
ifdef DATABASE_URL
	BLOCKSCOUT_CONTAINER_PARAMS += -e 'DATABASE_URL=$(DATABASE_URL)'
endif
ifdef POOL_SIZE
	BLOCKSCOUT_CONTAINER_PARAMS += -e 'POOL_SIZE=$(POOL_SIZE)'
endif
ifdef ECTO_USE_SSL
	BLOCKSCOUT_CONTAINER_PARAMS += -e 'ECTO_USE_SSL=$(ECTO_USE_SSL)'
endif
ifdef DATADOG_HOST
	BLOCKSCOUT_CONTAINER_PARAMS += -e 'DATADOG_HOST=$(DATADOG_HOST)'
endif
ifdef DATADOG_PORT
	BLOCKSCOUT_CONTAINER_PARAMS += -e 'DATADOG_PORT=$(DATADOG_PORT)'
endif
ifdef SPANDEX_BATCH_SIZE
	BLOCKSCOUT_CONTAINER_PARAMS += -e 'SPANDEX_BATCH_SIZE=$(SPANDEX_BATCH_SIZE)'
endif
ifdef SPANDEX_SYNC_THRESHOLD
	BLOCKSCOUT_CONTAINER_PARAMS += -e 'SPANDEX_SYNC_THRESHOLD=$(SPANDEX_SYNC_THRESHOLD)'
endif
ifdef HEART_BEAT_TIMEOUT
	BLOCKSCOUT_CONTAINER_PARAMS += -e 'HEART_BEAT_TIMEOUT=$(HEART_BEAT_TIMEOUT)'
endif
ifdef HEART_COMMAND
	BLOCKSCOUT_CONTAINER_PARAMS += -e 'HEART_COMMAND=$(HEART_COMMAND)'
endif
ifdef BLOCKSCOUT_VERSION
	BLOCKSCOUT_CONTAINER_PARAMS += -e 'BLOCKSCOUT_VERSION=$(BLOCKSCOUT_VERSION)'
endif
ifdef RELEASE_LINK
	BLOCKSCOUT_CONTAINER_PARAMS += -e 'RELEASE_LINK=$(RELEASE_LINK)'
endif
ifdef ELIXIR_VERSION
	BLOCKSCOUT_CONTAINER_PARAMS += -e 'ELIXIR_VERSION=$(ELIXIR_VERSION)'
endif
ifdef BLOCK_TRANSFORMER
	BLOCKSCOUT_CONTAINER_PARAMS += -e 'BLOCK_TRANSFORMER=$(BLOCK_TRANSFORMER)'
endif
ifdef GRAPHIQL_TRANSACTION
	BLOCKSCOUT_CONTAINER_PARAMS += -e 'GRAPHIQL_TRANSACTION=$(GRAPHIQL_TRANSACTION)'
endif
ifdef FIRST_BLOCK
	BLOCKSCOUT_CONTAINER_PARAMS += -e 'FIRST_BLOCK=$(FIRST_BLOCK)'
endif
ifdef LAST_BLOCK
	BLOCKSCOUT_CONTAINER_PARAMS += -e 'LAST_BLOCK=$(LAST_BLOCK)'
endif
ifdef TRACE_FIRST_BLOCK
	BLOCKSCOUT_CONTAINER_PARAMS += -e 'TRACE_FIRST_BLOCK=$(TRACE_FIRST_BLOCK)'
endif
ifdef TRACE_LAST_BLOCK
	BLOCKSCOUT_CONTAINER_PARAMS += -e 'TRACE_LAST_BLOCK=$(TRACE_LAST_BLOCK)'
endif
ifdef TXS_COUNT_CACHE_PERIOD
	BLOCKSCOUT_CONTAINER_PARAMS += -e 'TXS_COUNT_CACHE_PERIOD=$(TXS_COUNT_CACHE_PERIOD)'
endif
ifdef ADDRESS_WITH_BALANCES_UPDATE_INTERVAL
	BLOCKSCOUT_CONTAINER_PARAMS += -e 'ADDRESS_WITH_BALANCES_UPDATE_INTERVAL=$(ADDRESS_WITH_BALANCES_UPDATE_INTERVAL)'
endif
ifdef LINK_TO_OTHER_EXPLORERS
	BLOCKSCOUT_CONTAINER_PARAMS += -e 'LINK_TO_OTHER_EXPLORERS=$(LINK_TO_OTHER_EXPLORERS)'
endif
ifdef SUPPORTED_CHAINS
	BLOCKSCOUT_CONTAINER_PARAMS += -e 'SUPPORTED_CHAINS=$(SUPPORTED_CHAINS)'
endif
ifdef BLOCK_COUNT_CACHE_PERIOD
	BLOCKSCOUT_CONTAINER_PARAMS += -e 'BLOCK_COUNT_CACHE_PERIOD=$(BLOCK_COUNT_CACHE_PERIOD)'
endif
ifdef ADDRESS_SUM_CACHE_PERIOD
	BLOCKSCOUT_CONTAINER_PARAMS += -e 'ADDRESS_SUM_CACHE_PERIOD=$(ADDRESS_SUM_CACHE_PERIOD)'
endif
ifdef ADDRESS_COUNT_CACHE_PERIOD
	BLOCKSCOUT_CONTAINER_PARAMS += -e 'ADDRESS_COUNT_CACHE_PERIOD=$(ADDRESS_COUNT_CACHE_PERIOD)'
endif
ifdef ALLOWED_EVM_VERSIONS
	BLOCKSCOUT_CONTAINER_PARAMS += -e 'ALLOWED_EVM_VERSIONS=$(ALLOWED_EVM_VERSIONS)'
endif
ifdef UNCLES_IN_AVERAGE_BLOCK_TIME
	BLOCKSCOUT_CONTAINER_PARAMS += -e 'UNCLES_IN_AVERAGE_BLOCK_TIME=$(UNCLES_IN_AVERAGE_BLOCK_TIME)'
endif
ifdef AVERAGE_BLOCK_CACHE_PERIOD
	BLOCKSCOUT_CONTAINER_PARAMS += -e 'AVERAGE_BLOCK_CACHE_PERIOD=$(AVERAGE_BLOCK_CACHE_PERIOD)'
endif
ifdef MARKET_HISTORY_CACHE_PERIOD
	BLOCKSCOUT_CONTAINER_PARAMS += -e 'MARKET_HISTORY_CACHE_PERIOD=$(MARKET_HISTORY_CACHE_PERIOD)'
endif
ifdef DISABLE_WEBAPP
	BLOCKSCOUT_CONTAINER_PARAMS += -e 'DISABLE_WEBAPP=$(DISABLE_WEBAPP)'
endif
ifdef DISABLE_READ_API
	BLOCKSCOUT_CONTAINER_PARAMS += -e 'DISABLE_READ_API=$(DISABLE_READ_API)'
endif
ifdef DISABLE_WRITE_API
	BLOCKSCOUT_CONTAINER_PARAMS += -e 'DISABLE_WRITE_API=$(DISABLE_WRITE_API)'
endif
ifdef DISABLE_INDEXER
	BLOCKSCOUT_CONTAINER_PARAMS += -e 'DISABLE_INDEXER=$(DISABLE_INDEXER)'
endif
ifdef WEBAPP_URL
	BLOCKSCOUT_CONTAINER_PARAMS += -e 'WEBAPP_URL=$(WEBAPP_URL)'
endif
ifdef API_URL
	BLOCKSCOUT_CONTAINER_PARAMS += -e 'API_URL=$(API_URL)'
endif
ifdef CHAIN_SPEC_PATH
	BLOCKSCOUT_CONTAINER_PARAMS += -e 'CHAIN_SPEC_PATH=$(CHAIN_SPEC_PATH)'
endif
ifdef EMISSION_FORMAT
	BLOCKSCOUT_CONTAINER_PARAMS += -e 'EMISSION_FORMAT=$(EMISSION_FORMAT)'
endif
ifdef REWARDS_CONTRACT
	BLOCKSCOUT_CONTAINER_PARAMS += -e 'REWARDS_CONTRACT=$(REWARDS_CONTRACT)'
endif
ifdef SHOW_ADDRESS_MARKETCAP_PERCENTAGE
	BLOCKSCOUT_CONTAINER_PARAMS += -e 'SHOW_ADDRESS_MARKETCAP_PERCENTAGE=$(SHOW_ADDRESS_MARKETCAP_PERCENTAGE)'
endif
ifdef BLOCKSCOUT_HOST
	BLOCKSCOUT_CONTAINER_PARAMS += -e 'BLOCKSCOUT_HOST=$(BLOCKSCOUT_HOST)'
endif
ifdef BLOCKSCOUT_PROTOCOL
	BLOCKSCOUT_CONTAINER_PARAMS += -e 'BLOCKSCOUT_PROTOCOL=$(BLOCKSCOUT_PROTOCOL)'
endif
ifdef DECOMPILED_SMART_CONTRACT_TOKEN
	BLOCKSCOUT_CONTAINER_PARAMS += -e 'DECOMPILED_SMART_CONTRACT_TOKEN=$(DECOMPILED_SMART_CONTRACT_TOKEN)'
endif
ifdef SOCKET_ROOT
	BLOCKSCOUT_CONTAINER_PARAMS += -e 'SOCKET_ROOT=$(SOCKET_ROOT)'
endif
ifdef API_PATH
	BLOCKSCOUT_CONTAINER_PARAMS += -e 'API_PATH=$(API_PATH)'
endif
ifdef CHECKSUM_ADDRESS_HASHES
	BLOCKSCOUT_CONTAINER_PARAMS += -e 'CHECKSUM_ADDRESS_HASHES=$(CHECKSUM_ADDRESS_HASHES)'
endif
ifdef CHECKSUM_FUNCTION
	BLOCKSCOUT_CONTAINER_PARAMS += -e 'CHECKSUM_FUNCTION=$(CHECKSUM_FUNCTION)'
endif
ifdef COINGECKO_COIN_ID
	BLOCKSCOUT_CONTAINER_PARAMS += -e 'COINGECKO_COIN_ID=$(COINGECKO_COIN_ID)'
endif
ifdef DISABLE_EXCHANGE_RATES
	BLOCKSCOUT_CONTAINER_PARAMS += -e 'DISABLE_EXCHANGE_RATES=$(DISABLE_EXCHANGE_RATES)'
endif
ifdef SHOW_PRICE_CHART
	BLOCKSCOUT_CONTAINER_PARAMS += -e 'SHOW_PRICE_CHART=$(SHOW_PRICE_CHART)'
endif
ifdef SHOW_TXS_CHART
	BLOCKSCOUT_CONTAINER_PARAMS += -e 'SHOW_TXS_CHART=$(SHOW_TXS_CHART)'
endif
ifdef HISTORY_FETCH_INTERVAL
	BLOCKSCOUT_CONTAINER_PARAMS += -e 'HISTORY_FETCH_INTERVAL=$(HISTORY_FETCH_INTERVAL)'
endif
ifdef TXS_HISTORIAN_INIT_LAG
	BLOCKSCOUT_CONTAINER_PARAMS += -e 'TXS_HISTORIAN_INIT_LAG=$(TXS_HISTORIAN_INIT_LAG)'
endif
ifdef TXS_STATS_DAYS_TO_COMPILE_AT_INIT
	BLOCKSCOUT_CONTAINER_PARAMS += -e 'TXS_STATS_DAYS_TO_COMPILE_AT_INIT=$(TXS_STATS_DAYS_TO_COMPILE_AT_INIT)'
endif
ifdef APPS_MENU
	BLOCKSCOUT_CONTAINER_PARAMS += -e 'APPS_MENU=$(APPS_MENU)'
endif
ifdef EXTERNAL_APPS
	BLOCKSCOUT_CONTAINER_PARAMS += -e 'EXTERNAL_APPS=$(EXTERNAL_APPS)'
endif
ifdef GAS_PRICE
	BLOCKSCOUT_CONTAINER_PARAMS += -e 'GAS_PRICE=$(GAS_PRICE)'
endif
ifdef TOKEN_METADATA_UPDATE_INTERVAL
	BLOCKSCOUT_CONTAINER_PARAMS += -e 'TOKEN_METADATA_UPDATE_INTERVAL=$(TOKEN_METADATA_UPDATE_INTERVAL)'
endif
ifdef WOBSERVER_ENABLED
	BLOCKSCOUT_CONTAINER_PARAMS += -e 'WOBSERVER_ENABLED=$(WOBSERVER_ENABLED)'
endif
ifdef OMNI_BRIDGE_MEDIATOR
	BLOCKSCOUT_CONTAINER_PARAMS += -e 'OMNI_BRIDGE_MEDIATOR=$(OMNI_BRIDGE_MEDIATOR)'
endif
ifdef AMB_BRIDGE_MEDIATORS
	BLOCKSCOUT_CONTAINER_PARAMS += -e 'AMB_BRIDGE_MEDIATORS=$(AMB_BRIDGE_MEDIATORS)'
endif
ifdef FOREIGN_JSON_RPC
	BLOCKSCOUT_CONTAINER_PARAMS += -e 'FOREIGN_JSON_RPC=$(FOREIGN_JSON_RPC)'
endif
ifdef BRIDGE_MARKET_CAP_UPDATE_INTERVAL
	BLOCKSCOUT_CONTAINER_PARAMS += -e 'BRIDGE_MARKET_CAP_UPDATE_INTERVAL=$(BRIDGE_MARKET_CAP_UPDATE_INTERVAL)'
endif
ifdef RESTRICTED_LIST
	BLOCKSCOUT_CONTAINER_PARAMS += -e 'RESTRICTED_LIST=$(RESTRICTED_LIST)'
endif
ifdef RESTRICTED_LIST_KEY
	BLOCKSCOUT_CONTAINER_PARAMS += -e 'RESTRICTED_LIST_KEY=$(RESTRICTED_LIST_KEY)'
endif
ifdef ADDRESS_TRANSACTIONS_CACHE_PERIOD
	BLOCKSCOUT_CONTAINER_PARAMS += -e 'ADDRESS_TRANSACTIONS_CACHE_PERIOD=$(ADDRESS_TRANSACTIONS_CACHE_PERIOD)'
endif
ifdef DISABLE_BRIDGE_MARKET_CAP_UPDATER
	BLOCKSCOUT_CONTAINER_PARAMS += -e 'DISABLE_BRIDGE_MARKET_CAP_UPDATER=$(DISABLE_BRIDGE_MARKET_CAP_UPDATER)'
endif

ifdef ADDRESS_TRANSACTIONS_GAS_USAGE_COUNTER_CACHE_PERIOD
	BLOCKSCOUT_CONTAINER_PARAMS += -e 'ADDRESS_TRANSACTIONS_GAS_USAGE_COUNTER_CACHE_PERIOD=$(ADDRESS_TRANSACTIONS_GAS_USAGE_COUNTER_CACHE_PERIOD)'
endif
ifdef TOTAL_GAS_USAGE_CACHE_PERIOD
	BLOCKSCOUT_CONTAINER_PARAMS += -e 'TOTAL_GAS_USAGE_CACHE_PERIOD=$(TOTAL_GAS_USAGE_CACHE_PERIOD)'
endif
ifdef DISABLE_KNOWN_TOKENS
	BLOCKSCOUT_CONTAINER_PARAMS += -e 'DISABLE_KNOWN_TOKENS=$(DISABLE_KNOWN_TOKENS)'
endif
ifdef DISABLE_LP_TOKENS_IN_MARKET_CAP
	BLOCKSCOUT_CONTAINER_PARAMS += -e 'DISABLE_LP_TOKENS_IN_MARKET_CAP=$(DISABLE_LP_TOKENS_IN_MARKET_CAP)'
endif
ifdef CUSTOM_CONTRACT_ADDRESSES_TEST_TOKEN
	BLOCKSCOUT_CONTAINER_PARAMS += -e 'CUSTOM_CONTRACT_ADDRESSES_TEST_TOKEN=$(CUSTOM_CONTRACT_ADDRESSES_TEST_TOKEN)'
endif
ifdef HIDE_BLOCK_MINER
	BLOCKSCOUT_CONTAINER_PARAMS += -e 'HIDE_BLOCK_MINER=$(HIDE_BLOCK_MINER)'
endif
ifdef COIN_BALANCE_HISTORY_DAYS
	BLOCKSCOUT_CONTAINER_PARAMS += -e 'COIN_BALANCE_HISTORY_DAYS=$(COIN_BALANCE_HISTORY_DAYS)'
endif
ifdef POS_STAKING_CONTRACT
	BLOCKSCOUT_CONTAINER_PARAMS += -e 'POS_STAKING_CONTRACT=$(POS_STAKING_CONTRACT)'
endif
ifdef ENABLE_POS_STAKING_IN_MENU
	BLOCKSCOUT_CONTAINER_PARAMS += -e 'ENABLE_POS_STAKING_IN_MENU=$(ENABLE_POS_STAKING_IN_MENU)'
endif
ifdef TOKEN_EXCHANGE_RATE_CACHE_PERIOD
	BLOCKSCOUT_CONTAINER_PARAMS += -e 'TOKEN_EXCHANGE_RATE_CACHE_PERIOD=$(TOKEN_EXCHANGE_RATE_CACHE_PERIOD)'
endif
ifdef ADDRESS_TOKENS_USD_SUM_CACHE_PERIOD
	BLOCKSCOUT_CONTAINER_PARAMS += -e 'ADDRESS_TOKENS_USD_SUM_CACHE_PERIOD=$(ADDRESS_TOKENS_USD_SUM_CACHE_PERIOD)'
endif
ifdef SHOW_MAINTENANCE_ALERT
	BLOCKSCOUT_CONTAINER_PARAMS += -e 'SHOW_MAINTENANCE_ALERT=$(SHOW_MAINTENANCE_ALERT)'
endif
ifdef MAINTENANCE_ALERT_MESSAGE
	BLOCKSCOUT_CONTAINER_PARAMS += -e 'MAINTENANCE_ALERT_MESSAGE=$(MAINTENANCE_ALERT_MESSAGE)'
endif
ifdef SHOW_STAKING_WARNING
	BLOCKSCOUT_CONTAINER_PARAMS += -e 'SHOW_STAKING_WARNING=$(SHOW_STAKING_WARNING)'
endif
ifdef STAKING_WARNING_MESSAGE
	BLOCKSCOUT_CONTAINER_PARAMS += -e 'STAKING_WARNING_MESSAGE=$(STAKING_WARNING_MESSAGE)'
endif
ifdef ENABLE_SOURCIFY_INTEGRATION
	BLOCKSCOUT_CONTAINER_PARAMS += -e 'ENABLE_SOURCIFY_INTEGRATION=$(ENABLE_SOURCIFY_INTEGRATION)'
endif
ifdef SOURCIFY_SERVER_URL
	BLOCKSCOUT_CONTAINER_PARAMS += -e 'SOURCIFY_SERVER_URL=$(SOURCIFY_SERVER_URL)'
endif
ifdef SOURCIFY_REPO_URL
	BLOCKSCOUT_CONTAINER_PARAMS += -e 'SOURCIFY_REPO_URL=$(SOURCIFY_REPO_URL)'
endif
ifdef CHAIN_ID
	BLOCKSCOUT_CONTAINER_PARAMS += -e 'CHAIN_ID=$(CHAIN_ID)'
endif
ifdef JSON_RPC
	BLOCKSCOUT_CONTAINER_PARAMS += -e 'JSON_RPC=$(JSON_RPC)'
endif
ifdef MAX_SIZE_UNLESS_HIDE_ARRAY
	BLOCKSCOUT_CONTAINER_PARAMS += -e 'MAX_SIZE_UNLESS_HIDE_ARRAY=$(MAX_SIZE_UNLESS_HIDE_ARRAY)'
endif
ifdef DISPLAY_TOKEN_ICONS
	BLOCKSCOUT_CONTAINER_PARAMS += -e 'DISPLAY_TOKEN_ICONS=$(DISPLAY_TOKEN_ICONS)'
endif
ifdef SHOW_TENDERLY_LINK
	BLOCKSCOUT_CONTAINER_PARAMS += -e 'SHOW_TENDERLY_LINK=$(SHOW_TENDERLY_LINK)'
endif
ifdef TENDERLY_CHAIN_PATH
	BLOCKSCOUT_CONTAINER_PARAMS += -e 'TENDERLY_CHAIN_PATH=$(TENDERLY_CHAIN_PATH)'
endif
ifdef MAX_STRING_LENGTH_WITHOUT_TRIMMING
	BLOCKSCOUT_CONTAINER_PARAMS += -e 'MAX_STRING_LENGTH_WITHOUT_TRIMMING=$(MAX_STRING_LENGTH_WITHOUT_TRIMMING)'
endif
ifdef RE_CAPTCHA_SECRET_KEY
	BLOCKSCOUT_CONTAINER_PARAMS += -e 'RE_CAPTCHA_SECRET_KEY=$(RE_CAPTCHA_SECRET_KEY)'
endif
ifdef RE_CAPTCHA_CLIENT_KEY
	BLOCKSCOUT_CONTAINER_PARAMS += -e 'RE_CAPTCHA_CLIENT_KEY=$(RE_CAPTCHA_CLIENT_KEY)'
endif
ifdef ADDRESS_TOKEN_TRANSFERS_COUNTER_CACHE_PERIOD
	BLOCKSCOUT_CONTAINER_PARAMS += -e 'ADDRESS_TOKEN_TRANSFERS_COUNTER_CACHE_PERIOD=$(ADDRESS_TOKEN_TRANSFERS_COUNTER_CACHE_PERIOD)'
endif
ifdef API_RATE_LIMIT
	BLOCKSCOUT_CONTAINER_PARAMS += -e 'API_RATE_LIMIT=$(API_RATE_LIMIT)'
endif
ifdef API_RATE_LIMIT_BY_KEY
	BLOCKSCOUT_CONTAINER_PARAMS += -e 'API_RATE_LIMIT_BY_KEY=$(API_RATE_LIMIT_BY_KEY)'
endif
ifdef API_RATE_LIMIT_BY_IP
	BLOCKSCOUT_CONTAINER_PARAMS += -e 'API_RATE_LIMIT_BY_IP=$(API_RATE_LIMIT_BY_IP)'
endif
ifdef API_RATE_LIMIT_STATIC_API_KEY
	BLOCKSCOUT_CONTAINER_PARAMS += -e 'API_RATE_LIMIT_STATIC_API_KEY=$(API_RATE_LIMIT_STATIC_API_KEY)'
endif
ifdef API_RATE_LIMIT_WHITELISTED_IPS
	BLOCKSCOUT_CONTAINER_PARAMS += -e 'API_RATE_LIMIT_WHITELISTED_IPS=$(API_RATE_LIMIT_WHITELISTED_IPS)'
endif
ifdef COIN_NAME
	BLOCKSCOUT_CONTAINER_PARAMS += -e 'COIN_NAME=$(COIN_NAME)'
endif
ifdef INDEXER_DISABLE_PENDING_TRANSACTIONS_FETCHER
	BLOCKSCOUT_CONTAINER_PARAMS += -e 'INDEXER_DISABLE_PENDING_TRANSACTIONS_FETCHER=$(INDEXER_DISABLE_PENDING_TRANSACTIONS_FETCHER)'
endif
ifdef INDEXER_DISABLE_INTERNAL_TRANSACTIONS_FETCHER
	BLOCKSCOUT_CONTAINER_PARAMS += -e 'INDEXER_DISABLE_INTERNAL_TRANSACTIONS_FETCHER=$(INDEXER_DISABLE_INTERNAL_TRANSACTIONS_FETCHER)'
endif

HAS_BLOCKSCOUT_IMAGE := $(shell docker images | grep -sw "${DOCKER_IMAGE} ")
build: 
	@echo "==> Checking for blockscout image $(DOCKER_IMAGE)"
ifdef HAS_BLOCKSCOUT_IMAGE
	@echo "==> Image exist. Using $(DOCKER_IMAGE)"
else
	@echo "==> No image found trying to build one..."
	@docker build --build-arg COIN="$(COIN)" -f ./Dockerfile -t $(DOCKER_IMAGE) ../
endif

migrate_only:
	@echo "==> Running migrations"
	@docker run --rm \
					$(BLOCKSCOUT_CONTAINER_PARAMS) \
					$(DOCKER_IMAGE) /bin/sh -c "echo $$MIX_ENV && mix do ecto.create, ecto.migrate"

migrate:
	@$(MAKE) -f $(THIS_FILE) migrate_only


<<<<<<< HEAD
start:
	@$(MAKE) -f $(THIS_FILE) build
	@$(MAKE) -f $(THIS_FILE) migrate
=======
PG_EXIST := $(shell docker ps -a --filter name=${PG_CONTAINER_NAME} | grep ${PG_CONTAINER_NAME})
PG_STARTED := $(shell docker ps --filter name=${PG_CONTAINER_NAME} | grep ${PG_CONTAINER_NAME})
postgres:
ifdef DATABASE_URL
	@echo "==> DATABASE_URL of external DB provided. There is no need to start a container for DB."
	@$(MAKE) -f $(THIS_FILE) migrate_only
else
ifdef PG_EXIST
	@echo "==> Checking PostrgeSQL container"
ifdef PG_STARTED
	@echo "==> PostgreSQL Already started"
	@$(MAKE) -f $(THIS_FILE) migrate_only
else
	@echo "==> Starting PostgreSQL container"
	@docker start $(PG_CONTAINER_NAME)
	@$(MAKE) -f $(THIS_FILE) migrate_only
endif
else
	@echo "==> Creating new PostgreSQL container"
	@docker run -d --name $(PG_CONTAINER_NAME) \
					-e POSTGRES_PASSWORD="" \
					-e POSTGRES_USER="postgres" \
					-e POSTGRES_HOST_AUTH_METHOD="trust" \
					-p 5432:5432 \
					$(PG_CONTAINER_IMAGE)
	@sleep 1
	@$(MAKE) -f $(THIS_FILE) migrate_only
endif
endif

start: build postgres 
>>>>>>> cc417fbd
	@echo "==> Starting blockscout"
	@docker run --rm --name $(BS_CONTAINER_NAME) \
					$(BLOCKSCOUT_CONTAINER_PARAMS) \
					-p 4000:4000 \
					$(DOCKER_IMAGE) /bin/sh -c "mix phx.server"

BS_STARTED := $(shell docker ps --filter name=${BS_CONTAINER_NAME} | grep ${BS_CONTAINER_NAME})
stop:
ifdef BS_STARTED
	@echo "==> Stopping BlockScout container."
	@docker stop $(BS_CONTAINER_NAME)
	@echo "==> BlockScout container stopped."
else
	@echo "==> BlockScout container already stopped before."
endif
ifdef PG_STARTED
	@echo "==> Stopping Postgres container."
	@docker stop $(PG_CONTAINER_NAME)
	@echo "==> Postgres container stopped."
else
	@echo "==> Postgres container already stopped before."
endif

run: start

.PHONY: build \
				migrate \
				start \
<<<<<<< HEAD
				run '
=======
				stop \
				postgres \
				run 
>>>>>>> cc417fbd
<|MERGE_RESOLUTION|>--- conflicted
+++ resolved
@@ -1,29 +1,22 @@
 SYSTEM = $(shell uname -s)
 HOST = host.docker.internal
-<<<<<<< HEAD
 DOCKER_IMAGE = blockscout_prod_sokol
 BS_CONTAINER_NAME = blockscout_sokol
-=======
-DOCKER_IMAGE = blockscout
-BS_CONTAINER_NAME = blockscout
 PG_CONTAINER_NAME = db
 PG_CONTAINER_IMAGE = postgres:13.6
->>>>>>> cc417fbd
 THIS_FILE = $(lastword $(MAKEFILE_LIST))
 
 ifeq ($(SYSTEM), Linux)
 	HOST=localhost
 endif
 
-<<<<<<< HEAD
-=======
 ifdef DATABASE_URL
 	DB_URL = $(DATABASE_URL)
 else
 	DB_URL = postgresql://postgres:@$(HOST):5432/blockscout?ssl=false
 endif
->>>>>>> cc417fbd
 BLOCKSCOUT_CONTAINER_PARAMS = -e 'MIX_ENV=prod' \
+															 -e 'DATABASE_URL=$(DB_URL)'
 
 ifeq ($(SYSTEM), Linux)
 	BLOCKSCOUT_CONTAINER_PARAMS += --network=host
@@ -90,9 +83,6 @@
 endif
 ifdef SOURCE_MODULE
 	BLOCKSCOUT_CONTAINER_PARAMS += -e 'SOURCE_MODULE=$(SOURCE_MODULE)'
-endif
-ifdef DATABASE_URL
-	BLOCKSCOUT_CONTAINER_PARAMS += -e 'DATABASE_URL=$(DATABASE_URL)'
 endif
 ifdef POOL_SIZE
 	BLOCKSCOUT_CONTAINER_PARAMS += -e 'POOL_SIZE=$(POOL_SIZE)'
@@ -419,11 +409,6 @@
 	@$(MAKE) -f $(THIS_FILE) migrate_only
 
 
-<<<<<<< HEAD
-start:
-	@$(MAKE) -f $(THIS_FILE) build
-	@$(MAKE) -f $(THIS_FILE) migrate
-=======
 PG_EXIST := $(shell docker ps -a --filter name=${PG_CONTAINER_NAME} | grep ${PG_CONTAINER_NAME})
 PG_STARTED := $(shell docker ps --filter name=${PG_CONTAINER_NAME} | grep ${PG_CONTAINER_NAME})
 postgres:
@@ -455,7 +440,6 @@
 endif
 
 start: build postgres 
->>>>>>> cc417fbd
 	@echo "==> Starting blockscout"
 	@docker run --rm --name $(BS_CONTAINER_NAME) \
 					$(BLOCKSCOUT_CONTAINER_PARAMS) \
@@ -484,10 +468,6 @@
 .PHONY: build \
 				migrate \
 				start \
-<<<<<<< HEAD
-				run '
-=======
 				stop \
 				postgres \
-				run 
->>>>>>> cc417fbd
+				run 