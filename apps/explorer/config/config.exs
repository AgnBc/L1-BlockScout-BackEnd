# This file is responsible for configuring your application
# and its dependencies with the aid of the Config module.
#
# This configuration file is loaded before any dependency and
# is restricted to this project.
import Config

disable_indexer = System.get_env("DISABLE_INDEXER")
disable_webapp = System.get_env("DISABLE_WEBAPP")

# General application configuration
config :explorer,
  ecto_repos: [Explorer.Repo],
<<<<<<< HEAD
  coin: System.get_env("COIN") || "LYX",
  coingecko_coin_id: System.get_env("COINGECKO_COIN_ID"),
=======
  coin: System.get_env("COIN") || "POA",
>>>>>>> d03eb34c
  token_functions_reader_max_retries: 3,
  allowed_evm_versions:
    System.get_env("ALLOWED_EVM_VERSIONS") ||
      "homestead,tangerineWhistle,spuriousDragon,byzantium,constantinople,petersburg,istanbul,berlin,london,default",
  include_uncles_in_average_block_time:
    if(System.get_env("UNCLES_IN_AVERAGE_BLOCK_TIME") == "true", do: true, else: false),
  healthy_blocks_period: System.get_env("HEALTHY_BLOCKS_PERIOD") || :timer.minutes(5),
  realtime_events_sender:
    if(disable_webapp != "true",
      do: Explorer.Chain.Events.SimpleSender,
      else: Explorer.Chain.Events.DBSender
    )

config :explorer, Explorer.Counters.AverageBlockTime,
  enabled: true,
  period: :timer.minutes(10)

config :explorer, Explorer.Chain.Events.Listener,
  enabled:
    if(disable_webapp == "true" && disable_indexer == "true",
      do: false,
      else: true
    )

config :explorer, Explorer.ChainSpec.GenesisData,
  enabled: true,
  chain_spec_path: System.get_env("CHAIN_SPEC_PATH"),
  emission_format: System.get_env("EMISSION_FORMAT", "DEFAULT"),
  rewards_contract_address: System.get_env("REWARDS_CONTRACT", "0xeca443e8e1ab29971a45a9c57a6a9875701698a5")

config :explorer, Explorer.Chain.Cache.BlockNumber,
  enabled: true,
  ttl_check_interval: if(disable_indexer == "true", do: :timer.seconds(1), else: false),
  global_ttl: if(disable_indexer == "true", do: :timer.seconds(5))

address_sum_global_ttl =
  "CACHE_ADDRESS_SUM_PERIOD"
  |> System.get_env("")
  |> Integer.parse()
  |> case do
    {integer, ""} -> :timer.seconds(integer)
    _ -> :timer.minutes(60)
  end

config :explorer, Explorer.Chain.Cache.AddressSum,
  enabled: true,
  ttl_check_interval: :timer.seconds(1),
  global_ttl: address_sum_global_ttl

config :explorer, Explorer.Chain.Cache.AddressSumMinusBurnt,
  enabled: true,
  ttl_check_interval: :timer.seconds(1),
  global_ttl: address_sum_global_ttl

cache_address_with_balances_update_interval = System.get_env("CACHE_ADDRESS_WITH_BALANCES_UPDATE_INTERVAL")

balances_update_interval =
  if cache_address_with_balances_update_interval do
    case Integer.parse(cache_address_with_balances_update_interval) do
      {integer, ""} -> integer
      _ -> nil
    end
  end

config :explorer, Explorer.Counters.AddressesWithBalanceCounter,
  enabled: false,
  enable_consolidation: true,
  update_interval_in_seconds: balances_update_interval || 30 * 60

config :explorer, Explorer.Counters.AddressesCounter,
  enabled: true,
  enable_consolidation: true,
  update_interval_in_seconds: balances_update_interval || 30 * 60

config :explorer, Explorer.Counters.AddressTransactionsGasUsageCounter,
  enabled: true,
  enable_consolidation: true

config :explorer, Explorer.Counters.AddressTokenUsdSum,
  enabled: true,
  enable_consolidation: true

config :explorer, Explorer.Chain.Cache.TokenExchangeRate,
  enabled: true,
  enable_consolidation: true

config :explorer, Explorer.Counters.TokenHoldersCounter,
  enabled: true,
  enable_consolidation: true

config :explorer, Explorer.Counters.TokenTransfersCounter,
  enabled: true,
  enable_consolidation: true

config :explorer, Explorer.Counters.AddressTransactionsCounter,
  enabled: true,
  enable_consolidation: true

config :explorer, Explorer.Counters.AddressTokenTransfersCounter,
  enabled: true,
  enable_consolidation: true

config :explorer, Explorer.Counters.BlockBurnedFeeCounter,
  enabled: true,
  enable_consolidation: true

config :explorer, Explorer.Counters.BlockPriorityFeeCounter,
  enabled: true,
  enable_consolidation: true

config :explorer, Explorer.Chain.Cache.GasUsage,
  enabled: System.get_env("CACHE_ENABLE_TOTAL_GAS_USAGE_COUNTER") == "true"

cache_bridge_market_cap_update_interval = System.get_env("CACHE_BRIDGE_MARKET_CAP_UPDATE_INTERVAL")

bridge_market_cap_update_interval =
  if cache_bridge_market_cap_update_interval do
    case Integer.parse(cache_bridge_market_cap_update_interval) do
      {integer, ""} -> integer
      _ -> nil
    end
  end

config :explorer, Explorer.Counters.Bridge,
  enabled: if(System.get_env("SUPPLY_MODULE") === "TokenBridge", do: true, else: false),
  enable_consolidation: System.get_env("DISABLE_BRIDGE_MARKET_CAP_UPDATER") !== "true",
  update_interval_in_seconds: bridge_market_cap_update_interval || 30 * 60,
  disable_lp_tokens_in_market_cap: System.get_env("DISABLE_LP_TOKENS_IN_MARKET_CAP") == "true"

config :explorer, Explorer.ExchangeRates,
  enabled: System.get_env("DISABLE_EXCHANGE_RATES") != "true",
  store: :ets,
  coingecko_coin_id: System.get_env("EXCHANGE_RATES_COINGECKO_COIN_ID"),
  coingecko_api_key: System.get_env("EXCHANGE_RATES_COINGECKO_API_KEY"),
  coinmarketcap_api_key: System.get_env("EXCHANGE_RATES_COINMARKETCAP_API_KEY")

exchange_rates_source =
  cond do
    System.get_env("EXCHANGE_RATES_SOURCE") == "token_bridge" -> Explorer.ExchangeRates.Source.TokenBridge
    System.get_env("EXCHANGE_RATES_SOURCE") == "coin_gecko" -> Explorer.ExchangeRates.Source.CoinGecko
    System.get_env("EXCHANGE_RATES_SOURCE") == "coin_market_cap" -> Explorer.ExchangeRates.Source.CoinMarketCap
    true -> Explorer.ExchangeRates.Source.CoinGecko
  end

config :explorer, Explorer.ExchangeRates.Source, source: exchange_rates_source

config :explorer, Explorer.KnownTokens, enabled: System.get_env("DISABLE_KNOWN_TOKENS") != "true", store: :ets

config :explorer, Explorer.Integrations.EctoLogger, query_time_ms_threshold: :timer.seconds(2)

config :explorer, Explorer.Market.History.Cataloger, enabled: disable_indexer != "true"

config :explorer, Explorer.Chain.Cache.MinMissingBlockNumber, enabled: System.get_env("DISABLE_WRITE_API") != "true"

txs_stats_init_lag =
  System.get_env("TXS_HISTORIAN_INIT_LAG", "0")
  |> Integer.parse()
  |> elem(0)
  |> :timer.minutes()

txs_stats_days_to_compile_at_init =
  System.get_env("TXS_STATS_DAYS_TO_COMPILE_AT_INIT", "40")
  |> Integer.parse()
  |> elem(0)

config :explorer, Explorer.Chain.Transaction.History.Historian,
  enabled: System.get_env("ENABLE_TXS_STATS", "true") != "false",
  init_lag: txs_stats_init_lag,
  days_to_compile_at_init: txs_stats_days_to_compile_at_init

history_fetch_interval =
  case Integer.parse(System.get_env("HISTORY_FETCH_INTERVAL", "")) do
    {mins, ""} -> mins
    _ -> 60
  end
  |> :timer.minutes()

config :explorer, Explorer.History.Process, history_fetch_interval: history_fetch_interval

config :explorer, Explorer.Repo, migration_timestamps: [type: :utc_datetime_usec]

config :explorer, Explorer.Tracer,
  service: :explorer,
  adapter: SpandexDatadog.Adapter,
  trace_key: :blockscout

if System.get_env("METADATA_CONTRACT") && System.get_env("VALIDATORS_CONTRACT") do
  config :explorer, Explorer.Validator.MetadataRetriever,
    metadata_contract_address: System.get_env("METADATA_CONTRACT"),
    validators_contract_address: System.get_env("VALIDATORS_CONTRACT")

  config :explorer, Explorer.Validator.MetadataProcessor, enabled: disable_indexer != "true"
else
  config :explorer, Explorer.Validator.MetadataProcessor, enabled: false
end

config :explorer, Explorer.Chain.Block.Reward,
  validators_contract_address: System.get_env("VALIDATORS_CONTRACT"),
  keys_manager_contract_address: System.get_env("KEYS_MANAGER_CONTRACT")

pos_staking_contract = System.get_env("POS_STAKING_CONTRACT")

if pos_staking_contract do
  config :explorer, Explorer.Staking.ContractState,
    enabled: true,
    staking_contract_address: pos_staking_contract,
    eth_subscribe_max_delay: System.get_env("POS_ETH_SUBSCRIBE_MAX_DELAY", "60"),
    eth_blocknumber_pull_interval: System.get_env("POS_ETH_BLOCKNUMBER_PULL_INTERVAL", "500")
else
  config :explorer, Explorer.Staking.ContractState, enabled: false
end

case System.get_env("SUPPLY_MODULE") do
  "TokenBridge" ->
    config :explorer, supply: Explorer.Chain.Supply.TokenBridge

  "rsk" ->
    config :explorer, supply: Explorer.Chain.Supply.RSK

  _ ->
    :ok
end

config :explorer,
  solc_bin_api_url: "https://solc-bin.ethereum.org",
  checksum_function: System.get_env("CHECKSUM_FUNCTION") && String.to_atom(System.get_env("CHECKSUM_FUNCTION"))

config :logger, :explorer,
  # keep synced with `config/config.exs`
  format: "$dateT$time $metadata[$level] $message\n",
  metadata:
    ~w(application fetcher request_id first_block_number last_block_number missing_block_range_count missing_block_count
       block_number step count error_count shrunk import_id transaction_id)a,
  metadata_filter: [application: :explorer]

config :spandex_ecto, SpandexEcto.EctoLogger,
  service: :ecto,
  tracer: Explorer.Tracer,
  otp_app: :explorer

config :explorer, Explorer.Chain.Cache.Blocks,
  ttl_check_interval: if(disable_indexer == "true", do: :timer.seconds(1), else: false),
  global_ttl: if(disable_indexer == "true", do: :timer.seconds(5))

config :explorer, Explorer.Chain.Cache.Transactions,
  ttl_check_interval: if(disable_indexer == "true", do: :timer.seconds(1), else: false),
  global_ttl: if(disable_indexer == "true", do: :timer.seconds(5))

config :explorer, Explorer.Chain.Cache.Accounts,
  ttl_check_interval: if(disable_indexer == "true", do: :timer.seconds(1), else: false),
  global_ttl: if(disable_indexer == "true", do: :timer.seconds(5))

config :explorer, Explorer.Chain.Cache.Uncles,
  ttl_check_interval: if(disable_indexer == "true", do: :timer.seconds(1), else: false),
  global_ttl: if(disable_indexer == "true", do: :timer.seconds(5))

config :explorer, Explorer.ThirdPartyIntegrations.Sourcify,
  server_url: System.get_env("SOURCIFY_SERVER_URL") || "https://sourcify.dev/server",
  enabled: System.get_env("ENABLE_SOURCIFY_INTEGRATION") == "true",
  chain_id: System.get_env("CHAIN_ID"),
  repo_url: System.get_env("SOURCIFY_REPO_URL") || "https://repo.sourcify.dev/contracts"

# Import environment specific config. This must remain at the bottom
# of this file so it overrides the configuration defined above.
import_config "#{config_env()}.exs"<|MERGE_RESOLUTION|>--- conflicted
+++ resolved
@@ -11,12 +11,7 @@
 # General application configuration
 config :explorer,
   ecto_repos: [Explorer.Repo],
-<<<<<<< HEAD
   coin: System.get_env("COIN") || "LYX",
-  coingecko_coin_id: System.get_env("COINGECKO_COIN_ID"),
-=======
-  coin: System.get_env("COIN") || "POA",
->>>>>>> d03eb34c
   token_functions_reader_max_retries: 3,
   allowed_evm_versions:
     System.get_env("ALLOWED_EVM_VERSIONS") ||
