defmodule Explorer.ExchangeRates.Source.CoinGecko do
  @moduledoc """
  Adapter for fetching exchange rates from https://coingecko.com
  """

  alias Explorer.Chain
  alias Explorer.ExchangeRates.{Source, Token}

  import Source, only: [to_decimal: 1]

  @behaviour Source

  @impl Source
  def format_data(%{"market_data" => _} = json_data) do
    market_data = json_data["market_data"]

    last_updated = get_last_updated(market_data)
    current_price = get_current_price(market_data)

    id = json_data["id"]

    btc_value =
      if Application.get_env(:explorer, Explorer.ExchangeRates)[:fetch_btc_value], do: get_btc_value(id, market_data)

    circulating_supply_data = market_data && market_data["circulating_supply"]
    total_supply_data = market_data && market_data["total_supply"]
    market_cap_data_usd = market_data && market_data["market_cap"] && market_data["market_cap"]["usd"]
    total_volume_data_usd = market_data && market_data["total_volume"] && market_data["total_volume"]["usd"]

    [
      %Token{
        available_supply: to_decimal(circulating_supply_data),
        total_supply: to_decimal(total_supply_data) || to_decimal(circulating_supply_data),
        btc_value: btc_value,
        id: id,
        last_updated: last_updated,
        market_cap_usd: to_decimal(market_cap_data_usd),
        name: json_data["name"],
        symbol: String.upcase(json_data["symbol"]),
        usd_value: current_price,
        volume_24h_usd: to_decimal(total_volume_data_usd)
      }
    ]
  end

  @impl Source
  def format_data(%{} = market_data_for_tokens) do
    currency = currency()
    market_cap = currency <> "_market_cap"

    market_data_for_tokens
    |> Enum.reduce(%{}, fn
      {address_hash_string, market_data}, acc ->
        case Explorer.Chain.Hash.Address.cast(address_hash_string) do
          {:ok, address_hash} ->
            acc
            |> Map.put(address_hash, %{
              fiat_value: Map.get(market_data, currency),
              circulating_market_cap: Map.get(market_data, market_cap)
            })

          _ ->
            acc
        end

      _, acc ->
        acc
    end)
  end

  @impl Source
  def format_data(supported_coins) when is_list(supported_coins) do
    platform = platform()

    supported_coins
    |> Enum.reduce([], fn
      %{"platforms" => %{^platform => token_contract_hash_str}}, acc ->
        case Chain.Hash.Address.cast(token_contract_hash_str) do
          {:ok, token_contract_hash} -> [token_contract_hash | acc]
          _ -> acc
        end

      _, acc ->
        acc
    end)
  end

  @impl Source
  def format_data(_), do: []

  @spec history_url(non_neg_integer()) :: String.t()
  def history_url(previous_days) do
    query_params = %{
      "days" => previous_days,
      "vs_currency" => "usd"
    }

    "#{source_url()}/market_chart?#{URI.encode_query(query_params)}"
  end

  @impl Source
  def source_url do
    explicit_coin_id = config(:coin_id)

    {:ok, id} =
      if explicit_coin_id do
        {:ok, explicit_coin_id}
      else
        case coin_id() do
          {:ok, id} ->
            {:ok, id}

          _ ->
            {:ok, nil}
        end
      end

    if id, do: "#{base_url()}/coins/#{id}", else: nil
  end

  @impl Source
  def source_url(:coins_list) do
    "#{base_url()}/coins/list?include_platform=true"
  end

  @impl Source
  def source_url(token_addresses) when is_list(token_addresses) do
    joined_addresses = token_addresses |> Enum.map_join(",", &to_string/1)

    "#{base_url()}/simple/token_price/#{platform()}?vs_currencies=#{currency()}&include_market_cap=true&contract_addresses=#{joined_addresses}"
  end

  @impl Source
  def source_url(input) do
    case Chain.Hash.Address.cast(input) do
      {:ok, _} ->
        address_hash_str = input
        "#{base_url()}/coins/#{platform()}/contract/#{address_hash_str}"

      _ ->
        symbol = input

        id =
          case coin_id(symbol) do
            {:ok, id} ->
              id

            _ ->
              nil
          end

        if id, do: "#{base_url()}/coins/#{id}", else: nil
    end
  end

  @impl Source
  def headers do
    if api_key() do
      [{"X-Cg-Pro-Api-Key", "#{api_key()}"}]
    else
      []
    end
  end

  @doc """
  Converts date time string into DateTime object formatted as date
  """
  @spec date(String.t()) :: Date.t()
  def date(date_time_string) do
    with {:ok, datetime, _} <- DateTime.from_iso8601(date_time_string) do
      datetime
      |> DateTime.to_date()
    end
  end

  defp api_key do
    config(:api_key) || nil
  end

  def coin_id do
    symbol = String.downcase(Explorer.coin())

    coin_id(symbol)
  end

  def coin_id(symbol) do
<<<<<<< HEAD
    id_mapping = bridged_token_symbol_to_id_mapping_to_get_price(symbol)

    if id_mapping do
      {:ok, id_mapping}
    else
      url = "#{base_url()}/coins/list"
=======
    url = "#{base_url()}/coins/list"
>>>>>>> 809d1b3b

    symbol_downcase = String.downcase(symbol)

    case Source.http_request(url, headers()) do
      {:ok, data} ->
        get_symbol_data(data, symbol_downcase)

      _ ->
        {:ok, symbol_downcase}
    end
  end

  defp get_symbol_data(data, symbol_downcase) do
    if is_list(data) do
      symbol_data = find_symbol_data(data, symbol_downcase)

      process_symbol_data(symbol_data)
    else
      {:ok, data}
    end
  end

  defp find_symbol_data(data, symbol_downcase) do
    Enum.find(data, fn item ->
      item["symbol"] == symbol_downcase
    end)
  end

  defp process_symbol_data(symbol_data) do
    if symbol_data do
      {:ok, symbol_data["id"]}
    else
      {:error, :not_found}
    end
  end

  defp get_last_updated(market_data) do
    last_updated_data = market_data && market_data["last_updated"]

    if last_updated_data do
      {:ok, last_updated, 0} = DateTime.from_iso8601(last_updated_data)
      last_updated
    else
      nil
    end
  end

  defp get_current_price(market_data) do
    if market_data["current_price"] do
      to_decimal(market_data["current_price"]["usd"])
    else
      1
    end
  end

  defp get_btc_value(id, market_data) do
    case get_btc_price() do
      {:ok, price} ->
        btc_price = to_decimal(price)
        current_price = get_current_price(market_data)

        if id != "btc" && current_price && btc_price do
          Decimal.div(current_price, btc_price)
        else
          1
        end

      _ ->
        1
    end
  end

  defp platform do
    config(:platform) || "ethereum"
  end

  defp currency do
    config(:currency) || "usd"
  end

  defp base_url do
    if api_key() do
      base_pro_url()
    else
      base_free_url()
    end
  end

  defp base_free_url do
    config(:base_url) || "https://api.coingecko.com/api/v3"
  end

  defp base_pro_url do
    config(:base_pro_url) || "https://pro-api.coingecko.com/api/v3"
  end

  defp get_btc_price(currency \\ "usd") do
    url = "#{base_url()}/exchange_rates"

    case Source.http_request(url, headers()) do
      {:ok, data} = resp ->
        if is_map(data) do
          current_price = data["rates"][currency]["value"]

          {:ok, current_price}
        else
          resp
        end

      resp ->
        resp
    end
  end

  @spec config(atom()) :: term
  defp config(key) do
    Application.get_env(:explorer, __MODULE__, [])[key]
  end
<<<<<<< HEAD

  defp bridged_token_symbol_to_id_mapping_to_get_price(symbol) do
    case symbol do
      "UNI" -> "uniswap"
      "SURF" -> "surf-finance"
      _symbol -> nil
    end
  end
=======
>>>>>>> 809d1b3b
end<|MERGE_RESOLUTION|>--- conflicted
+++ resolved
@@ -184,25 +184,22 @@
   end
 
   def coin_id(symbol) do
-<<<<<<< HEAD
     id_mapping = bridged_token_symbol_to_id_mapping_to_get_price(symbol)
 
     if id_mapping do
       {:ok, id_mapping}
     else
       url = "#{base_url()}/coins/list"
-=======
-    url = "#{base_url()}/coins/list"
->>>>>>> 809d1b3b
-
-    symbol_downcase = String.downcase(symbol)
-
-    case Source.http_request(url, headers()) do
-      {:ok, data} ->
-        get_symbol_data(data, symbol_downcase)
-
-      _ ->
-        {:ok, symbol_downcase}
+
+      symbol_downcase = String.downcase(symbol)
+
+      case Source.http_request(url, headers()) do
+        {:ok, data} ->
+          get_symbol_data(data, symbol_downcase)
+
+        resp ->
+          resp
+      end
     end
   end
 
@@ -312,7 +309,6 @@
   defp config(key) do
     Application.get_env(:explorer, __MODULE__, [])[key]
   end
-<<<<<<< HEAD
 
   defp bridged_token_symbol_to_id_mapping_to_get_price(symbol) do
     case symbol do
@@ -321,6 +317,4 @@
       _symbol -> nil
     end
   end
-=======
->>>>>>> 809d1b3b
 end