defmodule Explorer.Counters.AverageBlockTime do
  use GenServer

  @moduledoc """
  Caches the number of token holders of a token.
  """

  import Ecto.Query, only: [from: 2, where: 2]

  alias Explorer.Chain.Block
  alias Explorer.Repo
  alias Timex.Duration

  @refresh_period Application.get_env(:explorer, __MODULE__)[:period]

  @doc """
  Starts a process to periodically update the counter of the token holders.
  """
  @spec start_link(term()) :: GenServer.on_start()
  def start_link(_) do
    GenServer.start_link(__MODULE__, :ok, name: __MODULE__)
  end

  def average_block_time do
    enabled? =
      :explorer
      |> Application.fetch_env!(__MODULE__)
      |> Keyword.fetch!(:enabled)

    if enabled? do
      GenServer.call(__MODULE__, :average_block_time)
    else
      {:error, :disabled}
    end
  end

  def refresh do
    GenServer.call(__MODULE__, :refresh_timestamps)
  end

  ## Server
  @impl true
  def init(_) do
    Process.send_after(self(), :refresh_timestamps, @refresh_period)

    {:ok, refresh_timestamps()}
  end

  @impl true
  def handle_call(:average_block_time, _from, %{average: average} = state), do: {:reply, average, state}

  @impl true
  def handle_call(:refresh_timestamps, _, _) do
    {:reply, :ok, refresh_timestamps()}
  end

  @impl true
  def handle_info(:refresh_timestamps, _) do
    Process.send_after(self(), :refresh_timestamps, @refresh_period)

    {:noreply, refresh_timestamps()}
  end

  defp refresh_timestamps do
    base_query =
      from(block in Block,
        limit: 100,
        offset: 100,
        order_by: [desc: block.number],
        select: {block.number, block.timestamp}
      )

    timestamps_query =
      if Application.get_env(:explorer, :include_uncles_in_average_block_time) do
        base_query
      else
        base_query
        |> where(consensus: true)
      end

    timestamps_row =
      timestamps_query
      |> Repo.all()

    timestamps =
      timestamps_row
      |> Enum.sort_by(fn {_, timestamp} -> timestamp end, &>=/2)
      |> Enum.map(fn {number, timestamp} ->
        {number, DateTime.to_unix(timestamp, :millisecond)}
      end)

    %{timestamps: timestamps, average: average_distance(timestamps)}
  end

  defp average_distance([]), do: Duration.from_milliseconds(0)
  defp average_distance([_]), do: Duration.from_milliseconds(0)

  defp average_distance(timestamps) do
    durations = durations(timestamps)

    {sum, count} =
      Enum.reduce(durations, {0, 0}, fn duration, {sum, count} ->
        {sum + duration, count + 1}
      end)

    average = if count == 0, do: 0, else: sum / count

    average
    |> round()
    |> Duration.from_milliseconds()
  end

  defp durations(timestamps) do
    timestamps
    |> Enum.reduce({[], nil, nil}, fn {block_number, timestamp}, {durations, last_block_number, last_timestamp} ->
      if last_timestamp do
        block_numbers_range = last_block_number - block_number
<<<<<<< HEAD
        duration = (last_timestamp - timestamp) / block_numbers_range
        {[duration | durations], block_number, timestamp}
=======

        if block_numbers_range == 0 do
          {durations, block_number, timestamp}
        else
          duration = (last_timestamp - timestamp) / block_numbers_range
          {[duration | durations], block_number, timestamp}
        end
>>>>>>> 4e520f7e
      else
        {durations, block_number, timestamp}
      end
    end)
    |> elem(0)
  end
end<|MERGE_RESOLUTION|>--- conflicted
+++ resolved
@@ -115,10 +115,6 @@
     |> Enum.reduce({[], nil, nil}, fn {block_number, timestamp}, {durations, last_block_number, last_timestamp} ->
       if last_timestamp do
         block_numbers_range = last_block_number - block_number
-<<<<<<< HEAD
-        duration = (last_timestamp - timestamp) / block_numbers_range
-        {[duration | durations], block_number, timestamp}
-=======
 
         if block_numbers_range == 0 do
           {durations, block_number, timestamp}
@@ -126,7 +122,6 @@
           duration = (last_timestamp - timestamp) / block_numbers_range
           {[duration | durations], block_number, timestamp}
         end
->>>>>>> 4e520f7e
       else
         {durations, block_number, timestamp}
       end
