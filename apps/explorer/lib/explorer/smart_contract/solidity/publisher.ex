defmodule Explorer.SmartContract.Solidity.Publisher do
  @moduledoc """
  Module responsible to control the contract verification.
  """

  alias Explorer.Chain
  alias Explorer.Chain.SmartContract
  alias Explorer.SmartContract.CompilerVersion
  alias Explorer.SmartContract.Solidity.Verifier

  @doc """
  Evaluates smart contract authenticity and saves its details.

  ## Examples
      Explorer.SmartContract.Solidity.Publisher.publish(
        "0x0f95fa9bc0383e699325f2658d04e8d96d87b90c",
        %{
          "compiler_version" => "0.4.24",
          "contract_source_code" => "pragma solidity ^0.4.24; contract SimpleStorage { uint storedData; function set(uint x) public { storedData = x; } function get() public constant returns (uint) { return storedData; } }",
          "name" => "SimpleStorage",
          "optimization" => false
        }
      )
      #=> {:ok, %Explorer.Chain.SmartContract{}}

  """
  def publish(address_hash, params, external_libraries \\ %{}) do
    params_with_external_libaries = add_external_libraries(params, external_libraries)

    case Verifier.evaluate_authenticity(address_hash, params_with_external_libaries) do
      {:ok, %{abi: abi, constructor_arguments: constructor_arguments}} ->
        params_with_constructor_arguments =
          Map.put(params_with_external_libaries, "constructor_arguments", constructor_arguments)

        publish_smart_contract(address_hash, params_with_constructor_arguments, abi)

      {:ok, %{abi: abi}} ->
        publish_smart_contract(address_hash, params_with_external_libaries, abi)

      {:error, error} ->
        {:error, unverified_smart_contract(address_hash, params_with_external_libaries, error, nil)}

      {:error, error, error_message} ->
        {:error, unverified_smart_contract(address_hash, params_with_external_libaries, error, error_message)}
    end
  end

  def publish_with_standart_json_input(%{"address_hash" => address_hash} = params, json_input) do
<<<<<<< HEAD
    case Verifier.evaluate_authenticity_via_standart_json_input(address_hash, params, json_input) do
=======
    case Verifier.evaluate_authenticity_via_standard_json_input(address_hash, params, json_input) do
>>>>>>> 657c5ac8
      {:ok, %{abi: abi, constructor_arguments: constructor_arguments}, additional_params} ->
        params_with_constructor_arguments =
          params
          |> Map.put("constructor_arguments", constructor_arguments)
          |> Map.merge(additional_params)

        publish_smart_contract(address_hash, params_with_constructor_arguments, abi)

      {:ok, %{abi: abi}, additional_params} ->
        merged_params = Map.merge(params, additional_params)
        publish_smart_contract(address_hash, merged_params, abi)

      {:error, error} ->
        {:error, unverified_smart_contract(address_hash, params, error, nil, true)}

      {:error, error, error_message} ->
        {:error, unverified_smart_contract(address_hash, params, error, error_message, true)}

      _ ->
        {:error, unverified_smart_contract(address_hash, params, "Failed to verify", nil, true)}
    end
  end

  def publish_smart_contract(address_hash, params, abi) do
    attrs = address_hash |> attributes(params, abi)

    create_or_update_smart_contract(address_hash, attrs)
  end

  def publish_smart_contract(address_hash, params, abi, file_path) do
    attrs = address_hash |> attributes(params, file_path, abi)

    create_or_update_smart_contract(address_hash, attrs)
  end

  defp create_or_update_smart_contract(address_hash, attrs) do
    if Chain.smart_contract_verified?(address_hash) do
      Chain.update_smart_contract(attrs, attrs.external_libraries, attrs.secondary_sources)
    else
      Chain.create_smart_contract(attrs, attrs.external_libraries, attrs.secondary_sources)
    end
  end

  defp unverified_smart_contract(address_hash, params, error, error_message, json_verification \\ false) do
    attrs = attributes(address_hash, params)

    changeset =
      SmartContract.invalid_contract_changeset(
        %SmartContract{address_hash: address_hash},
        attrs,
        error,
        error_message,
        json_verification
      )

    %{changeset | action: :insert}
  end

  defp attributes(address_hash, params, file_path, abi) do
    Map.put(attributes(address_hash, params, abi), :file_path, file_path)
  end

  defp attributes(address_hash, params, abi \\ %{}) do
    constructor_arguments = params["constructor_arguments"]

    clean_constructor_arguments =
      if constructor_arguments != nil && constructor_arguments != "" do
        constructor_arguments
      else
        nil
      end

    prepared_external_libraries = prepare_external_libraies(params["external_libraries"])

    compiler_version = CompilerVersion.get_strict_compiler_version(:solc, params["compiler_version"])

    %{
      address_hash: address_hash,
      name: params["name"],
      file_path: params["file_path"],
      compiler_version: compiler_version,
      evm_version: params["evm_version"],
      optimization_runs: params["optimization_runs"],
      optimization: params["optimization"],
      contract_source_code: params["contract_source_code"],
      constructor_arguments: clean_constructor_arguments,
      external_libraries: prepared_external_libraries,
      secondary_sources: params["secondary_sources"],
      abi: abi,
      verified_via_sourcify: params["verified_via_sourcify"],
      partially_verified: params["partially_verified"],
      is_vyper_contract: false
    }
  end

  defp prepare_external_libraies(nil), do: []

  defp prepare_external_libraies(map) do
    map
    |> Enum.map(fn {key, value} ->
      %{name: key, address_hash: value}
    end)
  end

  defp add_external_libraries(params, external_libraries) do
    clean_external_libraries =
      Enum.reduce(1..10, %{}, fn number, acc ->
        address_key = "library#{number}_address"
        name_key = "library#{number}_name"

        address = external_libraries[address_key]
        name = external_libraries[name_key]

        if is_nil(address) || address == "" || is_nil(name) || name == "" do
          acc
        else
          Map.put(acc, name, address)
        end
      end)

    Map.put(params, "external_libraries", clean_external_libraries)
  end
end<|MERGE_RESOLUTION|>--- conflicted
+++ resolved
@@ -46,11 +46,7 @@
   end
 
   def publish_with_standart_json_input(%{"address_hash" => address_hash} = params, json_input) do
-<<<<<<< HEAD
-    case Verifier.evaluate_authenticity_via_standart_json_input(address_hash, params, json_input) do
-=======
     case Verifier.evaluate_authenticity_via_standard_json_input(address_hash, params, json_input) do
->>>>>>> 657c5ac8
       {:ok, %{abi: abi, constructor_arguments: constructor_arguments}, additional_params} ->
         params_with_constructor_arguments =
           params
