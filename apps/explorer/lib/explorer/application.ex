--- conflicted
+++ resolved
@@ -75,13 +75,10 @@
       configure(Explorer.ExchangeRates),
       configure(Explorer.ChainSpec.GenesisData),
       configure(Explorer.KnownTokens),
-<<<<<<< HEAD
       configure(Explorer.Chain.Transaction.History.Historian),
       configure(Explorer.Market.History.Historian),
-=======
       configure(Explorer.Market.History.Cataloger),
       configure(Explorer.Chain.Events.Listener),
->>>>>>> f9be7889
       configure(Explorer.Counters.AddressesWithBalanceCounter),
       configure(Explorer.Counters.AddressesCounter),
       configure(Explorer.Counters.AverageBlockTime),
