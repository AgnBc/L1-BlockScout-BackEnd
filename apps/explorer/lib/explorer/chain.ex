--- conflicted
+++ resolved
@@ -94,7 +94,7 @@
 
   @burn_address_hash_str "0x0000000000000000000000000000000000000000"
 
-  @limit_showing_address_transaсtions 50_000
+  @limit_showing_address_transactions 50_000
   @default_page_size 50
   # seconds
   @check_bytecode_interval 86_400
@@ -353,11 +353,11 @@
     Transaction
     |> Transaction.not_dropped_or_replaced_transacions()
     |> Transaction.matching_address_query(direction, address_hash)
-    |> limit(^@limit_showing_address_transaсtions)
+    |> limit(^@limit_showing_address_transactions)
     |> Repo.aggregate(:count, :hash)
   end
 
-  def limit_showing_address_transaсtions, do: @limit_showing_address_transaсtions
+  def limit_showing_address_transactions, do: @limit_showing_address_transactions
 
   def address_to_transactions_without_rewards(address_hash, options) do
     paging_options = Keyword.get(options, :paging_options, @default_paging_options)
@@ -1141,20 +1141,8 @@
       json_rpc_named_arguments = Application.fetch_env!(:indexer, :json_rpc_named_arguments)
       variant = Keyword.fetch!(json_rpc_named_arguments, :variant)
 
-<<<<<<< HEAD
-        query =
-          from(
-            block in Block,
-            join: pending_ops in assoc(block, :pending_operations),
-            where: pending_ops.fetch_internal_transactions,
-            where: block.consensus and block.number == ^min_block_number
-          )
-
-        !Repo.exists?(query)
-=======
       if variant == EthereumJSONRPC.Ganache || variant == EthereumJSONRPC.Arbitrum do
         true
->>>>>>> bf120dc3
       else
         with {:transactions_exist, true} <- {:transactions_exist, Repo.exists?(Transaction)},
              min_block_number when not is_nil(min_block_number) <- Repo.aggregate(Transaction, :min, :block_number) do
