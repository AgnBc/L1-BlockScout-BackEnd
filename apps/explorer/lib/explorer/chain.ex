--- conflicted
+++ resolved
@@ -300,11 +300,7 @@
       |> InternalTransaction.where_address_fields_match(hash, direction)
       |> InternalTransaction.where_block_number_in_period(from_block, to_block)
       |> common_where_limit_order(paging_options)
-<<<<<<< HEAD
-      |> preload(:transaction)
-=======
       |> preload(:block)
->>>>>>> d9c4c419
       |> join_associations(necessity_by_association)
       |> select_repo(options).all()
     end
