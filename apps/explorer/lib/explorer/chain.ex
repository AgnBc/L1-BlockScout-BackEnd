--- conflicted
+++ resolved
@@ -1184,25 +1184,8 @@
     if internal_transactions_disabled? do
       true
     else
-<<<<<<< HEAD
-      with {:transactions_exist, true} <- {:transactions_exist, Repo.exists?(Transaction)},
-           min_block_number when not is_nil(min_block_number) <- Repo.aggregate(Transaction, :min, :block_number) do
-        min_block_number =
-          min_block_number
-          |> Decimal.max(EthereumJSONRPC.first_block_to_fetch(:trace_first_block))
-          |> Decimal.to_integer()
-
-        query =
-          from(
-            block in Block,
-            join: pending_ops in assoc(block, :pending_operations),
-            where: pending_ops.fetch_internal_transactions,
-            where: block.consensus and block.number == ^min_block_number
-          )
-=======
       json_rpc_named_arguments = Application.fetch_env!(:indexer, :json_rpc_named_arguments)
       variant = Keyword.fetch!(json_rpc_named_arguments, :variant)
->>>>>>> 7cbcd71d
 
       if variant == EthereumJSONRPC.Ganache || variant == EthereumJSONRPC.Arbitrum do
         true
