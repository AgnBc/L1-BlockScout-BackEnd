--- conflicted
+++ resolved
@@ -3593,33 +3593,6 @@
     |> Repo.stream_reduce(initial, reducer)
   end
 
-<<<<<<< HEAD
-  @doc """
-  Returns a list of block numbers token transfer `t:Log.t/0`s that don't have an
-  associated `t:TokenTransfer.t/0` record.
-  """
-  def uncataloged_token_transfer_block_numbers do
-    query =
-      from(l in Log,
-        as: :log,
-        where:
-          l.first_topic == unquote(TokenTransfer.constant()) or
-            l.first_topic == unquote(TokenTransfer.erc1155_single_transfer_signature()) or
-            l.first_topic == unquote(TokenTransfer.erc1155_batch_transfer_signature()),
-        where:
-          not exists(
-            from(tf in TokenTransfer,
-              where: tf.transaction_hash == parent_as(:log).transaction_hash,
-              where: tf.log_index == parent_as(:log).index
-            )
-          ),
-        select: l.block_number,
-        distinct: l.block_number
-      )
-
-    Repo.stream_reduce(query, [], &[&1 | &2])
-  end
-
   @doc """
   Returns a list of token addresses `t:Address.t/0`s that don't have an
   bridged property revealed.
@@ -3927,8 +3900,6 @@
     :error
   end
 
-=======
->>>>>>> ce735c12
   def decode_contract_address_hash_response(resp) do
     case resp do
       "0x000000000000000000000000" <> address ->
