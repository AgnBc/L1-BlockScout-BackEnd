defmodule Explorer.Chain.Cache.GasPriceOracle do
  @moduledoc """
  Cache for gas price oracle (safelow/average/fast gas prices).
  """

  require Logger

  import Ecto.Query,
    only: [
      from: 2
    ]

  alias Explorer.Chain.{
    Block,
    DenormalizationHelper,
    Transaction,
    Wei
  }

  alias Explorer.Counters.AverageBlockTime
  alias Explorer.{Market, Repo}
  alias Timex.Duration

  use Explorer.Chain.MapCache,
    name: :gas_price,
    key: :gas_prices,
    key: :gas_prices_acc,
    key: :updated_at,
    key: :old_gas_prices,
    key: :old_updated_at,
    key: :async_task,
    global_ttl: :infinity,
    ttl_check_interval: :timer.seconds(1),
    callback: &async_task_on_deletion(&1)

  @doc """
  Calculates how much time left till the next gas prices updated taking into account estimated query running time.
  """
  @spec update_in :: non_neg_integer()
  def update_in do
    case {get_old_updated_at(), get_updated_at()} do
      {%DateTime{} = old_updated_at, %DateTime{} = updated_at} ->
        time_to_update = DateTime.diff(updated_at, old_updated_at, :millisecond) + 500
        time_since_last_update = DateTime.diff(DateTime.utc_now(), updated_at, :millisecond)
        next_update_in = time_to_update - time_since_last_update
        if next_update_in <= 0, do: global_ttl(), else: next_update_in

      _ ->
        global_ttl() + :timer.seconds(2)
    end
  end

  @doc """
  Calculates the `slow`, `average`, and `fast` gas price and time percentiles from the last `num_of_blocks` blocks and estimates the fiat price for each percentile.
  These percentiles correspond to the likelihood of a transaction being picked up by miners depending on the fee offered.
  """
  @spec get_average_gas_price(pos_integer(), pos_integer(), pos_integer(), pos_integer()) ::
          {{:error, any} | {:ok, %{slow: gas_price, average: gas_price, fast: gas_price}},
           [
             %{
               block_number: non_neg_integer(),
               slow_gas_price: nil | Decimal.t(),
               fast_gas_price: nil | Decimal.t(),
               average_gas_price: nil | Decimal.t(),
               slow_priority_fee_per_gas: nil | Decimal.t(),
               average_priority_fee_per_gas: nil | Decimal.t(),
               fast_priority_fee_per_gas: nil | Decimal.t(),
               slow_time: nil | Decimal.t(),
               average_time: nil | Decimal.t(),
               fast_time: nil | Decimal.t()
             }
           ]}
        when gas_price:
               nil
               | %{
                   base_fee: Decimal.t() | nil,
                   priority_fee: Decimal.t() | nil,
                   price: float(),
                   time: float(),
                   fiat_price: Decimal.t()
                 }
  def get_average_gas_price(num_of_blocks, safelow_percentile, average_percentile, fast_percentile) do
    safelow_percentile_fraction = safelow_percentile / 100
    average_percentile_fraction = average_percentile / 100
    fast_percentile_fraction = fast_percentile / 100

    acc = get_gas_prices_acc()

    from_block =
      case acc do
        [%{block_number: from_block} | _] -> from_block
        _ -> -1
      end

    average_block_time =
      case AverageBlockTime.average_block_time() do
        {:error, _} -> nil
        average_block_time -> average_block_time |> Duration.to_milliseconds()
      end

    fee_query =
      if DenormalizationHelper.denormalization_finished?() do
        from(
          transaction in Transaction,
          where: transaction.block_consensus == true,
          where: transaction.status == ^1,
          where: is_nil(transaction.gas_price) or transaction.gas_price > ^0,
          where: transaction.block_number > ^from_block,
          group_by: transaction.block_number,
          order_by: [desc: transaction.block_number],
          select: %{
            block_number: transaction.block_number,
            slow_gas_price:
              fragment(
                "percentile_disc(? :: real) within group ( order by ? )",
                ^safelow_percentile_fraction,
                transaction.gas_price
              ),
            average_gas_price:
              fragment(
                "percentile_disc(? :: real) within group ( order by ? )",
                ^average_percentile_fraction,
                transaction.gas_price
              ),
            fast_gas_price:
              fragment(
                "percentile_disc(? :: real) within group ( order by ? )",
                ^fast_percentile_fraction,
                transaction.gas_price
              ),
            slow_priority_fee_per_gas:
              fragment(
                "percentile_disc(? :: real) within group ( order by ? )",
                ^safelow_percentile_fraction,
                transaction.max_priority_fee_per_gas
              ),
            average_priority_fee_per_gas:
              fragment(
                "percentile_disc(? :: real) within group ( order by ? )",
                ^average_percentile_fraction,
                transaction.max_priority_fee_per_gas
              ),
            fast_priority_fee_per_gas:
              fragment(
                "percentile_disc(? :: real) within group ( order by ? )",
                ^fast_percentile_fraction,
                transaction.max_priority_fee_per_gas
              ),
            slow_time:
              fragment(
                "percentile_disc(? :: real) within group ( order by coalesce(extract(milliseconds from (?)::interval), ?) desc )",
                ^safelow_percentile_fraction,
                transaction.block_timestamp - transaction.earliest_processing_start,
                ^average_block_time
              ),
            average_time:
              fragment(
                "percentile_disc(? :: real) within group ( order by coalesce(extract(milliseconds from (?)::interval), ?) desc )",
                ^average_percentile_fraction,
                transaction.block_timestamp - transaction.earliest_processing_start,
                ^average_block_time
              ),
            fast_time:
              fragment(
                "percentile_disc(? :: real) within group ( order by coalesce(extract(milliseconds from (?)::interval), ?) desc )",
                ^fast_percentile_fraction,
                transaction.block_timestamp - transaction.earliest_processing_start,
                ^average_block_time
              )
          },
          limit: ^num_of_blocks
        )
      else
        from(
          block in Block,
          left_join: transaction in assoc(block, :transactions),
          where: block.consensus == true,
          where: transaction.status == ^1,
          where: is_nil(transaction.gas_price) or transaction.gas_price > ^0,
          where: transaction.block_number > ^from_block,
          group_by: transaction.block_number,
          order_by: [desc: transaction.block_number],
          select: %{
            block_number: transaction.block_number,
            slow_gas_price:
              fragment(
                "percentile_disc(? :: real) within group ( order by ? )",
                ^safelow_percentile_fraction,
                transaction.gas_price
              ),
            average_gas_price:
              fragment(
                "percentile_disc(? :: real) within group ( order by ? )",
                ^average_percentile_fraction,
                transaction.gas_price
              ),
            fast_gas_price:
              fragment(
                "percentile_disc(? :: real) within group ( order by ? )",
                ^fast_percentile_fraction,
                transaction.gas_price
              ),
            slow_priority_fee_per_gas:
              fragment(
                "percentile_disc(? :: real) within group ( order by ? )",
                ^safelow_percentile_fraction,
                transaction.max_priority_fee_per_gas
              ),
            average_priority_fee_per_gas:
              fragment(
                "percentile_disc(? :: real) within group ( order by ? )",
                ^average_percentile_fraction,
                transaction.max_priority_fee_per_gas
              ),
            fast_priority_fee_per_gas:
              fragment(
                "percentile_disc(? :: real) within group ( order by ? )",
                ^fast_percentile_fraction,
                transaction.max_priority_fee_per_gas
              ),
            slow_time:
              fragment(
                "percentile_disc(? :: real) within group ( order by coalesce(extract(milliseconds from (?)::interval), ?) desc )",
                ^safelow_percentile_fraction,
                block.timestamp - transaction.earliest_processing_start,
                ^average_block_time
              ),
            average_time:
              fragment(
                "percentile_disc(? :: real) within group ( order by coalesce(extract(milliseconds from (?)::interval), ?) desc )",
                ^average_percentile_fraction,
                block.timestamp - transaction.earliest_processing_start,
                ^average_block_time
              ),
            fast_time:
              fragment(
                "percentile_disc(? :: real) within group ( order by coalesce(extract(milliseconds from (?)::interval), ?) desc )",
                ^fast_percentile_fraction,
                block.timestamp - transaction.earliest_processing_start,
                ^average_block_time
              )
          },
          limit: ^num_of_blocks
        )
      end

    new_acc = fee_query |> Repo.all(timeout: :infinity) |> merge_gas_prices(acc, num_of_blocks)

    gas_prices = new_acc |> process_fee_data_from_db()

    {{:ok, gas_prices}, new_acc}
  catch
    error ->
      Logger.error("Failed to get gas prices: #{inspect(error)}")
      {{:error, error}, get_gas_prices_acc()}
  end

  defp merge_gas_prices(new, acc, acc_size), do: Enum.take(new ++ acc, acc_size)

  defp process_fee_data_from_db([]) do
    %{
      slow: nil,
      average: nil,
      fast: nil
    }
  end

  defp process_fee_data_from_db(fees) do
    %{
      slow_gas_price: slow_gas_price,
      average_gas_price: average_gas_price,
      fast_gas_price: fast_gas_price,
      slow_priority_fee_per_gas: slow_priority_fee_per_gas,
      average_priority_fee_per_gas: average_priority_fee_per_gas,
      fast_priority_fee_per_gas: fast_priority_fee_per_gas,
      slow_time: slow_time,
      average_time: average_time,
      fast_time: fast_time
    } = merge_fees(fees)

<<<<<<< HEAD
    json_rpc_named_arguments = Application.get_env(:explorer, :json_rpc_named_arguments)

    {slow_fee, average_fee, fast_fee, base_fee} =
=======
    {slow_fee, average_fee, fast_fee, base_fee_wei} =
>>>>>>> b1b866eb
      case nil not in [slow_priority_fee_per_gas, average_priority_fee_per_gas, fast_priority_fee_per_gas] &&
             Block.next_block_base_fee_per_gas() do
        %Decimal{} = base_fee ->
          base_fee_wei = base_fee |> Wei.from(:wei)

          {
            priority_with_base_fee(slow_priority_fee_per_gas, base_fee_wei),
            priority_with_base_fee(average_priority_fee_per_gas, base_fee_wei),
            priority_with_base_fee(fast_priority_fee_per_gas, base_fee_wei),
            base_fee_wei
          }

        _ ->
          {gas_price(slow_gas_price), gas_price(average_gas_price), gas_price(fast_gas_price), nil}
      end

    exchange_rate_from_db = Market.get_coin_exchange_rate()

    %{
<<<<<<< HEAD
      slow: compose_gas_price(slow_fee, slow_time, exchange_rate_from_db, base_fee, slow_priority_fee_per_gas),
      average:
        compose_gas_price(average_fee, average_time, exchange_rate_from_db, base_fee, average_priority_fee_per_gas),
      fast: compose_gas_price(fast_fee, fast_time, exchange_rate_from_db, base_fee, fast_priority_fee_per_gas)
=======
      slow: compose_gas_price(slow_fee, slow_time, exchange_rate_from_db, base_fee_wei, slow_priority_fee_per_gas),
      average:
        compose_gas_price(average_fee, average_time, exchange_rate_from_db, base_fee_wei, average_priority_fee_per_gas),
      fast: compose_gas_price(fast_fee, fast_time, exchange_rate_from_db, base_fee_wei, fast_priority_fee_per_gas)
>>>>>>> b1b866eb
    }
  end

  defp merge_fees(fees_from_db) do
    fees_from_db
    |> Stream.map(&Map.delete(&1, :block_number))
    |> Enum.reduce(
      &Map.merge(&1, &2, fn
        _, nil, nil -> nil
        _, val, nil -> [val]
        _, nil, acc -> if is_list(acc), do: acc, else: [acc]
        _, val, acc -> if is_list(acc), do: [val | acc], else: [val, acc]
      end)
    )
    |> Map.new(fn
      {key, nil} ->
        {key, nil}

      {key, value} ->
        value = if is_list(value), do: value, else: [value]
        count = Enum.count(value)
        {key, value |> Enum.reduce(Decimal.new(0), &Decimal.add/2) |> Decimal.div(count)}
    end)
  end

  defp compose_gas_price(fee, time, exchange_rate_from_db, base_fee, priority_fee) do
    %{
      price: fee |> format_wei(),
      time: time && time |> Decimal.to_float(),
      fiat_price: fiat_fee(fee, exchange_rate_from_db),
      base_fee: base_fee |> format_wei(),
      priority_fee: base_fee && priority_fee && priority_fee |> Decimal.new() |> Wei.from(:wei) |> format_wei()
    }
  end

  defp fiat_fee(fee, exchange_rate) do
    exchange_rate.usd_value &&
      fee
      |> Wei.to(:ether)
      |> Decimal.mult(exchange_rate.usd_value)
      |> Decimal.mult(simple_transaction_gas())
      |> Decimal.round(2)
  end

  defp priority_with_base_fee(priority, base_fee) do
    priority |> Wei.from(:wei) |> Wei.sum(base_fee)
  end

  defp gas_price(value) do
    value |> Wei.from(:wei)
  end

  defp format_wei(nil), do: nil

  defp format_wei(wei), do: wei |> Wei.to(:gwei) |> Decimal.to_float() |> Float.ceil(2)

  defp global_ttl, do: Application.get_env(:explorer, __MODULE__)[:global_ttl]

  defp simple_transaction_gas, do: Application.get_env(:explorer, __MODULE__)[:simple_transaction_gas]

  defp num_of_blocks, do: Application.get_env(:explorer, __MODULE__)[:num_of_blocks]

  defp safelow, do: Application.get_env(:explorer, __MODULE__)[:safelow_percentile]

  defp average, do: Application.get_env(:explorer, __MODULE__)[:average_percentile]

  defp fast, do: Application.get_env(:explorer, __MODULE__)[:fast_percentile]

  defp handle_fallback(:gas_prices) do
    # This will get the task PID if one exists and launch a new task if not
    # See next `handle_fallback` definition
    get_async_task()

    {:return, get_old_gas_prices()}
  end

  defp handle_fallback(:async_task) do
    # If this gets called it means an async task was requested, but none exists
    # so a new one needs to be launched
    {:ok, task} =
      Task.start(fn ->
        try do
          {result, acc} = get_average_gas_price(num_of_blocks(), safelow(), average(), fast())

          set_gas_prices_acc(acc)
          set_gas_prices(%ConCache.Item{ttl: global_ttl(), value: result})
          set_old_updated_at(get_updated_at())
          set_updated_at(DateTime.utc_now())
        rescue
          e ->
            Logger.error([
              "Couldn't update gas used gas_prices",
              Exception.format(:error, e, __STACKTRACE__)
            ])
        end

        set_async_task(nil)
      end)

    {:update, task}
  end

  defp handle_fallback(:gas_prices_acc) do
    {:return, []}
  end

  defp handle_fallback(_), do: {:return, nil}

  # By setting this as a `callback` an async task will be started each time the
  # `gas_prices` expires (unless there is one already running)
  defp async_task_on_deletion({:delete, _, :gas_prices}) do
    set_old_gas_prices(get_gas_prices())
    get_async_task()
  end

  defp async_task_on_deletion(_data), do: nil
end<|MERGE_RESOLUTION|>--- conflicted
+++ resolved
@@ -278,13 +278,7 @@
       fast_time: fast_time
     } = merge_fees(fees)
 
-<<<<<<< HEAD
-    json_rpc_named_arguments = Application.get_env(:explorer, :json_rpc_named_arguments)
-
-    {slow_fee, average_fee, fast_fee, base_fee} =
-=======
     {slow_fee, average_fee, fast_fee, base_fee_wei} =
->>>>>>> b1b866eb
       case nil not in [slow_priority_fee_per_gas, average_priority_fee_per_gas, fast_priority_fee_per_gas] &&
              Block.next_block_base_fee_per_gas() do
         %Decimal{} = base_fee ->
@@ -304,17 +298,10 @@
     exchange_rate_from_db = Market.get_coin_exchange_rate()
 
     %{
-<<<<<<< HEAD
-      slow: compose_gas_price(slow_fee, slow_time, exchange_rate_from_db, base_fee, slow_priority_fee_per_gas),
-      average:
-        compose_gas_price(average_fee, average_time, exchange_rate_from_db, base_fee, average_priority_fee_per_gas),
-      fast: compose_gas_price(fast_fee, fast_time, exchange_rate_from_db, base_fee, fast_priority_fee_per_gas)
-=======
       slow: compose_gas_price(slow_fee, slow_time, exchange_rate_from_db, base_fee_wei, slow_priority_fee_per_gas),
       average:
         compose_gas_price(average_fee, average_time, exchange_rate_from_db, base_fee_wei, average_priority_fee_per_gas),
       fast: compose_gas_price(fast_fee, fast_time, exchange_rate_from_db, base_fee_wei, fast_priority_fee_per_gas)
->>>>>>> b1b866eb
     }
   end
 
