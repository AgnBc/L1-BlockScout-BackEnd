--- conflicted
+++ resolved
@@ -29,10 +29,7 @@
 
   @default_sorting [
     desc_nulls_last: :circulating_market_cap,
-<<<<<<< HEAD
-=======
     desc_nulls_last: :fiat_value,
->>>>>>> 6fb7ffdd
     desc_nulls_last: :holder_count,
     asc: :name,
     asc: :contract_address_hash
