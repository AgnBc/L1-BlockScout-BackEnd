--- conflicted
+++ resolved
@@ -355,7 +355,6 @@
           internal_transaction.index
         ],
         lock: "FOR UPDATE"
-<<<<<<< HEAD
       )
 
     delete_query =
@@ -366,18 +365,6 @@
         select: map(i, [:transaction_hash, :index])
       )
 
-=======
-      )
-
-    delete_query =
-      from(
-        i in InternalTransaction,
-        join: s in subquery(query),
-        on: i.transaction_hash == s.transaction_hash,
-        select: map(i, [:transaction_hash, :index])
-      )
-
->>>>>>> c0d43a6e
     {_count, deleted_internal_transactions} = repo.delete_all(delete_query, timeout: timeout)
 
     {:ok, deleted_internal_transactions}
