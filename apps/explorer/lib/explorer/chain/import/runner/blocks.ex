--- conflicted
+++ resolved
@@ -8,13 +8,8 @@
   import Ecto.Query, only: [from: 2, subquery: 1]
 
   alias Ecto.{Changeset, Multi, Repo}
-<<<<<<< HEAD
-
+  alias Explorer.Chain
   alias Explorer.Chain.{Address, Block, Import, PendingBlockOperation, Transaction}
-=======
-  alias Explorer.Chain
-  alias Explorer.Chain.{Address, Block, Import, Log, PendingBlockOperation, Transaction}
->>>>>>> 2ffda5f1
   alias Explorer.Chain.Block.Reward
   alias Explorer.Chain.Import.Runner
   alias Explorer.Chain.Import.Runner.Address.CurrentTokenBalances
