--- conflicted
+++ resolved
@@ -22,54 +22,6 @@
   @type holder_count :: non_neg_integer()
   @type token_holder_count :: %{contract_address_hash: Hash.Address.t(), count: holder_count()}
 
-<<<<<<< HEAD
-  def acquire_contract_address_tokens(repo, contract_address_hashes_and_token_ids) do
-    initial_query_with_token_id =
-      from(token in Token,
-        left_join: instance in Token.Instance,
-        on: token.contract_address_hash == instance.token_contract_address_hash,
-        select: [token, instance]
-      )
-
-    query_with_token_id =
-      contract_address_hashes_and_token_ids
-      |> Enum.reduce(initial_query_with_token_id, fn {contract_address_hash, token_id}, query_with_token_id ->
-        if is_nil(token_id) do
-          from(
-            token in query_with_token_id,
-            or_where: token.contract_address_hash == ^contract_address_hash
-          )
-        else
-          from(
-            [token, instance] in query_with_token_id,
-            or_where: token.contract_address_hash == ^contract_address_hash and instance.token_id == ^token_id
-          )
-        end
-      end)
-
-    final_query_with_token_id =
-      if query_with_token_id == initial_query_with_token_id do
-        nil
-      else
-        from(
-          [token, instance] in query_with_token_id,
-          # Enforce Token ShareLocks order (see docs: sharelocks.md)
-          order_by: [
-            token.contract_address_hash,
-            instance.token_id
-          ],
-          lock: "FOR NO KEY UPDATE OF t0"
-        )
-      end
-
-    tokens_with_token_id = (final_query_with_token_id && repo.all(final_query_with_token_id)) || []
-    tokens = tokens_with_token_id
-
-    {:ok, tokens}
-  end
-
-=======
->>>>>>> 825c2529
   def update_holder_counts_with_deltas(repo, token_holder_count_deltas, %{
         timeout: timeout,
         timestamps: %{updated_at: updated_at}
