defmodule Explorer.Chain.TokenTransfer.Schema do
  @moduledoc """
    Models token transfers.

    Changes in the schema should be reflected in the bulk import module:
    - Explorer.Chain.Import.Runner.TokenTransfers
  """
  use Utils.CompileTimeEnvHelper, chain_type: [:explorer, :chain_type]

  alias Explorer.Chain.{
    Address,
    Block,
    Hash,
    Transaction
  }

  alias Explorer.Chain.Token.Instance

  # Remove `transaction_hash` from primary key for `:celo` chain type. See
  # `Explorer.Chain.Log.Schema` for more details.
  @transaction_field (case @chain_type do
                        :celo ->
                          quote do
                            [
                              belongs_to(:transaction, Transaction,
                                foreign_key: :transaction_hash,
                                references: :hash,
                                type: Hash.Full
                              )
                            ]
                          end

                        _ ->
                          quote do
                            [
                              belongs_to(:transaction, Transaction,
                                foreign_key: :transaction_hash,
                                primary_key: true,
                                references: :hash,
                                type: Hash.Full,
                                null: false
                              )
                            ]
                          end
                      end)

  defmacro generate do
    quote do
      @primary_key false
      typed_schema "token_transfers" do
        field(:amount, :decimal)
        field(:block_number, :integer) :: Block.block_number()
        field(:log_index, :integer, primary_key: true, null: false)
        field(:amounts, {:array, :decimal})
        field(:token_ids, {:array, :decimal})
        field(:token_id, :decimal, virtual: true)
        field(:index_in_batch, :integer, virtual: true)
        field(:reverse_index_in_batch, :integer, virtual: true)
        field(:token_decimals, :decimal, virtual: true)
        field(:token_type, :string)
        field(:block_consensus, :boolean)
        field(:token_instance, :any, virtual: true) :: Instance.t() | nil

        belongs_to(:from_address, Address,
          foreign_key: :from_address_hash,
          references: :hash,
          type: Hash.Address,
          null: false
        )

        belongs_to(:to_address, Address,
          foreign_key: :to_address_hash,
          references: :hash,
          type: Hash.Address,
          null: false
        )

        belongs_to(
          :token_contract_address,
          Address,
          foreign_key: :token_contract_address_hash,
          references: :hash,
          type: Hash.Address,
          null: false
        )

        belongs_to(:block, Block,
          foreign_key: :block_hash,
          primary_key: true,
          references: :hash,
          type: Hash.Full,
          null: false
        )

        has_many(
          :instances,
          Instance,
          foreign_key: :token_contract_address_hash,
          references: :token_contract_address_hash
        )

        has_one(:token, through: [:token_contract_address, :token])

        timestamps()

        unquote_splicing(@transaction_field)
      end
    end
  end
end

defmodule Explorer.Chain.TokenTransfer do
  @moduledoc """
  Represents a token transfer between addresses for a given token.

  ## Overview

  Token transfers are special cases from a `t:Explorer.Chain.Log.t/0`. A token
  transfer is always signified by the value from the `first_topic` in a log. That value
  is always `0xddf252ad1be2c89b69c2b068fc378daa952ba7f163c4a11628f55a4df523b3ef`.

  ## Data Mapping From a Log

  Here's how a log's data maps to a token transfer:

  | Log                 | Token Transfer                 | Description                     |
  |---------------------|--------------------------------|---------------------------------|
  | `:second_topic`     | `:from_address_hash`           | Address sending tokens          |
  | `:third_topic`      | `:to_address_hash`             | Address receiving tokens        |
  | `:data`             | `:amount`                      | Amount of tokens transferred    |
  | `:transaction_hash` | `:transaction_hash`            | Transaction of the transfer     |
  | `:address_hash`     | `:token_contract_address_hash` | Address of token's contract     |
  | `:index`            | `:log_index`                   | Index of log in transaction     |
  """

  use Explorer.Schema
  use Utils.CompileTimeEnvHelper, chain_type: [:explorer, :chain_type]
  use Utils.RuntimeEnvHelper, chain_type: [:explorer, :chain_type]

  require Explorer.Chain.TokenTransfer.Schema

  import Ecto.Changeset

  alias Explorer.Chain
  alias Explorer.Chain.{DenormalizationHelper, Hash, Log, TokenTransfer}
  alias Explorer.Chain.SmartContract.Proxy.Models.Implementation
  alias Explorer.Helper, as: ExplorerHelper
  alias Explorer.{PagingOptions, QueryHelper, Repo}

  @default_paging_options %PagingOptions{page_size: 50}

  @typep paging_options :: {:paging_options, PagingOptions.t()}
  @typep api? :: {:api?, true | false}

  @constant "0xddf252ad1be2c89b69c2b068fc378daa952ba7f163c4a11628f55a4df523b3ef"
  @weth_deposit_signature "0xe1fffcc4923d04b559f4d29a8bfc6cda04eb5b0d3c460751c2402c5c5cc9109c"
  @weth_withdrawal_signature "0x7fcf532c15f0a6db0bd6d0e038bea71d30d808c7d98cb3bf7268a95bf5081b65"
  @erc1155_single_transfer_signature "0xc3d58168c5ae7397731d063d5bbf3d657854427343f4c083240f7aacaa2d0f62"
  @erc1155_batch_transfer_signature "0x4a39dc06d4c0dbc64b70af90fd698a233a518aa5d07e595d983b8c0526c8f7fb"
  @erc404_erc20_transfer_event "0xe59fdd36d0d223c0c7d996db7ad796880f45e1936cb0bb7ac102e7082e031487"
  @erc404_erc721_transfer_event "0xe5f815dc84b8cecdfd4beedfc3f91ab5be7af100eca4e8fb11552b867995394f"

  @transfer_function_signature "0xa9059cbb"

  @typedoc """
  * `:amount` - The token transferred amount
  * `:block_hash` - hash of the block
  * `:block_number` - The block number that the transfer took place.
  * `:from_address` - The `t:Explorer.Chain.Address.t/0` that sent the tokens
  * `:from_address_hash` - Address hash foreign key
  * `:to_address` - The `t:Explorer.Chain.Address.t/0` that received the tokens
  * `:to_address_hash` - Address hash foreign key
  * `:token_contract_address` - The `t:Explorer.Chain.Address.t/0` of the token's contract.
  * `:token_contract_address_hash` - Address hash foreign key
  * `:transaction` - The `t:Explorer.Chain.Transaction.t/0` ledger
  * `:transaction_hash` - Transaction foreign key
  * `:log_index` - Index of the corresponding `t:Explorer.Chain.Log.t/0` in the block.
  * `:amounts` - Tokens transferred amounts in case of batched transfer in ERC-1155
  * `:token_ids` - IDs of the tokens (applicable to ERC-1155 tokens)
  * `:token_id` - virtual field, ID of token, used to unnest ERC-1155 batch transfers
  * `:index_in_batch` - Index of the token transfer in the ERC-1155 batch transfer
  * `:reverse_index_in_batch` - Reverse index of the token transfer in the ERC-1155 batch transfer, last element index is 1
  * `:block_consensus` - Consensus of the block that the transfer took place
  """
  Explorer.Chain.TokenTransfer.Schema.generate()

  @required_attrs ~w(block_number log_index from_address_hash to_address_hash token_contract_address_hash block_hash token_type)a
                  |> (&(case @chain_type do
                          :celo ->
                            &1

                          _ ->
                            [:transaction_hash | &1]
                        end)).()
  @optional_attrs ~w(amount amounts token_ids block_consensus)a
                  |> (&(case @chain_type do
                          :celo ->
                            [:transaction_hash | &1]

                          _ ->
                            &1
                        end)).()

  @doc false
  def changeset(%TokenTransfer{} = struct, params \\ %{}) do
    struct
    |> cast(params, @required_attrs ++ @optional_attrs)
    |> validate_required(@required_attrs)
    |> foreign_key_constraint(:transaction)
  end

  @doc """
  Value that represents a token transfer in a `t:Explorer.Chain.Log.t/0`'s
  `first_topic` field.
  """
  def constant, do: @constant

  def weth_deposit_signature, do: @weth_deposit_signature

  def weth_withdrawal_signature, do: @weth_withdrawal_signature

  def erc1155_single_transfer_signature, do: @erc1155_single_transfer_signature

  def erc1155_batch_transfer_signature, do: @erc1155_batch_transfer_signature

  def erc404_erc20_transfer_event, do: @erc404_erc20_transfer_event

  def erc404_erc721_transfer_event, do: @erc404_erc721_transfer_event

  @doc """
  ERC 20's transfer(address,uint256) function signature
  """
  def transfer_function_signature, do: @transfer_function_signature

  @spec fetch_token_transfers_from_token_hash(Hash.t(), [paging_options | api?]) :: []
  def fetch_token_transfers_from_token_hash(token_address_hash, options) do
    paging_options = Keyword.get(options, :paging_options, @default_paging_options)

    case paging_options do
      %PagingOptions{key: {0, 0}} ->
        []

      _ ->
        preloads =
          DenormalizationHelper.extend_transaction_preload([
            :transaction,
            :token,
            [from_address: [:scam_badge, :names, :smart_contract, Implementation.proxy_implementations_association()]],
            [to_address: [:scam_badge, :names, :smart_contract, Implementation.proxy_implementations_association()]]
          ])

        only_consensus_transfers_query()
        |> where([tt], tt.token_contract_address_hash == ^token_address_hash and not is_nil(tt.block_number))
        |> preload(^preloads)
        |> order_by([tt], desc: tt.block_number, desc: tt.log_index)
        |> page_token_transfer(paging_options)
        |> limit(^paging_options.page_size)
        |> Chain.select_repo(options).all()
    end
  end

  @spec fetch_token_transfers_from_token_hash_and_token_id(Hash.t(), non_neg_integer(), [paging_options | api?]) :: []
  def fetch_token_transfers_from_token_hash_and_token_id(token_address_hash, token_id, options) do
    paging_options = Keyword.get(options, :paging_options, @default_paging_options)

    case paging_options do
      %PagingOptions{key: {0, 0}} ->
        []

      _ ->
        preloads =
          DenormalizationHelper.extend_transaction_preload([
            :transaction,
            :token,
            [from_address: [:scam_badge, :names, :smart_contract, Implementation.proxy_implementations_association()]],
            [to_address: [:scam_badge, :names, :smart_contract, Implementation.proxy_implementations_association()]]
          ])

        only_consensus_transfers_query()
        |> where([tt], tt.token_contract_address_hash == ^token_address_hash)
        |> where([tt], fragment("? @> ARRAY[?::decimal]", tt.token_ids, ^Decimal.new(token_id)))
        |> where([tt], not is_nil(tt.block_number))
        |> preload(^preloads)
        |> order_by([tt], desc: tt.block_number, desc: tt.log_index)
        |> page_token_transfer(paging_options)
        |> limit(^paging_options.page_size)
        |> Chain.select_repo(options).all()
    end
  end

  @doc """
  Returns the ordered paginated list of consensus token transfers (consensus blocks only) from the DB with address, token, transaction preloads
  """
  @spec fetch([paging_options | api?]) :: []
  def fetch(options) do
    paging_options = Keyword.get(options, :paging_options, @default_paging_options)
    token_type = Keyword.get(options, :token_type)

    case paging_options do
      %PagingOptions{key: {0, 0}} ->
        []

      _ ->
        preloads =
          DenormalizationHelper.extend_transaction_preload([
            :transaction,
            :token,
            [from_address: [:scam_badge, :names, :smart_contract, Implementation.proxy_implementations_association()]],
            [to_address: [:scam_badge, :names, :smart_contract, Implementation.proxy_implementations_association()]]
          ])

        only_consensus_transfers_query()
        |> preload(^preloads)
        |> order_by([tt], desc: tt.block_number, desc: tt.log_index)
        |> maybe_filter_by_token_type(token_type)
        |> ExplorerHelper.maybe_hide_scam_addresses(:token_contract_address_hash, options)
        |> page_token_transfer(paging_options)
        |> limit(^paging_options.page_size)
        |> Chain.select_repo(options).all()
    end
  end

  defp maybe_filter_by_token_type(query, token_types) do
    if Enum.empty?(token_types) do
      query
    else
      if DenormalizationHelper.tt_denormalization_finished?() do
        query
        |> where([tt], tt.token_type in ^token_types)
      else
        query
        |> join(:inner, [tt], token in assoc(tt, :token), as: :token)
        |> where([tt, block, token], token.type in ^token_types)
      end
    end
  end

  @spec count_token_transfers_from_token_hash(Hash.t()) :: non_neg_integer()
  def count_token_transfers_from_token_hash(token_address_hash) do
    query =
      from(
        tt in TokenTransfer,
        where: tt.token_contract_address_hash == ^token_address_hash,
        select: fragment("COUNT(*)")
      )

    Repo.one(query, timeout: :infinity)
  end

  @spec count_token_transfers_from_token_hash_and_token_id(Hash.t(), non_neg_integer(), [api?]) :: non_neg_integer()
  def count_token_transfers_from_token_hash_and_token_id(token_address_hash, token_id, options) do
    query =
      from(
        tt in TokenTransfer,
        where:
          tt.token_contract_address_hash == ^token_address_hash and
            fragment("? @> ARRAY[?::decimal]", tt.token_ids, ^Decimal.new(token_id)),
        select: fragment("COUNT(*)")
      )

    Chain.select_repo(options).one(query, timeout: :infinity)
  end

  def page_token_transfer(query, %PagingOptions{key: nil}), do: query

  def page_token_transfer(query, %PagingOptions{key: {token_id}, asc_order: true}) do
    where(query, [tt], fragment("?[1] > ?", tt.token_ids, ^token_id))
  end

  def page_token_transfer(query, %PagingOptions{key: {token_id}}) do
    where(query, [tt], fragment("?[1] < ?", tt.token_ids, ^token_id))
  end

  def page_token_transfer(query, %PagingOptions{key: {block_number, log_index}, asc_order: true}) do
    where(
      query,
      [tt],
      tt.block_number > ^block_number or (tt.block_number == ^block_number and tt.log_index > ^log_index)
    )
  end

  def page_token_transfer(query, %PagingOptions{key: {block_number, 0}}) do
    where(
      query,
      [tt],
      tt.block_number < ^block_number
    )
  end

  def page_token_transfer(query, %PagingOptions{key: {block_number, log_index}}) do
    where(
      query,
      [tt],
      tt.block_number < ^block_number or (tt.block_number == ^block_number and tt.log_index < ^log_index)
    )
  end

  def handle_paging_options(query, nil), do: query

  def handle_paging_options(query, %PagingOptions{key: nil, page_size: nil}), do: query

  def handle_paging_options(query, paging_options) do
    query
    |> page_token_transfer(paging_options)
    |> limit(^paging_options.page_size)
  end

  @doc """
  Fetches the transaction hashes from token transfers according
  to the address hash.
  """
  def where_any_address_fields_match(:to, address_hash, paging_options) do
    case paging_options do
      %PagingOptions{key: {0, _index}} ->
        []

      _ ->
        query =
          from(
            tt in TokenTransfer,
            where: tt.to_address_hash == ^address_hash,
            select: type(tt.transaction_hash, :binary),
            distinct: tt.transaction_hash
          )

        query
        |> page_transaction_hashes_from_token_transfers(paging_options)
        |> limit(^paging_options.page_size)
        |> Repo.all()
    end
  end

  def where_any_address_fields_match(:from, address_hash, paging_options) do
    case paging_options do
      %PagingOptions{key: {0, _index}} ->
        []

      _ ->
        query =
          from(
            tt in TokenTransfer,
            where: tt.from_address_hash == ^address_hash,
            select: type(tt.transaction_hash, :binary),
            distinct: tt.transaction_hash
          )

        query
        |> page_transaction_hashes_from_token_transfers(paging_options)
        |> limit(^paging_options.page_size)
        |> Repo.all()
    end
  end

  def where_any_address_fields_match(_, address_hash, paging_options) do
    {:ok, address_bytes} = Explorer.Chain.Hash.Address.dump(address_hash)

    transaction_hashes_from_token_transfers_sql(address_bytes, paging_options)
  end

  defp transaction_hashes_from_token_transfers_sql(address_bytes, %PagingOptions{page_size: page_size} = paging_options) do
    case paging_options do
      %PagingOptions{key: {0, _index}} ->
        []

      _ ->
        query =
          from(token_transfer in TokenTransfer,
            where:
              token_transfer.to_address_hash == ^address_bytes or token_transfer.from_address_hash == ^address_bytes,
            select: type(token_transfer.transaction_hash, :binary),
            distinct: token_transfer.transaction_hash,
            limit: ^page_size
          )

        query
        |> page_transaction_hashes_from_token_transfers(paging_options)
        |> Repo.all()
    end
  end

  defp page_transaction_hashes_from_token_transfers(query, %PagingOptions{key: nil}), do: query

  defp page_transaction_hashes_from_token_transfers(query, %PagingOptions{key: {block_number, _index}}) do
    where(
      query,
      [tt],
      tt.block_number < ^block_number
    )
  end

  @doc """
  Retrieves token transfers associated with a given address, optionally filtered
  by direction and token types.

  ## Parameters

  - `address_hash` (`Hash.Address.t()`): The address hash for which to retrieve
    token transfers.
  - `direction` (`nil | :to | :from`): The direction of the transfers to filter.
    - `:to` - transfers where `to_address` matches `address_hash`.
    - `:from` - transfers where `from_address` matches `address_hash`.
    - `nil` - includes both incoming and outgoing transfers.
  - `token_address_hash` (`nil | Hash.Address.t()`): The token address hash to filter token transfers for.
  - `token_types` (`[binary()]`): The token types to filter, e.g `["ERC20", "ERC721"]`.
  - `paging_options` (`nil | Explorer.PagingOptions.t()`): Pagination options to
    limit the result set.

  ## Returns

  An `Ecto.Query` for `TokenTransfer.t()`.

  ## Examples

  Fetch all incoming ERC20 token transfers for a specific address:

  # iex> query = token_transfers_by_address_hash(address_hash, :to, nil, ["ERC20"], paging_options)
  # iex> Repo.all(query)

  Fetch both incoming and outgoing token transfers for a specific address
  without pagination, token type filtering, and direction filtering:

  # iex> query = token_transfers_by_address_hash(address_hash, nil, nil, [], nil)
  # iex> Repo.all(query)

  Fetch both incoming and outgoing token transfers for a specific address and specific token:

  # iex> query = token_transfers_by_address_hash(address_hash, nil, token_address_hash, [], nil)
  # iex> Repo.all(query)
  """
  @spec token_transfers_by_address_hash(
          Hash.Address.t(),
          nil | :to | :from,
          nil | Hash.Address.t(),
          [binary()],
          nil | Explorer.PagingOptions.t(),
          Keyword.t()
        ) :: Ecto.Query.t()
  def token_transfers_by_address_hash(address_hash, direction, token_address_hash, token_types, paging_options, options) do
    if direction == :to || direction == :from do
      only_consensus_transfers_query()
      |> filter_by_direction(direction, address_hash)
      |> filter_by_token_address_hash(token_address_hash)
      |> order_by([tt], desc: tt.block_number, desc: tt.log_index)
      |> join(:inner, [tt], token in assoc(tt, :token), as: :token)
      |> preload([token: token], [{:token, token}])
      |> filter_by_type(token_types)
      |> ExplorerHelper.maybe_hide_scam_addresses(:token_contract_address_hash, options)
      |> handle_paging_options(paging_options)
    else
      to_address_hash_query =
        only_consensus_transfers_query()
        |> join(:inner, [tt], token in assoc(tt, :token), as: :token)
        |> filter_by_direction(:to, address_hash)
        |> filter_by_token_address_hash(token_address_hash)
        |> filter_by_type(token_types)
        |> order_by([tt], desc: tt.block_number, desc: tt.log_index)
        |> ExplorerHelper.maybe_hide_scam_addresses(:token_contract_address_hash, options)
        |> handle_paging_options(paging_options)
        |> Chain.wrapped_union_subquery()

      from_address_hash_query =
        only_consensus_transfers_query()
        |> join(:inner, [tt], token in assoc(tt, :token), as: :token)
        |> filter_by_direction(:from, address_hash)
        |> filter_by_token_address_hash(token_address_hash)
        |> filter_by_type(token_types)
        |> order_by([tt], desc: tt.block_number, desc: tt.log_index)
        |> ExplorerHelper.maybe_hide_scam_addresses(:token_contract_address_hash, options)
        |> handle_paging_options(paging_options)
        |> Chain.wrapped_union_subquery()

      to_address_hash_query
      |> union(^from_address_hash_query)
      |> Chain.wrapped_union_subquery()
      |> order_by([tt], desc: tt.block_number, desc: tt.log_index)
      |> handle_paging_options(paging_options)
    end
  end

  def filter_by_direction(query, :to, address_hash) do
    query
    |> where([tt], tt.to_address_hash == ^address_hash)
  end

  def filter_by_direction(query, :from, address_hash) do
    query
    |> where([tt], tt.from_address_hash == ^address_hash)
  end

  def filter_by_type(query, []), do: query

  def filter_by_type(query, token_types) when is_list(token_types) do
    if DenormalizationHelper.tt_denormalization_finished?() do
      where(query, [tt], tt.token_type in ^token_types)
    else
      where(query, [token: token], token.type in ^token_types)
    end
  end

  def filter_by_type(query, _), do: query

  def filter_by_token_address_hash(query, nil), do: query

  def filter_by_token_address_hash(query, token_address_hash) do
    where(query, [tt], tt.token_contract_address_hash == ^token_address_hash)
  end

  @doc """
    Returns ecto query to fetch consensus token transfers
  """
  @spec only_consensus_transfers_query() :: Ecto.Query.t()
  def only_consensus_transfers_query do
    if DenormalizationHelper.tt_denormalization_finished?() do
      from(token_transfer in __MODULE__, where: token_transfer.block_consensus == true)
    else
      from(token_transfer in __MODULE__,
        inner_join: block in assoc(token_transfer, :block),
        as: :block,
        where: block.consensus == true
      )
    end
  end

  @doc """
  Returns a list of block numbers token transfer `t:Log.t/0`s that don't have an
  associated `t:TokenTransfer.t/0` record.
  """
  @spec uncataloged_token_transfer_block_numbers :: {:ok, [non_neg_integer()]}
  def uncataloged_token_transfer_block_numbers do
    query =
      from(l in Log,
        as: :log,
        where:
          l.first_topic == ^@constant or
            l.first_topic == ^@erc1155_single_transfer_signature or
            l.first_topic == ^@erc1155_batch_transfer_signature,
<<<<<<< HEAD
        where:
          not exists(
            from(tt in TokenTransfer,
              # For Celo epoch blocks, `transaction_hash` can be `nil` in both
              # `Log` and `TokenTransfer`. A direct SQL comparison `NULL = NULL`
              # evaluates to `UNKNOWN` (effectively false in this context).
              # Therefore, we need a NULL-safe comparison for
              # `transaction_hash`. Additionally, `block_hash` is included in
              # the join condition to uniquely identify the token transfer, as
              # `transaction_hash` (when nil) and `log_index` alone are
              # insufficient.
              where:
                tt.transaction_hash == parent_as(:log).transaction_hash or
                  (is_nil(parent_as(:log).transaction_hash) and is_nil(tt.transaction_hash)),
              where: tt.block_hash == parent_as(:log).block_hash,
              where: tt.log_index == parent_as(:log).index
            )
          ),
=======
        where: not exists(token_transfer_exists_query()),
>>>>>>> 1cae8996
        select: l.block_number,
        distinct: l.block_number
      )

    Repo.stream_reduce(query, [], &[&1 | &2])
  end

  # Builds a query to check if a token transfer exists for a given log. Handles
  # chain-specific logic for transaction_hash comparison.
  #
  # For Celo epoch blocks, `transaction_hash` can be `nil` in both `Log` and
  # `TokenTransfer`. A direct SQL comparison `NULL = NULL` evaluates to
  # `UNKNOWN` (effectively false in this context). Therefore, we need a
  # NULL-safe comparison for `transaction_hash`. Additionally, `block_hash` is
  # included in the join condition to uniquely identify the token transfer, as
  # `transaction_hash` (when nil) and `log_index` alone are insufficient.
  @spec token_transfer_exists_query() :: Ecto.Query.t()
  defp token_transfer_exists_query do
    query =
      from(tt in TokenTransfer,
        where: tt.block_hash == parent_as(:log).block_hash,
        where: tt.log_index == parent_as(:log).index
      )

    chain_type()
    |> case do
      :celo ->
        query
        |> where(
          [tt],
          tt.transaction_hash == parent_as(:log).transaction_hash or
            (is_nil(parent_as(:log).transaction_hash) and is_nil(tt.transaction_hash))
        )

      _ ->
        query
        |> where([tt], tt.transaction_hash == parent_as(:log).transaction_hash)
    end
  end

  @doc """
    Returns ecto query to fetch consensus token transfers with ERC-721 token type
  """
  @spec erc_721_token_transfers_query() :: Ecto.Query.t()
  def erc_721_token_transfers_query do
    only_consensus_transfers_query()
    |> join(:inner, [tt], token in assoc(tt, :token), as: :token)
    |> where([tt, token: token], token.type == "ERC-721")
    |> preload([tt, token: token], [{:token, token}])
  end

  @doc """
  Fetches token transfers from logs.
  """
  @spec logs_to_token_transfers([Log.t()], Keyword.t()) :: [TokenTransfer.t()]
  def logs_to_token_transfers(logs, options) do
    necessity_by_association = Keyword.get(options, :necessity_by_association, %{})

    logs
    |> logs_to_token_transfers_query()
    |> limit(^Enum.count(logs))
    |> Chain.join_associations(necessity_by_association)
    |> Chain.select_repo(options).all()
  end

  @doc """
    Builds a query to fetch token transfers by their composite IDs.

    ## Parameters
    - `query`: The base query to build upon. Defaults to `__MODULE__`.
    - `ids`: List of tuples containing {transaction_hash, block_hash, log_index}.

    ## Returns
    A query that filters token transfers by the given composite IDs.
  """
  @spec by_ids_query(Ecto.Queryable.t(), [{Hash.t(), Hash.t(), non_neg_integer()}]) :: Ecto.Query.t()
  def by_ids_query(query \\ __MODULE__, ids) do
    formatted_ids =
      Enum.map(ids, fn {transaction_hash, block_hash, log_index} ->
        {transaction_hash.bytes, block_hash.bytes, log_index}
      end)

    where(
      query,
      [tt],
      ^QueryHelper.tuple_in([:transaction_hash, :block_hash, :log_index], formatted_ids)
    )
  end

  defp logs_to_token_transfers_query(query \\ __MODULE__, logs)

  defp logs_to_token_transfers_query(query, [log | tail]) do
    query
    |> or_where(
      [tt],
      tt.transaction_hash == ^log.transaction_hash and tt.block_hash == ^log.block_hash and tt.log_index == ^log.index
    )
    |> logs_to_token_transfers_query(tail)
  end

  defp logs_to_token_transfers_query(query, []) do
    query
  end

  @doc """
    Checks if `WHITELISTED_WETH_CONTRACTS` env contains provided address hash.
    WHITELISTED_WETH_CONTRACTS env is the list of whitelisted WETH contracts addresses.
  """
  @spec whitelisted_weth_contract?(any()) :: boolean()
  def whitelisted_weth_contract?(contract_address_hash) do
    env = Application.get_env(:explorer, Explorer.Chain.TokenTransfer)

    if env[:weth_token_transfers_filtering_enabled] do
      (contract_address_hash |> to_string() |> String.downcase()) in env[:whitelisted_weth_contracts]
    else
      true
    end
  end
end<|MERGE_RESOLUTION|>--- conflicted
+++ resolved
@@ -634,28 +634,7 @@
           l.first_topic == ^@constant or
             l.first_topic == ^@erc1155_single_transfer_signature or
             l.first_topic == ^@erc1155_batch_transfer_signature,
-<<<<<<< HEAD
-        where:
-          not exists(
-            from(tt in TokenTransfer,
-              # For Celo epoch blocks, `transaction_hash` can be `nil` in both
-              # `Log` and `TokenTransfer`. A direct SQL comparison `NULL = NULL`
-              # evaluates to `UNKNOWN` (effectively false in this context).
-              # Therefore, we need a NULL-safe comparison for
-              # `transaction_hash`. Additionally, `block_hash` is included in
-              # the join condition to uniquely identify the token transfer, as
-              # `transaction_hash` (when nil) and `log_index` alone are
-              # insufficient.
-              where:
-                tt.transaction_hash == parent_as(:log).transaction_hash or
-                  (is_nil(parent_as(:log).transaction_hash) and is_nil(tt.transaction_hash)),
-              where: tt.block_hash == parent_as(:log).block_hash,
-              where: tt.log_index == parent_as(:log).index
-            )
-          ),
-=======
         where: not exists(token_transfer_exists_query()),
->>>>>>> 1cae8996
         select: l.block_number,
         distinct: l.block_number
       )
