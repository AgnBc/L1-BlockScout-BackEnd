defmodule Explorer.Chain.Block.Schema do
  @moduledoc false

  alias Explorer.Chain.{Address, Block, Hash, PendingBlockOperation, Transaction, Wei, Withdrawal}
  alias Explorer.Chain.Block.{Reward, SecondDegreeRelation}

  @chain_type_fields (case Application.compile_env(:explorer, :chain_type) do
                        "ethereum" ->
                          elem(
                            quote do
                              field(:blob_gas_used, :decimal)
                              field(:excess_blob_gas, :decimal)
                            end,
                            2
                          )

                        "rsk" ->
                          elem(
                            quote do
                              field(:bitcoin_merged_mining_header, :binary)
                              field(:bitcoin_merged_mining_coinbase_transaction, :binary)
                              field(:bitcoin_merged_mining_merkle_proof, :binary)
                              field(:hash_for_merged_mining, :binary)
                              field(:minimum_gas_price, :decimal)
                            end,
                            2
                          )

                        _ ->
                          []
                      end)

  defmacro generate do
    quote do
      @primary_key false
      typed_schema "blocks" do
        field(:hash, Hash.Full, primary_key: true, null: false)
        field(:consensus, :boolean, null: false)
        field(:difficulty, :decimal)
        field(:gas_limit, :decimal, null: false)
        field(:gas_used, :decimal, null: false)
        field(:nonce, Hash.Nonce, null: false)
        field(:number, :integer, null: false)
        field(:size, :integer)
        field(:timestamp, :utc_datetime_usec, null: false)
        field(:total_difficulty, :decimal)
        field(:refetch_needed, :boolean)
        field(:base_fee_per_gas, Wei)
        field(:is_empty, :boolean)

        timestamps()

        belongs_to(:miner, Address, foreign_key: :miner_hash, references: :hash, type: Hash.Address, null: false)

        has_many(:nephew_relations, SecondDegreeRelation, foreign_key: :uncle_hash, references: :hash)
        has_many(:nephews, through: [:nephew_relations, :nephew], references: :hash)

        belongs_to(:parent, Block, foreign_key: :parent_hash, references: :hash, type: Hash.Full, null: false)

        has_many(:uncle_relations, SecondDegreeRelation, foreign_key: :nephew_hash, references: :hash)
        has_many(:uncles, through: [:uncle_relations, :uncle], references: :hash)

        has_many(:transactions, Transaction, references: :hash)
        has_many(:transaction_forks, Transaction.Fork, foreign_key: :uncle_hash, references: :hash)

        has_many(:rewards, Reward, foreign_key: :block_hash, references: :hash)

        has_many(:withdrawals, Withdrawal, foreign_key: :block_hash, references: :hash)

        has_one(:pending_operations, PendingBlockOperation, foreign_key: :block_hash, references: :hash)

        unquote_splicing(@chain_type_fields)
      end
    end
  end
end

defmodule Explorer.Chain.Block do
  @moduledoc """
  A package of data that contains zero or more transactions, the hash of the previous block ("parent"), and optionally
  other data. Because each block (except for the initial "genesis block") points to the previous block, the data
  structure that they form is called a "blockchain".
  """

  require Explorer.Chain.Block.Schema

  use Explorer.Schema

  alias Explorer.Chain.{Block, Hash, Transaction, Wei}
  alias Explorer.Chain.Block.{EmissionReward, Reward}
  alias Explorer.Repo

  @optional_attrs ~w(size refetch_needed total_difficulty difficulty base_fee_per_gas)a
                  |> (&(case Application.compile_env(:explorer, :chain_type) do
                          "rsk" ->
                            &1 ++
                              ~w(minimum_gas_price bitcoin_merged_mining_header bitcoin_merged_mining_coinbase_transaction bitcoin_merged_mining_merkle_proof hash_for_merged_mining)a

                          "ethereum" ->
                            &1 ++
                              ~w(blob_gas_used excess_blob_gas)a

                          _ ->
                            &1
                        end)).()

  @required_attrs ~w(consensus gas_limit gas_used hash miner_hash nonce number parent_hash timestamp)a

  @typedoc """
  How much work is required to find a hash with some number of leading 0s.  It is measured in hashes for PoW
  (Proof-of-Work) chains like Ethereum.  In PoA (Proof-of-Authority) chains, it does not apply as blocks are validated
  in a round-robin fashion, and so the value is always `Decimal.new(0)`.
  """
  @type difficulty :: Decimal.t()

  @typedoc """
  Number of the block in the chain.
  """
  @type block_number :: non_neg_integer()

  @typedoc """
   * `consensus`
     * `true` - this is a block on the longest consensus agreed upon chain.
     * `false` - this is an uncle block from a fork.
   * `difficulty` - how hard the block was to mine.
   * `gas_limit` - If the total number of gas used by the computation spawned by the transaction, including the
     original message and any sub-messages that may be triggered, is less than or equal to the gas limit, then the
     transaction processes. If the total gas exceeds the gas limit, then all changes are reverted, except that the
     transaction is still valid and the fee can still be collected by the miner.
   * `gas_used` - The actual `t:gas/0` used to mine/validate the transactions in the block.
   * `hash` - the hash of the block.
   * `miner` - the hash of the `t:Explorer.Chain.Address.t/0` of the miner.  In Proof-of-Authority chains, this is the
     validator.
   * `nonce` - the hash of the generated proof-of-work.  Not used in Proof-of-Authority chains.
   * `number` - which block this is along the chain.
   * `parent_hash` - the hash of the parent block, which should have the previous `number`
   * `size` - The size of the block in bytes.
   * `timestamp` - When the block was collated
   * `total_difficulty` - the total `difficulty` of the chain until this block.
   * `transactions` - the `t:Explorer.Chain.Transaction.t/0` in this block.
   * `base_fee_per_gas` - Minimum fee required per unit of gas. Fee adjusts based on network congestion.
  #{case Application.compile_env(:explorer, :chain_type) do
    "rsk" -> """
       * `bitcoin_merged_mining_header` - Bitcoin merged mining header on Rootstock chains.
       * `bitcoin_merged_mining_coinbase_transaction` - Bitcoin merged mining coinbase transaction on Rootstock chains.
       * `bitcoin_merged_mining_merkle_proof` - Bitcoin merged mining merkle proof on Rootstock chains.
       * `hash_for_merged_mining` - Hash for merged mining on Rootstock chains.
       * `minimum_gas_price` - Minimum block gas price on Rootstock chains.
      """
    "ethereum" -> """
       * `blob_gas_used` - The total amount of blob gas consumed by the transactions within the block.
       * `excess_blob_gas` - The running total of blob gas consumed in excess of the target, prior to the block.
      """
    _ -> ""
  end}
  """

  Explorer.Chain.Block.Schema.generate()

  def changeset(%__MODULE__{} = block, attrs) do
    block
    |> cast(attrs, @required_attrs ++ @optional_attrs)
    |> validate_required(@required_attrs)
    |> foreign_key_constraint(:parent_hash)
    |> unique_constraint(:hash, name: :blocks_pkey)
  end

  def number_only_changeset(%__MODULE__{} = block, attrs) do
    block
    |> cast(attrs, @required_attrs ++ @optional_attrs)
    |> validate_required([:number])
    |> foreign_key_constraint(:parent_hash)
    |> unique_constraint(:hash, name: :blocks_pkey)
  end

  def blocks_without_reward_query do
    consensus_blocks_query =
      from(
        block in __MODULE__,
        where: block.consensus == true
      )

    validator_rewards =
      from(
        r in Reward,
        where: r.address_type == ^"validator"
      )

    from(
      b in subquery(consensus_blocks_query),
      left_join: r in subquery(validator_rewards),
      on: [block_hash: b.hash],
      where: is_nil(r.block_hash)
    )
  end

  @doc """
  Adds to the given block's query a `where` with conditions to filter by the type of block;
  `Uncle`, `Reorg`, or `Block`.
  """
  def block_type_filter(query, "Block"), do: where(query, [block], block.consensus == true)

  def block_type_filter(query, "Reorg") do
    from(block in query,
      as: :block,
      left_join: uncles in assoc(block, :nephew_relations),
      where:
        block.consensus == false and is_nil(uncles.uncle_hash) and
          exists(from(b in Block, where: b.number == parent_as(:block).number and b.consensus))
    )
  end

  def block_type_filter(query, "Uncle"), do: where(query, [block], block.consensus == false)

  @doc """
  Returns query that fetches up to `limit` of consensus blocks
  that are missing rootstock data ordered by number desc.
  """
  @spec blocks_without_rootstock_data_query(non_neg_integer()) :: Ecto.Query.t()
  def blocks_without_rootstock_data_query(limit) do
    from(
      block in __MODULE__,
      where:
        is_nil(block.minimum_gas_price) or
          is_nil(block.bitcoin_merged_mining_header) or
          is_nil(block.bitcoin_merged_mining_coinbase_transaction) or
          is_nil(block.bitcoin_merged_mining_merkle_proof) or
          is_nil(block.hash_for_merged_mining),
      where: block.consensus == true,
      limit: ^limit,
      order_by: [desc: block.number]
    )
  end

  @doc """
  Calculates transaction fees (gas price * gas used) for the list of transactions (from a single block)
  """
  @spec transaction_fees([Transaction.t()]) :: Decimal.t()
  def transaction_fees(transactions) do
    Enum.reduce(transactions, Decimal.new(0), fn %{gas_used: gas_used, gas_price: gas_price}, acc ->
      if gas_price do
        gas_used
        |> Decimal.new()
        |> Decimal.mult(gas_price_to_decimal(gas_price))
        |> Decimal.add(acc)
      else
        acc
      end
    end)
  end

  @doc """
  Finds blob transaction gas price for the list of transactions (from a single block)
  """
  @spec transaction_blob_gas_price([Transaction.t()]) :: Decimal.t() | nil
  def transaction_blob_gas_price(transactions) do
    transactions
    |> Enum.find_value(fn %{beacon_blob_transaction: beacon_blob_transaction} ->
      if is_nil(beacon_blob_transaction) do
        nil
      else
        gas_price_to_decimal(beacon_blob_transaction.blob_gas_price)
      end
    end)
  end

  defp gas_price_to_decimal(nil), do: nil
  defp gas_price_to_decimal(%Wei{} = wei), do: wei.value
  defp gas_price_to_decimal(gas_price), do: Decimal.new(gas_price)

  @doc """
  Calculates burnt fees for the list of transactions (from a single block)
  """
  @spec burnt_fees(list(), Decimal.t() | nil) :: Decimal.t()
  def burnt_fees(transactions, base_fee_per_gas) do
    if is_nil(base_fee_per_gas) do
      Decimal.new(0)
    else
      transactions
      |> Enum.reduce(Decimal.new(0), fn %{gas_used: gas_used}, acc ->
        gas_used
        |> Decimal.new()
        |> Decimal.add(acc)
      end)
      |> Decimal.mult(gas_price_to_decimal(base_fee_per_gas))
    end
  end

<<<<<<< HEAD
  @uncle_reward_coef 1 / 32
=======
  defp base_fee_per_gas_to_wei(%Wei{} = wei), do: wei
  defp base_fee_per_gas_to_wei(base_fee_per_gas), do: %Wei{value: Decimal.new(base_fee_per_gas)}

  @uncle_reward_coef 32
>>>>>>> cc9569c7
  @spec block_reward_by_parts(Block.t(), [Transaction.t()]) :: %{
          block_number: block_number(),
          block_hash: Hash.Full.t(),
          miner_hash: Hash.Address.t(),
          static_reward: any(),
          transaction_fees: any(),
          burnt_fees: Wei.t() | nil,
          uncle_reward: Wei.t()
        }
  def block_reward_by_parts(block, transactions) do
    %{hash: block_hash, number: block_number} = block
    base_fee_per_gas = Map.get(block, :base_fee_per_gas)

    transaction_fees = transaction_fees(transactions)

    static_reward =
      Repo.one(
        from(
          er in EmissionReward,
          where: fragment("int8range(?, ?) <@ ?", ^block_number, ^(block_number + 1), er.block_range),
          select: er.reward
        )
      ) || %Wei{value: Decimal.new(0)}

    uncles_count = if is_list(block.uncles), do: Enum.count(block.uncles), else: 0

    burnt_fees = burnt_fees(transactions, base_fee_per_gas)
    uncle_reward = static_reward |> Wei.div(@uncle_reward_coef) |> Wei.mult(uncles_count)

    # eip4844 blob transactions don't impact validator rewards, so we don't count them here as part of transaction_fees and burnt_fees
    %{
      block_number: block_number,
      block_hash: block_hash,
      miner_hash: block.miner_hash,
      static_reward: static_reward,
      transaction_fees: %Wei{value: transaction_fees},
<<<<<<< HEAD
      burnt_fees: %Wei{value: burnt_fees},
      uncle_reward: uncle_reward || %Wei{value: Decimal.new(0)}
=======
      burnt_fees: burnt_fees || %Wei{value: Decimal.new(0)},
      uncle_reward: uncle_reward
>>>>>>> cc9569c7
    }
  end

  def uncle_reward_coef, do: @uncle_reward_coef

  @doc """
  Calculates the gas target for a given block.

  The gas target represents the percentage by which the actual gas used is above or below the gas target for the block, adjusted by the elasticity multiplier.
  If the `gas_limit` is greater than 0, it calculates the ratio of `gas_used` to `gas_limit` adjusted by this multiplier.
  """
  @spec gas_target(t()) :: float()
  def gas_target(block) do
    if Decimal.compare(block.gas_limit, 0) == :gt do
      elasticity_multiplier = Application.get_env(:explorer, :elasticity_multiplier)
      ratio = Decimal.div(block.gas_used, Decimal.div(block.gas_limit, elasticity_multiplier))
      ratio |> Decimal.sub(1) |> Decimal.mult(100) |> Decimal.to_float()
    else
      0.0
    end
  end

  @doc """
  Calculates the percentage of gas used for a given block relative to its gas limit.

  This function determines what percentage of the block's gas limit was actually used by the transactions in the block.
  """
  @spec gas_used_percentage(t()) :: float()
  def gas_used_percentage(block) do
    if Decimal.compare(block.gas_limit, 0) == :gt do
      block.gas_used |> Decimal.div(block.gas_limit) |> Decimal.mult(100) |> Decimal.to_float()
    else
      0.0
    end
  end

  @doc """
  Calculates the base fee for the next block based on the current block's gas usage.

  The base fee calculation uses the following [formula](https://eips.ethereum.org/EIPS/eip-1559):

      gas_target = gas_limit / elasticity_multiplier
      base_fee_for_next_block = base_fee_per_gas + (base_fee_per_gas * gas_used_delta / gas_target / base_fee_max_change_denominator)

  where elasticity_multiplier is an env variable `EIP_1559_ELASTICITY_MULTIPLIER`,
  `gas_used_delta` is the difference between the actual gas used and the target gas
  and `base_fee_max_change_denominator` is an env variable `EIP_1559_BASE_FEE_MAX_CHANGE_DENOMINATOR` that limits the maximum change of the base fee from one block to the next.


  """
  @spec next_block_base_fee_per_gas :: Decimal.t() | nil
  def next_block_base_fee_per_gas do
    query =
      from(block in Block,
        where: block.consensus == true,
        order_by: [desc: block.number],
        limit: 1
      )

    case Repo.one(query) do
      nil -> nil
      block -> next_block_base_fee_per_gas(block)
    end
  end

  @spec next_block_base_fee_per_gas(t()) :: Decimal.t() | nil
  def next_block_base_fee_per_gas(block) do
    elasticity_multiplier = Application.get_env(:explorer, :elasticity_multiplier)
    base_fee_max_change_denominator = Application.get_env(:explorer, :base_fee_max_change_denominator)

    gas_target = Decimal.div(block.gas_limit, elasticity_multiplier)

    gas_used_delta = Decimal.sub(block.gas_used, gas_target)

    base_fee_per_gas_decimal = block.base_fee_per_gas |> Wei.to(:wei)

    base_fee_per_gas_decimal &&
      base_fee_per_gas_decimal
      |> Decimal.mult(gas_used_delta)
      |> Decimal.div(gas_target)
      |> Decimal.div(base_fee_max_change_denominator)
      |> Decimal.add(base_fee_per_gas_decimal)
  end
end<|MERGE_RESOLUTION|>--- conflicted
+++ resolved
@@ -286,14 +286,7 @@
     end
   end
 
-<<<<<<< HEAD
-  @uncle_reward_coef 1 / 32
-=======
-  defp base_fee_per_gas_to_wei(%Wei{} = wei), do: wei
-  defp base_fee_per_gas_to_wei(base_fee_per_gas), do: %Wei{value: Decimal.new(base_fee_per_gas)}
-
   @uncle_reward_coef 32
->>>>>>> cc9569c7
   @spec block_reward_by_parts(Block.t(), [Transaction.t()]) :: %{
           block_number: block_number(),
           block_hash: Hash.Full.t(),
@@ -330,13 +323,8 @@
       miner_hash: block.miner_hash,
       static_reward: static_reward,
       transaction_fees: %Wei{value: transaction_fees},
-<<<<<<< HEAD
       burnt_fees: %Wei{value: burnt_fees},
-      uncle_reward: uncle_reward || %Wei{value: Decimal.new(0)}
-=======
-      burnt_fees: burnt_fees || %Wei{value: Decimal.new(0)},
       uncle_reward: uncle_reward
->>>>>>> cc9569c7
     }
   end
 
