--- conflicted
+++ resolved
@@ -91,10 +91,6 @@
     all_transactions_query =
       from(
         transaction in Transaction,
-<<<<<<< HEAD
-        where: transaction.block_number >= ^min_block and transaction.block_number <= ^max_block,
-        where: transaction.block_consensus == true,
-=======
         where: transaction.block_number >= ^min_block and transaction.block_number <= ^max_block
       )
 
@@ -110,7 +106,6 @@
       from(transaction in subquery(all_transactions_query),
         join: block in subquery(all_blocks_query),
         on: transaction.block_hash == block.hash,
->>>>>>> 5c9abcba
         select: transaction
       )
 
@@ -121,11 +116,8 @@
 
     total_fee_query =
       from(transaction in subquery(all_transactions_query),
-<<<<<<< HEAD
-=======
         join: block in subquery(all_blocks_query),
         on: transaction.block_hash == block.hash,
->>>>>>> 5c9abcba
         select: fragment("SUM(? * ?)", transaction.gas_price, transaction.gas_used)
       )
 
