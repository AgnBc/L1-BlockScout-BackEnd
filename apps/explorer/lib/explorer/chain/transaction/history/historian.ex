--- conflicted
+++ resolved
@@ -91,10 +91,6 @@
     all_transactions_query =
       from(
         transaction in Transaction,
-<<<<<<< HEAD
-        where: transaction.block_number >= ^min_block and transaction.block_number <= ^max_block,
-        where: transaction.block_consensus == true,
-=======
         where: transaction.block_number >= ^min_block and transaction.block_number <= ^max_block
       )
 
@@ -110,22 +106,18 @@
       from(transaction in subquery(all_transactions_query),
         join: block in subquery(all_blocks_query),
         on: transaction.block_hash == block.hash,
->>>>>>> 5c9abcba
         select: transaction
       )
 
-    num_transactions = Repo.aggregate(all_transactions_query, :count, :hash, timeout: :infinity)
+    num_transactions = Repo.aggregate(query, :count, :hash, timeout: :infinity)
     Logger.info("tx/per day chart: num of transactions #{num_transactions}")
-    gas_used = Repo.aggregate(all_transactions_query, :sum, :gas_used, timeout: :infinity)
+    gas_used = Repo.aggregate(query, :sum, :gas_used, timeout: :infinity)
     Logger.info("tx/per day chart: total gas used #{gas_used}")
 
     total_fee_query =
       from(transaction in subquery(all_transactions_query),
-<<<<<<< HEAD
-=======
         join: block in subquery(all_blocks_query),
         on: transaction.block_hash == block.hash,
->>>>>>> 5c9abcba
         select: fragment("SUM(? * ?)", transaction.gas_price, transaction.gas_used)
       )
 
