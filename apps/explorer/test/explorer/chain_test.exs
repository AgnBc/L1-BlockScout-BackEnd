defmodule Explorer.ChainTest do
  use Explorer.DataCase
  use EthereumJSONRPC.Case

  require Ecto.Query

  import Ecto.Query
  import EthereumJSONRPC, only: [integer_to_quantity: 1]
  import Explorer.Factory
  import Mox

  alias Explorer.{Chain, Factory, PagingOptions, Repo}

  alias Explorer.Chain.{
    Address,
    Block,
    Data,
    DecompiledSmartContract,
    Hash,
    InternalTransaction,
    Log,
    PendingBlockOperation,
    Token,
    TokenTransfer,
    Transaction,
    SmartContract,
    Wei
  }

  alias Explorer.{Chain, Etherscan}
  alias Explorer.Chain.Cache.Block, as: BlockCache
  alias Explorer.Chain.Cache.Transaction, as: TransactionCache
  alias Explorer.Chain.InternalTransaction.Type

  alias Explorer.Chain.Supply.ProofOfAuthority
  alias Explorer.Counters.AddressesWithBalanceCounter
  alias Explorer.Counters.AddressesCounter

  doctest Explorer.Chain

  setup :set_mox_global

  setup :verify_on_exit!

  describe "remove_nonconsensus_blocks_from_pending_ops/0" do
    test "removes pending ops for nonconsensus blocks" do
      block = insert(:block)
      insert(:pending_block_operation, block: block, block_number: block.number)

      nonconsensus_block = insert(:block, consensus: false)
      insert(:pending_block_operation, block: nonconsensus_block, block_number: nonconsensus_block.number)

      :ok = Chain.remove_nonconsensus_blocks_from_pending_ops()

      assert Repo.get(PendingBlockOperation, block.hash)
      assert is_nil(Repo.get(PendingBlockOperation, nonconsensus_block.hash))
    end

    test "removes pending ops for nonconsensus blocks by block hashes" do
      block = insert(:block)
      insert(:pending_block_operation, block: block, block_number: block.number)

      nonconsensus_block = insert(:block, consensus: false)
      insert(:pending_block_operation, block: nonconsensus_block, block_number: nonconsensus_block.number)

      nonconsensus_block1 = insert(:block, consensus: false)
      insert(:pending_block_operation, block: nonconsensus_block1, block_number: nonconsensus_block1.number)

      :ok = Chain.remove_nonconsensus_blocks_from_pending_ops([nonconsensus_block1.hash])

      assert Repo.get(PendingBlockOperation, block.hash)
      assert Repo.get(PendingBlockOperation, nonconsensus_block.hash)
      assert is_nil(Repo.get(PendingBlockOperation, nonconsensus_block1.hash))
    end
  end

  describe "count_addresses_with_balance_from_cache/0" do
    test "returns the number of addresses with fetched_coin_balance > 0" do
      insert(:address, fetched_coin_balance: 0)
      insert(:address, fetched_coin_balance: 1)
      insert(:address, fetched_coin_balance: 2)

      start_supervised!(AddressesWithBalanceCounter)
      AddressesWithBalanceCounter.consolidate()

      addresses_with_balance = Chain.count_addresses_with_balance_from_cache()

      assert is_integer(addresses_with_balance)
      assert addresses_with_balance == 2
    end
  end

  describe "address_estimated_count/0" do
    test "returns the number of all addresses" do
      insert(:address, fetched_coin_balance: 0)
      insert(:address, fetched_coin_balance: 1)
      insert(:address, fetched_coin_balance: 2)

      start_supervised!(AddressesCounter)
      AddressesCounter.consolidate()

      addresses_with_balance = Chain.address_estimated_count()

      assert is_integer(addresses_with_balance)
      assert addresses_with_balance == 3
    end

    test "returns 0 on empty table" do
      start_supervised!(AddressesCounter)
      assert 0 == Chain.address_estimated_count()
    end
  end

  describe "last_db_block_status/0" do
    test "return no_blocks errors if db is empty" do
      assert {:error, :no_blocks} = Chain.last_db_block_status()
    end

    test "returns {:ok, last_block_period} if block is in healthy period" do
      insert(:block, consensus: true)

      assert {:ok, _, _} = Chain.last_db_block_status()
    end

    test "return {:ok, last_block_period} if block is not in healthy period" do
      insert(:block, consensus: true, timestamp: Timex.shift(DateTime.utc_now(), hours: -50))

      assert {:error, _, _} = Chain.last_db_block_status()
    end
  end

  describe "last_cache_block_status/0" do
    test "returns success if cache is not stale" do
      insert(:block, consensus: true)

      assert {:ok, _, _} = Chain.last_cache_block_status()
    end

    test "return error if cache is stale" do
      insert(:block, consensus: true, timestamp: Timex.shift(DateTime.utc_now(), hours: -50))

      assert {:error, _, _} = Chain.last_cache_block_status()
    end
  end

  describe "ERC721_or_ERC1155_token_instance_from_token_id_and_token_address/2" do
    test "return ERC721 token instance" do
      token = insert(:token)

      token_id = 10

      insert(:token_instance,
        token_contract_address_hash: token.contract_address_hash,
        token_id: token_id
      )

      assert {:ok, result} =
               Chain.erc721_or_erc1155_token_instance_from_token_id_and_token_address(
                 token_id,
                 token.contract_address_hash
               )

      assert result.token_id == Decimal.new(token_id)
    end
  end

  describe "upsert_token_instance/1" do
    test "insert a new token instance with valid params" do
      token = insert(:token)

      params = %{
        token_id: 1,
        token_contract_address_hash: token.contract_address_hash,
        metadata: %{uri: "http://example.com"}
      }

      {:ok, result} = Chain.upsert_token_instance(params)

      assert result.token_id == Decimal.new(1)
      assert result.metadata == params.metadata
      assert result.token_contract_address_hash == token.contract_address_hash
    end

    test "replaces existing token instance record" do
      token = insert(:token)

      params = %{
        token_id: 1,
        token_contract_address_hash: token.contract_address_hash,
        metadata: %{uri: "http://example.com"}
      }

      {:ok, _} = Chain.upsert_token_instance(params)

      params1 = %{
        token_id: 1,
        token_contract_address_hash: token.contract_address_hash,
        metadata: %{uri: "http://example1.com"}
      }

      {:ok, result} = Chain.upsert_token_instance(params1)

      assert result.token_id == Decimal.new(1)
      assert result.metadata == params1.metadata
      assert result.token_contract_address_hash == token.contract_address_hash
    end

    test "fails to import with invalid params" do
      params = %{
        token_id: 1,
        metadata: %{uri: "http://example.com"}
      }

      {:error,
       %{
         errors: [
           token_contract_address_hash: {"can't be blank", [validation: :required]}
         ],
         valid?: false
       }} = Chain.upsert_token_instance(params)
    end

    test "inserts just an error without metadata" do
      token = insert(:token)
      error = "no uri"

      params = %{
        token_id: 1,
        token_contract_address_hash: token.contract_address_hash,
        error: error
      }

      {:ok, result} = Chain.upsert_token_instance(params)

      assert result.error == error
    end

    test "nillifies error" do
      token = insert(:token)

      insert(:token_instance,
        token_id: 1,
        token_contract_address_hash: token.contract_address_hash,
        error: "no uri"
      )

      params = %{
        token_id: 1,
        token_contract_address_hash: token.contract_address_hash,
        metadata: %{uri: "http://example1.com"}
      }

      {:ok, result} = Chain.upsert_token_instance(params)

      assert is_nil(result.error)
      assert result.metadata == params.metadata
    end
  end

  describe "address_to_logs/2" do
    test "fetches logs" do
      %Address{hash: address_hash} = address = insert(:address)

      transaction1 =
        :transaction
        |> insert(to_address: address)
        |> with_block()

      insert(:log,
        block: transaction1.block,
        block_number: transaction1.block_number,
        transaction: transaction1,
        index: 1,
        address: address
      )

      transaction2 =
        :transaction
        |> insert(from_address: address)
        |> with_block()

      insert(:log,
        block: transaction2.block,
        block_number: transaction2.block_number,
        transaction: transaction2,
        index: 2,
        address: address
      )

      assert Enum.count(Chain.address_to_logs(address_hash)) == 2
    end

    test "paginates logs" do
      %Address{hash: address_hash} = address = insert(:address)

      transaction =
        :transaction
        |> insert(to_address: address)
        |> with_block()

      log1 = insert(:log, transaction: transaction, index: 1, address: address, block_number: transaction.block_number)

      2..51
      |> Enum.map(fn index ->
        insert(:log,
          block: transaction.block,
          transaction: transaction,
          index: index,
          address: address,
          block_number: transaction.block_number
        )
      end)
      |> Enum.map(& &1.index)

      paging_options1 = %PagingOptions{page_size: 1}

      [_log] = Chain.address_to_logs(address_hash, paging_options: paging_options1)

      paging_options2 = %PagingOptions{page_size: 60, key: {transaction.block_number, transaction.index, log1.index}}

      assert Enum.count(Chain.address_to_logs(address_hash, paging_options: paging_options2)) == 50
    end

    test "searches logs by topic when the first topic matches" do
      %Address{hash: address_hash} = address = insert(:address)

      transaction1 =
        :transaction
        |> insert(to_address: address)
        |> with_block()

      insert(:log,
        block: transaction1.block,
        transaction: transaction1,
        index: 1,
        address: address,
        block_number: transaction1.block_number
      )

      transaction2 =
        :transaction
        |> insert(from_address: address)
        |> with_block()

      insert(:log,
        block: transaction2.block,
        transaction: transaction2,
        index: 2,
        address: address,
        first_topic: "test",
        block_number: transaction2.block_number
      )

      [found_log] = Chain.address_to_logs(address_hash, topic: "test")

      assert found_log.transaction.hash == transaction2.hash
    end

    test "searches logs by topic when the fourth topic matches" do
      %Address{hash: address_hash} = address = insert(:address)

      transaction1 =
        :transaction
        |> insert(to_address: address)
        |> with_block()

      insert(:log,
        block: transaction1.block,
        block_number: transaction1.block_number,
        transaction: transaction1,
        index: 1,
        address: address,
        fourth_topic: "test"
      )

      transaction2 =
        :transaction
        |> insert(from_address: address)
        |> with_block()

      insert(:log,
        block: transaction2.block,
        block_number: transaction2.block.number,
        transaction: transaction2,
        index: 2,
        address: address
      )

      [found_log] = Chain.address_to_logs(address_hash, topic: "test")

      assert found_log.transaction.hash == transaction1.hash
    end
  end

  describe "address transactions and rewards" do
    test "without transactions" do
      %Address{hash: address_hash} = insert(:address)

      assert Repo.aggregate(Transaction, :count, :hash) == 0

      assert %{transactions_count: 0, transactions: []} == Chain.address_to_transactions_rap(address_hash)
    end

    test "with from transactions" do
      %Address{hash: address_hash} = address = insert(:address)
      block = insert(:block)

      transaction =
        :transaction
        |> insert(from_address: address, block_consensus: block.consensus)
        |> with_block(block)

      %{transactions_count: _, transactions: transactions} =
        Chain.address_to_transactions_rap(address_hash, direction: :from)

      assert [transaction] ==
               transactions
               |> Repo.preload([:block, :to_address, :from_address])
    end

    test "with to transactions" do
      %Address{hash: address_hash} = address = insert(:address)
      block = insert(:block)

      transaction =
        :transaction
        |> insert(to_address: address, block_consensus: block.consensus)
        |> with_block(block)

      %{transactions_count: _, transactions: transactions} =
        Chain.address_to_transactions_rap(address_hash, direction: :to)

      assert [transaction] ==
               transactions
               |> Repo.preload([:block, :to_address, :from_address])
    end

    test "with to and from transactions and direction: :from" do
      %Address{hash: address_hash} = address = insert(:address)
      block = insert(:block)

      transaction =
        :transaction
        |> insert(from_address: address, block_consensus: block.consensus)
        |> with_block(block)

      %{transactions_count: _, transactions: transactions} =
        Chain.address_to_transactions_rap(address_hash, direction: :from)

      # only contains "from" transaction
      assert [transaction] ==
               transactions
               |> Repo.preload([:block, :to_address, :from_address])
    end

    test "with to and from transactions and direction: :to" do
      %Address{hash: address_hash} = address = insert(:address)
      block = insert(:block)

      transaction =
        :transaction
        |> insert(to_address: address, block_consensus: block.consensus)
        |> with_block(block)

      %{transactions_count: _, transactions: transactions} =
        Chain.address_to_transactions_rap(address_hash, direction: :to)

      assert [transaction] ==
               transactions
               |> Repo.preload([:block, :to_address, :from_address])
    end

    test "with to and from transactions and no :direction option" do
      %Address{hash: address_hash} = address = insert(:address)
      block = insert(:block)

      transaction1 =
        :transaction
        |> insert(to_address: address, block_consensus: block.consensus)
        |> with_block(block)

      transaction2 =
        :transaction
        |> insert(from_address: address, block_consensus: block.consensus)
        |> with_block(block)

      %{transactions_count: _, transactions: transactions} = Chain.address_to_transactions_rap(address_hash)

      assert [transaction2, transaction1] ==
               transactions
               |> Repo.preload([:block, :to_address, :from_address])
    end

    test "does not include non-contract-creation parent transactions" do
      transaction =
        %Transaction{} =
        :transaction
        |> insert()
        |> with_block()

      %InternalTransaction{created_contract_address: address} =
        insert(:internal_transaction_create,
          transaction: transaction,
          index: 0,
          block_number: transaction.block_number,
          block_hash: transaction.block_hash,
          block_index: 0,
          transaction_index: transaction.index
        )

      assert %{transactions_count: 0, transactions: []} == Chain.address_to_transactions_rap(address.hash)
    end

    test "returns transactions that have token transfers for the given to_address" do
      %Address{hash: address_hash} = address = insert(:address)

      transaction =
        :transaction
        |> insert(to_address: address, to_address_hash: address.hash)
        |> with_block()

      insert(
        :token_transfer,
        to_address: address,
        transaction: transaction
      )

      %{transactions_count: _, transactions: transactions} = Chain.address_to_transactions_rap(address_hash)

      assert [transaction.hash] ==
               transactions
               |> Enum.map(& &1.hash)
    end

    test "with transactions can be paginated" do
      %Address{hash: address_hash} = address = insert(:address)

      second_page_hashes =
        2
        |> insert_list(:transaction, from_address: address)
        |> with_block()
        |> Enum.map(& &1.hash)

      _first_page_hashes =
        2
        |> insert_list(:transaction, from_address: address)
        |> with_block()
        |> Enum.map(& &1.hash)

      %{transactions_count: _, transactions: transactions} =
        address_hash
        |> Chain.address_to_transactions_rap(
          paging_options: %PagingOptions{
            page_size: 2,
            page_number: 2
          }
        )

      %{transactions_count: _, transactions: transactions} =
        address_hash
        |> Chain.address_to_transactions_rap(
          paging_options: %PagingOptions{
            key: {block_number, index},
            page_size: 2,
            page_number: 2
          }
        )

      assert second_page_hashes ==
               transactions
               |> Enum.map(& &1.hash)
               |> Enum.reverse()
    end

    test "returns results in reverse chronological order by block number and transaction index" do
      %Address{hash: address_hash} = address = insert(:address)

      a_block = insert(:block, number: 6000)

      %Transaction{hash: first} =
        :transaction
        |> insert(to_address: address)
        |> with_block(a_block)

      %Transaction{hash: second} =
        :transaction
        |> insert(to_address: address)
        |> with_block(a_block)

      %Transaction{hash: third} =
        :transaction
        |> insert(to_address: address)
        |> with_block(a_block)

      %Transaction{hash: fourth} =
        :transaction
        |> insert(to_address: address)
        |> with_block(a_block)

      b_block = insert(:block, number: 2000)

      %Transaction{hash: fifth} =
        :transaction
        |> insert(to_address: address)
        |> with_block(b_block)

      %Transaction{hash: sixth} =
        :transaction
        |> insert(to_address: address)
        |> with_block(b_block)

      %{transactions_count: _, transactions: transactions} =
        address_hash
        |> Chain.address_to_transactions_rap()

      result =
        transactions
        |> Enum.map(& &1.hash)

      assert [fourth, third, second, first, sixth, fifth] == result
    end

    test "with emission rewards" do
      Application.put_env(:block_scout_web, BlockScoutWeb.Chain, has_emission_funds: true)

      Application.put_env(:explorer, Explorer.Chain.Block.Reward,
        validators_contract_address: "0x0000000000000000000000000000000000000005",
        keys_manager_contract_address: "0x0000000000000000000000000000000000000006"
      )

      consumer_pid = start_supervised!(Explorer.Chain.Fetcher.FetchValidatorInfoOnDemand)
      :erlang.trace(consumer_pid, true, [:receive])

      block = insert(:block)

      block_miner_hash_string = Base.encode16(block.miner_hash.bytes, case: :lower)
      block_miner_hash = block.miner_hash

      insert(
        :reward,
        address_hash: block.miner_hash,
        block_hash: block.hash,
        address_type: :validator
      )

      insert(
        :reward,
        address_hash: block.miner_hash,
        block_hash: block.hash,
        address_type: :emission_funds
      )

      # isValidator => true
      expect(
        EthereumJSONRPC.Mox,
        :json_rpc,
        fn [%{id: id, method: _, params: [%{data: _, to: _}, _]}], _options ->
          {:ok,
           [%{id: id, jsonrpc: "2.0", result: "0x0000000000000000000000000000000000000000000000000000000000000001"}]}
        end
      )

      # getPayoutByMining => 0x0000000000000000000000000000000000000001
      expect(
        EthereumJSONRPC.Mox,
        :json_rpc,
        fn [%{id: id, method: _, params: [%{data: _, to: _}, _]}], _options ->
          {:ok, [%{id: id, result: "0x000000000000000000000000" <> block_miner_hash_string}]}
        end
      )

<<<<<<< HEAD
      res = Chain.address_to_rewards(block.miner.hash)

=======
      res = Chain.address_to_transactions_with_rewards(block.miner.hash)
>>>>>>> e7c71a12
      assert [{_, _}] = res

      assert_receive {:trace, ^consumer_pid, :receive, {:"$gen_cast", {:fetch_or_update, ^block_miner_hash}}}, 1000
      :timer.sleep(500)

      on_exit(fn ->
        Application.put_env(:block_scout_web, BlockScoutWeb.Chain, has_emission_funds: false)

        Application.put_env(:explorer, Explorer.Chain.Block.Reward,
          validators_contract_address: nil,
          keys_manager_contract_address: nil
        )
      end)
    end

    test "with emission rewards and transactions" do
      Application.put_env(:block_scout_web, BlockScoutWeb.Chain, has_emission_funds: true)

      Application.put_env(:explorer, Explorer.Chain.Block.Reward,
        validators_contract_address: "0x0000000000000000000000000000000000000005",
        keys_manager_contract_address: "0x0000000000000000000000000000000000000006"
      )

      consumer_pid = start_supervised!(Explorer.Chain.Fetcher.FetchValidatorInfoOnDemand)
      :erlang.trace(consumer_pid, true, [:receive])

      block = insert(:block)

      block_miner_hash_string = Base.encode16(block.miner_hash.bytes, case: :lower)
      block_miner_hash = block.miner_hash

      insert(
        :reward,
        address_hash: block.miner_hash,
        block_hash: block.hash,
        address_type: :validator
      )

      insert(
        :reward,
        address_hash: block.miner_hash,
        block_hash: block.hash,
        address_type: :emission_funds
      )

      :transaction
      |> insert(to_address: block.miner)
      |> with_block(block)
      |> Repo.preload(:token_transfers)

      # isValidator => true
      expect(
        EthereumJSONRPC.Mox,
        :json_rpc,
        fn [%{id: id, method: _, params: [%{data: _, to: _}, _]}], _options ->
          {:ok,
           [%{id: id, jsonrpc: "2.0", result: "0x0000000000000000000000000000000000000000000000000000000000000001"}]}
        end
      )

      # getPayoutByMining => 0x0000000000000000000000000000000000000001
      expect(
        EthereumJSONRPC.Mox,
        :json_rpc,
        fn [%{id: id, method: _, params: [%{data: _, to: _}, _]}], _options ->
          {:ok, [%{id: id, result: "0x000000000000000000000000" <> block_miner_hash_string}]}
        end
      )

      assert [{_, _}] = Chain.address_to_rewards(block.miner.hash, direction: :to)

      assert_receive {:trace, ^consumer_pid, :receive, {:"$gen_cast", {:fetch_or_update, ^block_miner_hash}}}, 1000
      :timer.sleep(500)

      on_exit(fn ->
        Application.put_env(:block_scout_web, BlockScoutWeb.Chain, has_emission_funds: false)

        Application.put_env(:explorer, Explorer.Chain.Block.Reward,
          validators_contract_address: nil,
          keys_manager_contract_address: nil
        )
      end)
    end

    test "with emissions rewards, but feature disabled" do
      Application.put_env(:block_scout_web, BlockScoutWeb.Chain, has_emission_funds: false)

      block = insert(:block)

      insert(
        :reward,
        address_hash: block.miner_hash,
        block_hash: block.hash,
        address_type: :validator
      )

      insert(
        :reward,
        address_hash: block.miner_hash,
        block_hash: block.hash,
        address_type: :emission_funds
      )

      assert [] == Chain.address_to_rewards(block.miner.hash)
    end
  end

  describe "address_to_transactions_tasks_range_of_blocks/2" do
    test "returns empty extremums if no transactions" do
      address = insert(:address)

      extremums = Chain.address_to_transactions_tasks_range_of_blocks(address.hash, [])

      assert extremums == %{
               :min_block_number => nil,
               :max_block_number => 0
             }
    end

    test "returns correct extremums for from_address" do
      address = insert(:address)

      :transaction
      |> insert(from_address: address)
      |> with_block(insert(:block, number: 1000))

      extremums = Chain.address_to_transactions_tasks_range_of_blocks(address.hash, [])

      assert extremums == %{
               :min_block_number => 1000,
               :max_block_number => 1000
             }
    end

    test "returns correct extremums for to_address" do
      address = insert(:address)

      :transaction
      |> insert(to_address: address)
      |> with_block(insert(:block, number: 1000))

      extremums = Chain.address_to_transactions_tasks_range_of_blocks(address.hash, [])

      assert extremums == %{
               :min_block_number => 1000,
               :max_block_number => 1000
             }
    end

    test "returns correct extremums for created_contract_address" do
      address = insert(:address)

      :transaction
      |> insert(created_contract_address: address)
      |> with_block(insert(:block, number: 1000))

      extremums = Chain.address_to_transactions_tasks_range_of_blocks(address.hash, [])

      assert extremums == %{
               :min_block_number => 1000,
               :max_block_number => 1000
             }
    end

    test "returns correct extremums for multiple number of transactions" do
      address = insert(:address)

      :transaction
      |> insert(created_contract_address: address)
      |> with_block(insert(:block, number: 1000))

      :transaction
      |> insert(created_contract_address: address)
      |> with_block(insert(:block, number: 999))

      :transaction
      |> insert(created_contract_address: address)
      |> with_block(insert(:block, number: 1003))

      :transaction
      |> insert(from_address: address)
      |> with_block(insert(:block, number: 1001))

      :transaction
      |> insert(from_address: address)
      |> with_block(insert(:block, number: 1004))

      :transaction
      |> insert(to_address: address)
      |> with_block(insert(:block, number: 1002))

      :transaction
      |> insert(to_address: address)
      |> with_block(insert(:block, number: 998))

      extremums = Chain.address_to_transactions_tasks_range_of_blocks(address.hash, [])

      assert extremums == %{
               :min_block_number => 998,
               :max_block_number => 1004
             }
    end
  end

  describe "total_transactions_sent_by_address/1" do
    test "increments +1 in the last nonce result" do
      address = insert(:address)

      :transaction
      |> insert(nonce: 100, from_address: address)
      |> with_block(insert(:block, number: 1000))

      assert Chain.total_transactions_sent_by_address(address.hash) == 101
    end

    test "returns 0 when the address did not send transactions" do
      address = insert(:address)

      :transaction
      |> insert(nonce: 100, to_address: address)
      |> with_block(insert(:block, number: 1000))

      assert Chain.total_transactions_sent_by_address(address.hash) == 0
    end
  end

  describe "balance/2" do
    test "with Address.t with :wei" do
      assert Chain.balance(%Address{fetched_coin_balance: %Wei{value: Decimal.new(1)}}, :wei) == Decimal.new(1)
      assert Chain.balance(%Address{fetched_coin_balance: nil}, :wei) == nil
    end

    test "with Address.t with :gwei" do
      assert Chain.balance(%Address{fetched_coin_balance: %Wei{value: Decimal.new(1)}}, :gwei) == Decimal.new("1e-9")
      assert Chain.balance(%Address{fetched_coin_balance: %Wei{value: Decimal.new("1e9")}}, :gwei) == Decimal.new(1)
      assert Chain.balance(%Address{fetched_coin_balance: nil}, :gwei) == nil
    end

    test "with Address.t with :ether" do
      assert Chain.balance(%Address{fetched_coin_balance: %Wei{value: Decimal.new(1)}}, :ether) == Decimal.new("1e-18")
      assert Chain.balance(%Address{fetched_coin_balance: %Wei{value: Decimal.new("1e18")}}, :ether) == Decimal.new(1)
      assert Chain.balance(%Address{fetched_coin_balance: nil}, :ether) == nil
    end
  end

  describe "block_to_transactions/2" do
    test "without transactions" do
      block = insert(:block)

      assert Repo.aggregate(Transaction, :count, :hash) == 0

      assert [] = Chain.block_to_transactions(block.hash)
    end

    test "with transactions" do
      %Transaction{block: block, hash: transaction_hash} =
        :transaction
        |> insert()
        |> with_block()

      assert [%Transaction{hash: ^transaction_hash}] = Chain.block_to_transactions(block.hash)
    end

    test "with transactions can be paginated by {index}" do
      block = insert(:block)

      second_page_hashes =
        50
        |> insert_list(:transaction)
        |> with_block(block)
        |> Enum.map(& &1.hash)

      %Transaction{index: index} =
        :transaction
        |> insert()
        |> with_block(block)

      assert second_page_hashes ==
               block.hash
               |> Chain.block_to_transactions(paging_options: %PagingOptions{key: {index}, page_size: 50})
               |> Enum.map(& &1.hash)
    end

    test "returns transactions with token_transfers preloaded" do
      address = insert(:address)
      block = insert(:block)
      token_contract_address = insert(:contract_address)
      token = insert(:token, contract_address: token_contract_address)

      transaction =
        :transaction
        |> insert()
        |> with_block(block)

      insert_list(
        2,
        :token_transfer,
        to_address: address,
        transaction: transaction,
        token_contract_address: token_contract_address,
        token: token
      )

      fetched_transaction = List.first(Explorer.Chain.block_to_transactions(block.hash))
      assert fetched_transaction.hash == transaction.hash
      assert length(fetched_transaction.token_transfers) == 2
    end
  end

  describe "block_to_gas_used_by_1559_txs/1" do
    test "sum of gas_usd from all transactions including glegacy" do
      block = insert(:block, base_fee_per_gas: 4)

      insert(:transaction,
        gas_used: 4,
        cumulative_gas_used: 3,
        block_number: block.number,
        block_hash: block.hash,
        index: 1,
        max_fee_per_gas: 0,
        max_priority_fee_per_gas: 3
      )

      insert(:transaction,
        gas_used: 6,
        cumulative_gas_used: 3,
        block_number: block.number,
        block_hash: block.hash,
        index: 2
      )

      assert Decimal.new(10) == Chain.block_to_gas_used_by_1559_txs(block.hash)
    end
  end

  describe "block_to_priority_fee_of_1559_txs/1" do
    test "with transactions: tx.max_fee_per_gas = 0" do
      block = insert(:block, base_fee_per_gas: 4)

      insert(:transaction,
        gas_used: 4,
        cumulative_gas_used: 3,
        block_number: block.number,
        block_hash: block.hash,
        index: 1,
        max_fee_per_gas: 0,
        max_priority_fee_per_gas: 3
      )

      assert Decimal.new(0) == Chain.block_to_priority_fee_of_1559_txs(block.hash)
    end

    test "with transactions: tx.max_fee_per_gas - block.base_fee_per_gas >= tx.max_priority_fee_per_gas" do
      block = insert(:block, base_fee_per_gas: 1)

      insert(:transaction,
        gas_used: 3,
        cumulative_gas_used: 3,
        block_number: block.number,
        block_hash: block.hash,
        index: 1,
        max_fee_per_gas: 5,
        max_priority_fee_per_gas: 1
      )

      assert Decimal.new(3) == Chain.block_to_priority_fee_of_1559_txs(block.hash)
    end

    test "with transactions: tx.max_fee_per_gas - block.base_fee_per_gas < tx.max_priority_fee_per_gas" do
      block = insert(:block, base_fee_per_gas: 4)

      insert(:transaction,
        gas_used: 4,
        cumulative_gas_used: 3,
        block_number: block.number,
        block_hash: block.hash,
        index: 1,
        max_fee_per_gas: 5,
        max_priority_fee_per_gas: 3
      )

      assert Decimal.new(4) == Chain.block_to_priority_fee_of_1559_txs(block.hash)
    end

    test "with legacy transactions" do
      block = insert(:block, base_fee_per_gas: 1)

      insert(:transaction,
        gas_price: 5,
        gas_used: 6,
        cumulative_gas_used: 6,
        block_number: block.number,
        block_hash: block.hash,
        index: 1
      )

      assert Decimal.new(24) == Chain.block_to_priority_fee_of_1559_txs(block.hash)
    end

    test "0 in blockchain with no EIP-1559 implemented" do
      block = insert(:block, base_fee_per_gas: nil)

      insert(:transaction,
        gas_price: 1,
        gas_used: 4,
        cumulative_gas_used: 4,
        block_number: block.number,
        block_hash: block.hash,
        index: 1
      )

      assert 0 == Chain.block_to_priority_fee_of_1559_txs(block.hash)
    end
  end

  describe "block_to_transaction_count/1" do
    test "without transactions" do
      block = insert(:block)

      assert Chain.block_to_transaction_count(block.hash) == 0
    end

    test "with transactions" do
      %Transaction{block: block} =
        :transaction
        |> insert()
        |> with_block()

      assert Chain.block_to_transaction_count(block.hash) == 1
    end
  end

  describe "address_to_incoming_transaction_count/1" do
    test "without transactions" do
      %Address{hash: address_hash} = insert(:address)

      assert Chain.address_to_incoming_transaction_count(address_hash) == 0
    end

    test "with transactions" do
      %Transaction{to_address: to_address} = insert(:transaction)

      assert Chain.address_to_incoming_transaction_count(to_address.hash) == 1
    end
  end

  describe "confirmations/1" do
    test "with block.number == block_height " do
      block = insert(:block)
      block_height = Chain.block_height()

      assert block.number == block_height
      assert {:ok, 1} = Chain.confirmations(block, block_height: block_height)
    end

    test "with block.number < block_height" do
      block = insert(:block)
      block_height = block.number + 2

      assert block.number < block_height
      assert {:ok, confirmations} = Chain.confirmations(block, block_height: block_height)
      assert confirmations == block_height - block.number + 1
    end
  end

  describe "fee/2" do
    test "without receipt with :wei unit" do
      assert Chain.fee(%Transaction{gas: Decimal.new(3), gas_price: %Wei{value: Decimal.new(2)}, gas_used: nil}, :wei) ==
               {:maximum, Decimal.new(6)}
    end

    test "without receipt with :gwei unit" do
      assert Chain.fee(%Transaction{gas: Decimal.new(3), gas_price: %Wei{value: Decimal.new(2)}, gas_used: nil}, :gwei) ==
               {:maximum, Decimal.new("6e-9")}
    end

    test "without receipt with :ether unit" do
      assert Chain.fee(%Transaction{gas: Decimal.new(3), gas_price: %Wei{value: Decimal.new(2)}, gas_used: nil}, :ether) ==
               {:maximum, Decimal.new("6e-18")}
    end

    test "with receipt with :wei unit" do
      assert Chain.fee(
               %Transaction{
                 gas: Decimal.new(3),
                 gas_price: %Wei{value: Decimal.new(2)},
                 gas_used: Decimal.new(2)
               },
               :wei
             ) == {:actual, Decimal.new(4)}
    end

    test "with receipt with :gwei unit" do
      assert Chain.fee(
               %Transaction{
                 gas: Decimal.new(3),
                 gas_price: %Wei{value: Decimal.new(2)},
                 gas_used: Decimal.new(2)
               },
               :gwei
             ) == {:actual, Decimal.new("4e-9")}
    end

    test "with receipt with :ether unit" do
      assert Chain.fee(
               %Transaction{
                 gas: Decimal.new(3),
                 gas_price: %Wei{value: Decimal.new(2)},
                 gas_used: Decimal.new(2)
               },
               :ether
             ) == {:actual, Decimal.new("4e-18")}
    end
  end

  describe "fetch_token_transfers_from_token_hash/2" do
    test "without token transfers" do
      %Token{contract_address_hash: contract_address_hash} = insert(:token)

      assert Chain.fetch_token_transfers_from_token_hash(contract_address_hash) == []
    end

    test "with token transfers" do
      address = insert(:address)

      transaction =
        :transaction
        |> insert()
        |> with_block()

      %TokenTransfer{
        transaction_hash: token_transfer_transaction_hash,
        log_index: token_transfer_log_index,
        token_contract_address_hash: token_contract_address_hash
      } = insert(:token_transfer, to_address: address, transaction: transaction)

      assert token_contract_address_hash
             |> Chain.fetch_token_transfers_from_token_hash()
             |> Enum.map(&{&1.transaction_hash, &1.log_index}) == [
               {token_transfer_transaction_hash, token_transfer_log_index}
             ]
    end
  end

  describe "finished_internal_transactions_indexing?/0" do
    test "finished indexing" do
      block = insert(:block, number: 1)

      :transaction
      |> insert()
      |> with_block(block)

      assert Chain.finished_internal_transactions_indexing?()
    end

    test "finished indexing (no txs)" do
      assert Chain.finished_internal_transactions_indexing?()
    end

    test "not finished indexing" do
      block = insert(:block, number: 1)

      :transaction
      |> insert()
      |> with_block(block)

      insert(:pending_block_operation, block: block, block_number: block.number)

      refute Chain.finished_internal_transactions_indexing?()
    end
  end

  describe "gas_price/2" do
    test ":wei unit" do
      assert Chain.gas_price(%Transaction{gas_price: %Wei{value: Decimal.new(1)}}, :wei) == Decimal.new(1)
    end

    test ":gwei unit" do
      assert Chain.gas_price(%Transaction{gas_price: %Wei{value: Decimal.new(1)}}, :gwei) == Decimal.new("1e-9")

      assert Chain.gas_price(%Transaction{gas_price: %Wei{value: Decimal.new("1e9")}}, :gwei) == Decimal.new(1)
    end

    test ":ether unit" do
      assert Chain.gas_price(%Transaction{gas_price: %Wei{value: Decimal.new(1)}}, :ether) == Decimal.new("1e-18")

      assert Chain.gas_price(%Transaction{gas_price: %Wei{value: Decimal.new("1e18")}}, :ether) == Decimal.new(1)
    end
  end

  describe "hashes_to_addresses/1" do
    test "with existing addresses" do
      address1 = insert(:address, hash: "0x5aaeb6053f3e94c9b9a09f33669435e7ef1beaed")
      address2 = insert(:address, hash: "0x6aaeb6053f3e94c9b9a09f33669435e7ef1beaed")
      # in opposite of insertion order, to check that ordering matches ordering of arguments
      # regression test for https://github.com/poanetwork/blockscout/issues/843
      hashes = [address2.hash, address1.hash]

      [found_address1, found_address2] = Explorer.Chain.hashes_to_addresses(hashes)

      %Explorer.Chain.Address{hash: found_hash1} = found_address1
      %Explorer.Chain.Address{hash: found_hash2} = found_address2

      assert found_hash1 == address2.hash
      assert found_hash2 == address1.hash

      hashes = [address1.hash, address2.hash]

      [found_address1, found_address2] = Explorer.Chain.hashes_to_addresses(hashes)

      %Explorer.Chain.Address{hash: found_hash1} = found_address1
      %Explorer.Chain.Address{hash: found_hash2} = found_address2

      assert found_hash1 == address1.hash
      assert found_hash2 == address2.hash
    end

    test "with nonexistent addresses" do
      hash1 = "0x5aaeb6053f3e94c9b9a09f33669435e7ef1beaed"
      hash2 = "0x6aaeb6053f3e94c9b9a09f33669435e7ef1beaed"
      hashes = [hash1, hash2]

      assert Explorer.Chain.hashes_to_addresses(hashes) == []
    end
  end

  describe "hash_to_transaction/2" do
    test "with transaction with block required without block returns {:error, :not_found}" do
      %Transaction{hash: hash_with_block} =
        :transaction
        |> insert()
        |> with_block()

      %Transaction{hash: hash_without_index} = insert(:transaction)

      assert {:ok, %Transaction{hash: ^hash_with_block}} =
               Chain.hash_to_transaction(
                 hash_with_block,
                 necessity_by_association: %{block: :required}
               )

      assert {:error, :not_found} =
               Chain.hash_to_transaction(
                 hash_without_index,
                 necessity_by_association: %{block: :required}
               )

      assert {:ok, %Transaction{hash: ^hash_without_index}} =
               Chain.hash_to_transaction(
                 hash_without_index,
                 necessity_by_association: %{block: :optional}
               )
    end

    test "transaction with multiple create internal transactions is returned" do
      transaction =
        %Transaction{hash: hash_with_block} =
        :transaction
        |> insert()
        |> with_block()

      insert(:internal_transaction,
        transaction: transaction,
        index: 0,
        block_number: transaction.block_number,
        block_hash: transaction.block_hash,
        block_index: 0,
        transaction_index: transaction.index
      )

      Enum.each(1..3, fn index ->
        insert(:internal_transaction_create,
          transaction: transaction,
          index: index,
          block_number: transaction.block_number,
          block_hash: transaction.block_hash,
          block_index: index,
          transaction_index: transaction.index
        )
      end)

      assert {:ok, %Transaction{hash: ^hash_with_block}} = Chain.hash_to_transaction(hash_with_block)
    end
  end

  describe "hash_to_address/1" do
    test "returns not found if the address doesn't exist" do
      hash_str = "0xcbbcd5ac86f9a50e13313633b262e16f695a90c2"
      {:ok, hash} = Chain.string_to_address_hash(hash_str)

      assert {:error, :not_found} = Chain.hash_to_address(hash)
    end

    test "returns the correct address if it exists" do
      address = insert(:address)

      assert {:ok, address_from_db} = Chain.hash_to_address(address.hash)
      assert address_from_db.hash == address.hash
      assert address_from_db.inserted_at == address.inserted_at
    end

    test "has_decompiled_code? is true if there are decompiled contracts" do
      address = insert(:address)
      insert(:decompiled_smart_contract, address_hash: address.hash)

      {:ok, found_address} = Chain.hash_to_address(address.hash)

      assert found_address.has_decompiled_code?
    end

    test "has_decompiled_code? is false if there are no decompiled contracts" do
      address = insert(:address)

      {:ok, found_address} = Chain.hash_to_address(address.hash)

      refute found_address.has_decompiled_code?
    end
  end

  describe "token_contract_address_from_token_name/1" do
    test "return not found if token doesn't exist" do
      name = "AYR"

      assert {:error, :not_found} = Chain.token_contract_address_from_token_name(name)
    end

    test "return the correct token if it exists" do
      name = "AYR"
      insert(:token, symbol: name)

      assert {:ok, _} = Chain.token_contract_address_from_token_name(name)
    end

    test "return not found if multiple records are in the results" do
      name = "TOKEN"

      insert(:token, symbol: name)
      insert(:token, symbol: name)

      assert {:error, :not_found} = Chain.token_contract_address_from_token_name(name)
    end
  end

  describe "find_or_insert_address_from_hash/1" do
    test "returns an address if it already exists" do
      address = insert(:address)

      assert {:ok, address_from_db} = Chain.find_or_insert_address_from_hash(address.hash)
      assert address_from_db.hash == address.hash
      assert address_from_db.inserted_at == address.inserted_at
    end

    test "returns an address if it doesn't exist" do
      hash_str = "0xcbbcd5ac86f9a50e13313633b262e16f695a90c2"
      {:ok, hash} = Chain.string_to_address_hash(hash_str)

      assert {:ok, %Chain.Address{hash: ^hash}} = Chain.find_or_insert_address_from_hash(hash)
    end
  end

  describe "hashes_to_transactions/2" do
    test "with transaction with block required without block returns nil" do
      [%Transaction{hash: hash_with_block1}, %Transaction{hash: hash_with_block2}] =
        2
        |> insert_list(:transaction)
        |> with_block()

      [%Transaction{hash: hash_without_index1}, %Transaction{hash: hash_without_index2}] = insert_list(2, :transaction)

      assert [%Transaction{hash: ^hash_with_block2}, %Transaction{hash: ^hash_with_block1}] =
               Chain.hashes_to_transactions(
                 [hash_with_block1, hash_with_block2],
                 necessity_by_association: %{block: :required}
               )

      assert [] =
               Chain.hashes_to_transactions(
                 [hash_without_index1, hash_without_index2],
                 necessity_by_association: %{block: :required}
               )

      assert [hash_without_index1, hash_without_index2]
             |> Chain.hashes_to_transactions(necessity_by_association: %{block: :optional})
             |> Enum.all?(&(&1.hash in [hash_without_index1, hash_without_index2]))
    end

    test "returns transactions with token_transfers preloaded" do
      address = insert(:address)
      token_contract_address = insert(:contract_address)
      token = insert(:token, contract_address: token_contract_address)

      [transaction1, transaction2] =
        2
        |> insert_list(:transaction)
        |> with_block()

      %TokenTransfer{transaction_hash: transaction_hash1, log_index: log_index1} =
        insert(
          :token_transfer,
          to_address: address,
          transaction: transaction1,
          token_contract_address: token_contract_address,
          token: token
        )

      %TokenTransfer{transaction_hash: transaction_hash2, log_index: log_index2} =
        insert(
          :token_transfer,
          to_address: address,
          transaction: transaction2,
          token_contract_address: token_contract_address,
          token: token
        )

      fetched_transactions = Explorer.Chain.hashes_to_transactions([transaction1.hash, transaction2.hash])

      assert Enum.all?(fetched_transactions, fn transaction ->
               %TokenTransfer{transaction_hash: transaction_hash, log_index: log_index} =
                 hd(transaction.token_transfers)

               {transaction_hash, log_index} in [{transaction_hash1, log_index1}, {transaction_hash2, log_index2}]
             end)
    end
  end

  describe "indexed_ratio_blocks/0" do
    setup do
      Supervisor.terminate_child(Explorer.Supervisor, Explorer.Chain.Cache.Block.child_id())
      Supervisor.restart_child(Explorer.Supervisor, Explorer.Chain.Cache.Block.child_id())

      on_exit(fn ->
        Application.put_env(:indexer, :first_block, "")
      end)
    end

    test "returns indexed ratio" do
      for index <- 5..9 do
        insert(:block, number: index, consensus: true)
      end

      BlockCache.estimated_count()

      assert Decimal.compare(Chain.indexed_ratio_blocks(), Decimal.from_float(0.5)) == :eq
    end

    test "returns 0 if no blocks" do
      assert Decimal.new(0) == Chain.indexed_ratio_blocks()
    end

    test "returns 1.0 if fully indexed blocks" do
      for index <- 0..9 do
        insert(:block, number: index, consensus: true)
        Process.sleep(200)
      end

      BlockCache.estimated_count()

      assert Decimal.compare(Chain.indexed_ratio_blocks(), 1) == :eq
    end

    test "returns 1.0 if fully indexed blocks starting from given FIRST_BLOCK" do
      Application.put_env(:indexer, :first_block, "5")

      for index <- 5..9 do
        insert(:block, number: index, consensus: true)
        Process.sleep(200)
      end

      BlockCache.estimated_count()

      assert Decimal.compare(Chain.indexed_ratio_blocks(), 1) == :eq
    end
  end

  describe "indexed_ratio_internal_transactions/0" do
    setup do
      on_exit(fn ->
        Application.put_env(:indexer, :trace_first_block, "")
      end)
    end

    test "returns indexed ratio" do
      for index <- 0..9 do
        block = insert(:block, number: index)

        if index === 0 || index === 5 || index === 7 do
          insert(:pending_block_operation, block: block, block_number: block.number)
        end
      end

      assert Decimal.compare(Chain.indexed_ratio_internal_transactions(), Decimal.from_float(0.7)) == :eq
    end

    test "returns 0 if no blocks" do
      assert Decimal.new(0) == Chain.indexed_ratio_internal_transactions()
    end

    test "returns 1.0 if no pending block operations" do
      for index <- 0..9 do
        insert(:block, number: index)
      end

      assert Decimal.compare(Chain.indexed_ratio_internal_transactions(), 1) == :eq
    end

    test "returns 1.0 if fully indexed blocks with internal transactions starting from given TRACE_FIRST_BLOCK" do
      Application.put_env(:indexer, :trace_first_block, "5")

      for index <- 5..9 do
        insert(:block, number: index)
      end

      assert Decimal.compare(Chain.indexed_ratio_internal_transactions(), 1) == :eq
    end
  end

  describe "fetch_min_block_number/0" do
    test "fetches min block numbers" do
      for index <- 5..9 do
        insert(:block, number: index)
        Process.sleep(200)
      end

      assert 5 = Chain.fetch_min_block_number()
    end

    test "fetches min when there are no blocks" do
      assert 0 = Chain.fetch_min_block_number()
    end
  end

  describe "fetch_max_block_number/0" do
    test "fetches max block numbers" do
      for index <- 5..9 do
        insert(:block, number: index)
      end

      assert 9 = Chain.fetch_max_block_number()
    end

    test "fetches max when there are no blocks" do
      assert 0 = Chain.fetch_max_block_number()
    end
  end

  describe "fetch_sum_coin_total_supply/0" do
    test "fetches coin total supply" do
      for index <- 0..4 do
        insert(:address, fetched_coin_balance: index)
      end

      assert "10" = Decimal.to_string(Etherscan.fetch_sum_coin_total_supply())
    end

    test "fetches coin total supply when there are no blocks" do
      assert 0 = Etherscan.fetch_sum_coin_total_supply()
    end
  end

  describe "address_hash_to_token_transfers/2" do
    test "returns just the token transfers related to the given contract address" do
      contract_address =
        insert(
          :address,
          contract_code: Factory.data("contract_code")
        )

      transaction =
        :transaction
        |> insert(to_address: contract_address)
        |> with_block()

      token_transfer =
        insert(
          :token_transfer,
          to_address: contract_address,
          transaction: transaction
        )

      insert(
        :token_transfer,
        to_address: build(:address),
        transaction: transaction
      )

      transaction =
        contract_address.hash
        |> Chain.address_hash_to_token_transfers()
        |> List.first()

      token_transfers_contract_address =
        Enum.map(
          transaction.token_transfers,
          &{&1.transaction_hash, &1.log_index}
        )

      assert token_transfers_contract_address == [
               {token_transfer.transaction_hash, token_transfer.log_index}
             ]
    end

    test "returns just the token transfers related to the given address" do
      %Address{hash: address_hash} = address = insert(:address)

      transaction =
        :transaction
        |> insert(to_address: address)
        |> with_block()

      token_transfer =
        insert(
          :token_transfer,
          to_address: address,
          transaction: transaction
        )

      insert(
        :token_transfer,
        to_address: build(:address),
        transaction: transaction
      )

      transaction =
        address_hash
        |> Chain.address_hash_to_token_transfers()
        |> List.first()

      token_transfers_related =
        Enum.map(
          transaction.token_transfers,
          &{&1.transaction_hash, &1.log_index}
        )

      assert token_transfers_related == [
               {token_transfer.transaction_hash, token_transfer.log_index}
             ]
    end

    test "fetches token transfers by address hash" do
      address = insert(:address)

      token_transfer =
        insert(
          :token_transfer,
          from_address: address,
          amount: 1
        )

      [transaction_hash] =
        address.hash
        |> Chain.address_hash_to_token_transfers()
        |> Enum.map(& &1.hash)

      assert transaction_hash == token_transfer.transaction_hash
    end
  end

  # Full tests in `test/explorer/import_test.exs`
  describe "import/1" do
    @import_data %{
      blocks: %{
        params: [
          %{
            consensus: true,
            difficulty: 340_282_366_920_938_463_463_374_607_431_768_211_454,
            gas_limit: 6_946_336,
            gas_used: 50450,
            hash: "0xf6b4b8c88df3ebd252ec476328334dc026cf66606a84fb769b3d3cbccc8471bd",
            miner_hash: "0xe8ddc5c7a2d2f0d7a9798459c0104fdf5e987aca",
            nonce: 0,
            number: 37,
            parent_hash: "0xc37bbad7057945d1bf128c1ff009fb1ad632110bf6a000aac025a80f7766b66e",
            size: 719,
            timestamp: Timex.parse!("2017-12-15T21:06:30.000000Z", "{ISO:Extended:Z}"),
            total_difficulty: 12_590_447_576_074_723_148_144_860_474_975_121_280_509
          }
        ]
      },
      block_second_degree_relations: %{
        params: [
          %{
            nephew_hash: "0xf6b4b8c88df3ebd252ec476328334dc026cf66606a84fb769b3d3cbccc8471bd",
            uncle_hash: "0xf6b4b8c88df3ebd252ec476328334dc026cf66606a84fb769b3d3cbccc8471be",
            index: 0
          }
        ]
      },
      broadcast: true,
      internal_transactions: %{
        params: [
          %{
            block_number: 37,
            transaction_hash: "0x53bd884872de3e488692881baeec262e7b95234d3965248c39fe992fffd433e5",
            index: 0,
            trace_address: [],
            type: "call",
            call_type: "call",
            from_address_hash: "0xe8ddc5c7a2d2f0d7a9798459c0104fdf5e987aca",
            to_address_hash: "0x8bf38d4764929064f2d4d3a56520a76ab3df415b",
            gas: 4_677_320,
            gas_used: 27770,
            input: "0x10855269000000000000000000000000862d67cb0773ee3f8ce7ea89b328ffea861ab3ef",
            output: "0x",
            value: 0
          }
        ],
        with: :blockless_changeset
      },
      logs: %{
        params: [
          %{
            block_hash: "0xf6b4b8c88df3ebd252ec476328334dc026cf66606a84fb769b3d3cbccc8471bd",
            address_hash: "0x8bf38d4764929064f2d4d3a56520a76ab3df415b",
            data: "0x0000000000000000000000000000000000000000000000000de0b6b3a7640000",
            first_topic: "0xddf252ad1be2c89b69c2b068fc378daa952ba7f163c4a11628f55a4df523b3ef",
            second_topic: "0x000000000000000000000000e8ddc5c7a2d2f0d7a9798459c0104fdf5e987aca",
            third_topic: "0x000000000000000000000000515c09c5bba1ed566b02a5b0599ec5d5d0aee73d",
            fourth_topic: nil,
            index: 0,
            transaction_hash: "0x53bd884872de3e488692881baeec262e7b95234d3965248c39fe992fffd433e5",
            type: "mined"
          }
        ]
      },
      transactions: %{
        params: [
          %{
            block_hash: "0xf6b4b8c88df3ebd252ec476328334dc026cf66606a84fb769b3d3cbccc8471bd",
            block_number: 37,
            cumulative_gas_used: 50450,
            from_address_hash: "0xe8ddc5c7a2d2f0d7a9798459c0104fdf5e987aca",
            gas: 4_700_000,
            gas_price: 100_000_000_000,
            gas_used: 50450,
            hash: "0x53bd884872de3e488692881baeec262e7b95234d3965248c39fe992fffd433e5",
            index: 0,
            input: "0x10855269000000000000000000000000862d67cb0773ee3f8ce7ea89b328ffea861ab3ef",
            nonce: 4,
            public_key:
              "0xe5d196ad4ceada719d9e592f7166d0c75700f6eab2e3c3de34ba751ea786527cb3f6eb96ad9fdfdb9989ff572df50f1c42ef800af9c5207a38b929aff969b5c9",
            r: 0xA7F8F45CCE375BB7AF8750416E1B03E0473F93C256DA2285D1134FC97A700E01,
            s: 0x1F87A076F13824F4BE8963E3DFFD7300DAE64D5F23C9A062AF0C6EAD347C135F,
            standard_v: 1,
            status: :ok,
            to_address_hash: "0x8bf38d4764929064f2d4d3a56520a76ab3df415b",
            v: 0xBE,
            value: 0
          }
        ]
      },
      addresses: %{
        params: [
          %{hash: "0x8bf38d4764929064f2d4d3a56520a76ab3df415b"},
          %{hash: "0xe8ddc5c7a2d2f0d7a9798459c0104fdf5e987aca"},
          %{hash: "0x515c09c5bba1ed566b02a5b0599ec5d5d0aee73d"}
        ]
      },
      tokens: %{
        on_conflict: :nothing,
        params: [
          %{
            contract_address_hash: "0x8bf38d4764929064f2d4d3a56520a76ab3df415b",
            type: "ERC-20"
          }
        ]
      },
      token_transfers: %{
        params: [
          %{
            block_hash: "0xf6b4b8c88df3ebd252ec476328334dc026cf66606a84fb769b3d3cbccc8471bd",
            amount: Decimal.new(1_000_000_000_000_000_000),
            block_number: 37,
            log_index: 0,
            from_address_hash: "0xe8ddc5c7a2d2f0d7a9798459c0104fdf5e987aca",
            to_address_hash: "0x515c09c5bba1ed566b02a5b0599ec5d5d0aee73d",
            token_contract_address_hash: "0x8bf38d4764929064f2d4d3a56520a76ab3df415b",
            transaction_hash: "0x53bd884872de3e488692881baeec262e7b95234d3965248c39fe992fffd433e5"
          }
        ]
      }
    }

    test "with valid data" do
      difficulty = Decimal.new(340_282_366_920_938_463_463_374_607_431_768_211_454)
      total_difficulty = Decimal.new(12_590_447_576_074_723_148_144_860_474_975_121_280_509)
      token_transfer_amount = Decimal.new(1_000_000_000_000_000_000)
      gas_limit = Decimal.new(6_946_336)
      gas_used = Decimal.new(50450)

      assert {:ok,
              %{
                addresses: [
                  %Address{
                    hash: %Hash{
                      byte_count: 20,
                      bytes:
                        <<81, 92, 9, 197, 187, 161, 237, 86, 107, 2, 165, 176, 89, 158, 197, 213, 208, 174, 231, 61>>
                    },
                    inserted_at: %{},
                    updated_at: %{}
                  },
                  %Address{
                    hash: %Hash{
                      byte_count: 20,
                      bytes:
                        <<139, 243, 141, 71, 100, 146, 144, 100, 242, 212, 211, 165, 101, 32, 167, 106, 179, 223, 65,
                          91>>
                    },
                    inserted_at: %{},
                    updated_at: %{}
                  },
                  %Address{
                    hash: %Hash{
                      byte_count: 20,
                      bytes:
                        <<232, 221, 197, 199, 162, 210, 240, 215, 169, 121, 132, 89, 192, 16, 79, 223, 94, 152, 122,
                          202>>
                    },
                    inserted_at: %{},
                    updated_at: %{}
                  }
                ],
                blocks: [
                  %Block{
                    consensus: true,
                    difficulty: ^difficulty,
                    gas_limit: ^gas_limit,
                    gas_used: ^gas_used,
                    hash: %Hash{
                      byte_count: 32,
                      bytes:
                        <<246, 180, 184, 200, 141, 243, 235, 210, 82, 236, 71, 99, 40, 51, 77, 192, 38, 207, 102, 96,
                          106, 132, 251, 118, 155, 61, 60, 188, 204, 132, 113, 189>>
                    },
                    miner_hash: %Hash{
                      byte_count: 20,
                      bytes:
                        <<232, 221, 197, 199, 162, 210, 240, 215, 169, 121, 132, 89, 192, 16, 79, 223, 94, 152, 122,
                          202>>
                    },
                    nonce: %Explorer.Chain.Hash{
                      byte_count: 8,
                      bytes: <<0, 0, 0, 0, 0, 0, 0, 0>>
                    },
                    number: 37,
                    parent_hash: %Hash{
                      byte_count: 32,
                      bytes:
                        <<195, 123, 186, 215, 5, 121, 69, 209, 191, 18, 140, 31, 240, 9, 251, 26, 214, 50, 17, 11, 246,
                          160, 0, 170, 192, 37, 168, 15, 119, 102, 182, 110>>
                    },
                    size: 719,
                    timestamp: %DateTime{
                      year: 2017,
                      month: 12,
                      day: 15,
                      hour: 21,
                      minute: 6,
                      second: 30,
                      microsecond: {0, 6},
                      std_offset: 0,
                      utc_offset: 0,
                      time_zone: "Etc/UTC",
                      zone_abbr: "UTC"
                    },
                    total_difficulty: ^total_difficulty,
                    inserted_at: %{},
                    updated_at: %{}
                  }
                ],
                internal_transactions: [],
                logs: [
                  %Log{
                    address_hash: %Hash{
                      byte_count: 20,
                      bytes:
                        <<139, 243, 141, 71, 100, 146, 144, 100, 242, 212, 211, 165, 101, 32, 167, 106, 179, 223, 65,
                          91>>
                    },
                    data: %Data{
                      bytes:
                        <<0, 0, 0, 0, 0, 0, 0, 0, 0, 0, 0, 0, 0, 0, 0, 0, 0, 0, 0, 0, 0, 0, 0, 0, 13, 224, 182, 179,
                          167, 100, 0, 0>>
                    },
                    index: 0,
                    first_topic: "0xddf252ad1be2c89b69c2b068fc378daa952ba7f163c4a11628f55a4df523b3ef",
                    second_topic: "0x000000000000000000000000e8ddc5c7a2d2f0d7a9798459c0104fdf5e987aca",
                    third_topic: "0x000000000000000000000000515c09c5bba1ed566b02a5b0599ec5d5d0aee73d",
                    fourth_topic: nil,
                    transaction_hash: %Hash{
                      byte_count: 32,
                      bytes:
                        <<83, 189, 136, 72, 114, 222, 62, 72, 134, 146, 136, 27, 174, 236, 38, 46, 123, 149, 35, 77, 57,
                          101, 36, 140, 57, 254, 153, 47, 255, 212, 51, 229>>
                    },
                    type: "mined",
                    inserted_at: %{},
                    updated_at: %{}
                  }
                ],
                transactions: [
                  %Transaction{
                    block_number: 37,
                    index: 0,
                    hash: %Hash{
                      byte_count: 32,
                      bytes:
                        <<83, 189, 136, 72, 114, 222, 62, 72, 134, 146, 136, 27, 174, 236, 38, 46, 123, 149, 35, 77, 57,
                          101, 36, 140, 57, 254, 153, 47, 255, 212, 51, 229>>
                    }
                  }
                ],
                tokens: [
                  %Token{
                    contract_address_hash: %Hash{
                      byte_count: 20,
                      bytes:
                        <<139, 243, 141, 71, 100, 146, 144, 100, 242, 212, 211, 165, 101, 32, 167, 106, 179, 223, 65,
                          91>>
                    },
                    type: "ERC-20",
                    inserted_at: %{},
                    updated_at: %{}
                  }
                ],
                token_transfers: [
                  %TokenTransfer{
                    amount: ^token_transfer_amount,
                    log_index: 0,
                    from_address_hash: %Hash{
                      byte_count: 20,
                      bytes:
                        <<232, 221, 197, 199, 162, 210, 240, 215, 169, 121, 132, 89, 192, 16, 79, 223, 94, 152, 122,
                          202>>
                    },
                    to_address_hash: %Hash{
                      byte_count: 20,
                      bytes:
                        <<81, 92, 9, 197, 187, 161, 237, 86, 107, 2, 165, 176, 89, 158, 197, 213, 208, 174, 231, 61>>
                    },
                    token_contract_address_hash: %Hash{
                      byte_count: 20,
                      bytes:
                        <<139, 243, 141, 71, 100, 146, 144, 100, 242, 212, 211, 165, 101, 32, 167, 106, 179, 223, 65,
                          91>>
                    },
                    transaction_hash: %Hash{
                      byte_count: 32,
                      bytes:
                        <<83, 189, 136, 72, 114, 222, 62, 72, 134, 146, 136, 27, 174, 236, 38, 46, 123, 149, 35, 77, 57,
                          101, 36, 140, 57, 254, 153, 47, 255, 212, 51, 229>>
                    },
                    inserted_at: %{},
                    updated_at: %{}
                  }
                ]
              }} = Chain.import(@import_data)
    end
  end

  describe "list_blocks/2" do
    test "without blocks" do
      assert [] = Chain.list_blocks()
    end

    test "with blocks" do
      %Block{hash: hash} = insert(:block)

      assert [%Block{hash: ^hash}] = Chain.list_blocks()
    end

    test "with blocks can be paginated" do
      second_page_block_ids =
        50
        |> insert_list(:block)
        |> Enum.map(& &1.number)

      block = insert(:block)

      assert second_page_block_ids ==
               [paging_options: %PagingOptions{key: {block.number}, page_size: 50}]
               |> Chain.list_blocks()
               |> Enum.map(& &1.number)
               |> Enum.reverse()
    end
  end

  describe "block_hash_by_number/1" do
    test "without blocks returns empty map" do
      assert Chain.block_hash_by_number([]) == %{}
    end

    test "with consensus block returns mapping" do
      block = insert(:block)

      assert Chain.block_hash_by_number([block.number]) == %{block.number => block.hash}
    end

    test "with non-consensus block does not return mapping" do
      block = insert(:block, consensus: false)

      assert Chain.block_hash_by_number([block.number]) == %{}
    end
  end

  describe "list_top_addresses/0" do
    test "without addresses with balance > 0" do
      insert(:address, fetched_coin_balance: 0)
      assert [] = Chain.list_top_addresses()
    end

    test "with top addresses in order" do
      address_hashes =
        4..1
        |> Enum.map(&insert(:address, fetched_coin_balance: &1))
        |> Enum.map(& &1.hash)

      assert address_hashes ==
               Chain.list_top_addresses()
               |> Enum.map(fn {address, _transaction_count} -> address end)
               |> Enum.map(& &1.hash)
    end

    # flaky test
    # test "with top addresses in order with matching value" do
    #   test_hashes =
    #     4..0
    #     |> Enum.map(&Explorer.Chain.Hash.cast(Explorer.Chain.Hash.Address, &1))
    #     |> Enum.map(&elem(&1, 1))

    #   tail =
    #     4..1
    #     |> Enum.map(&insert(:address, fetched_coin_balance: &1, hash: Enum.fetch!(test_hashes, &1 - 1)))
    #     |> Enum.map(& &1.hash)

    #   first_result_hash =
    #     :address
    #     |> insert(fetched_coin_balance: 4, hash: Enum.fetch!(test_hashes, 4))
    #     |> Map.fetch!(:hash)

    #   assert [first_result_hash | tail] ==
    #            Chain.list_top_addresses()
    #            |> Enum.map(fn {address, _transaction_count} -> address end)
    #            |> Enum.map(& &1.hash)
    # end

    # flaky test
    # test "paginates addresses" do
    #   test_hashes =
    #     4..0
    #     |> Enum.map(&Explorer.Chain.Hash.cast(Explorer.Chain.Hash.Address, &1))
    #     |> Enum.map(&elem(&1, 1))

    #   result =
    #     4..1
    #     |> Enum.map(&insert(:address, fetched_coin_balance: &1, hash: Enum.fetch!(test_hashes, &1 - 1)))
    #     |> Enum.map(& &1.hash)

    #   options = [paging_options: %PagingOptions{page_size: 1}]

    #   [{top_address, _}] = Chain.list_top_addresses(options)
    #   assert top_address.hash == List.first(result)

    #   tail_options = [
    #     paging_options: %PagingOptions{key: {top_address.fetched_coin_balance.value, top_address.hash}, page_size: 3}
    #   ]

    #   tail_result = tail_options |> Chain.list_top_addresses() |> Enum.map(fn {address, _} -> address.hash end)

    #   [_ | expected_tail] = result

    #   assert tail_result == expected_tail
    # end
  end

  describe "stream_blocks_without_rewards/2" do
    test "includes consensus blocks" do
      %Block{hash: consensus_hash} = insert(:block, consensus: true)

      assert {:ok, [%Block{hash: ^consensus_hash}]} = Chain.stream_blocks_without_rewards([], &[&1 | &2])
    end

    test "does not include consensus block that has a reward" do
      %Block{hash: consensus_hash, miner_hash: miner_hash} = insert(:block, consensus: true)
      insert(:reward, address_hash: miner_hash, block_hash: consensus_hash)

      assert {:ok, []} = Chain.stream_blocks_without_rewards([], &[&1 | &2])
    end

    # https://github.com/poanetwork/blockscout/issues/1310 regression test
    test "does not include non-consensus blocks" do
      insert(:block, consensus: false)

      assert {:ok, []} = Chain.stream_blocks_without_rewards([], &[&1 | &2])
    end
  end

  describe "get_blocks_validated_by_address/2" do
    test "returns nothing when there are no blocks" do
      %Address{hash: address_hash} = insert(:address)

      assert [] = Chain.get_blocks_validated_by_address(address_hash)
    end

    test "returns the blocks validated by a specified address" do
      %Address{hash: address_hash} = address = insert(:address)
      another_address = insert(:address)

      block = insert(:block, miner: address, miner_hash: address.hash)
      insert(:block, miner: another_address, miner_hash: another_address.hash)

      results =
        address_hash
        |> Chain.get_blocks_validated_by_address()
        |> Enum.map(& &1.hash)

      assert results == [block.hash]
    end

    test "with blocks can be paginated" do
      %Address{hash: address_hash} = address = insert(:address)

      first_page_block = insert(:block, miner: address, miner_hash: address.hash, number: 0)
      second_page_block = insert(:block, miner: address, miner_hash: address.hash, number: 2)

      assert [first_page_block.number] ==
               [paging_options: %PagingOptions{key: {1}, page_size: 1}]
               |> Chain.get_blocks_validated_by_address(address_hash)
               |> Enum.map(& &1.number)
               |> Enum.reverse()

      assert [second_page_block.number] ==
               [paging_options: %PagingOptions{key: {3}, page_size: 1}]
               |> Chain.get_blocks_validated_by_address(address_hash)
               |> Enum.map(& &1.number)
               |> Enum.reverse()
    end
  end

  describe "each_address_block_validation_count/0" do
    test "streams block validation count grouped by the address that validated them (`address_hash`)" do
      address = insert(:address)

      insert(:block, miner: address, miner_hash: address.hash)

      {:ok, agent_pid} = Agent.start_link(fn -> [] end)

      Chain.each_address_block_validation_count(fn entry -> Agent.update(agent_pid, &[entry | &1]) end)

      results = Agent.get(agent_pid, &Enum.reverse/1)

      assert length(results) == 1
      assert results == [{address.hash, 1}]
    end
  end

  describe "number_to_block/1" do
    test "without block" do
      assert {:error, :not_found} = Chain.number_to_block(-1)
    end

    test "with block" do
      %Block{number: number} = insert(:block)

      assert {:ok, %Block{number: ^number}} = Chain.number_to_block(number)
    end
  end

  describe "address_to_internal_transactions/1" do
    test "with single transaction containing two internal transactions" do
      address = insert(:address)

      block = insert(:block, number: 2000)

      transaction =
        :transaction
        |> insert()
        |> with_block(block)

      %InternalTransaction{transaction_hash: first_transaction_hash, index: first_index} =
        insert(:internal_transaction,
          index: 1,
          transaction: transaction,
          to_address: address,
          block_number: transaction.block_number,
          block_hash: transaction.block_hash,
          block_index: 1,
          transaction_index: transaction.index
        )

      %InternalTransaction{transaction_hash: second_transaction_hash, index: second_index} =
        insert(:internal_transaction,
          index: 2,
          transaction: transaction,
          to_address: address,
          block_number: transaction.block_number,
          block_hash: transaction.block_hash,
          block_index: 2,
          transaction_index: transaction.index
        )

      result =
        address.hash
        |> Chain.address_to_internal_transactions()
        |> Enum.map(&{&1.transaction_hash, &1.index})

      assert Enum.member?(result, {first_transaction_hash, first_index})
      assert Enum.member?(result, {second_transaction_hash, second_index})
    end

    test "loads associations in necessity_by_association" do
      %Address{hash: address_hash} = address = insert(:address)
      block = insert(:block, number: 2000)

      transaction =
        :transaction
        |> insert()
        |> with_block(block)

      insert(:internal_transaction,
        transaction: transaction,
        to_address: address,
        index: 0,
        block_number: transaction.block_number,
        block_hash: transaction.block_hash,
        block_index: 0,
        transaction_index: transaction.index
      )

      insert(:internal_transaction,
        transaction: transaction,
        to_address: address,
        index: 1,
        block_number: transaction.block_number,
        block_hash: transaction.block_hash,
        block_index: 1,
        transaction_index: transaction.index
      )

      assert [
               %InternalTransaction{
                 from_address: %Ecto.Association.NotLoaded{},
                 to_address: %Ecto.Association.NotLoaded{},
                 transaction: %Transaction{}
               }
               | _
             ] = Chain.address_to_internal_transactions(address_hash)

      assert [
               %InternalTransaction{
                 from_address: %Address{},
                 to_address: %Address{},
                 transaction: %Transaction{}
               }
               | _
             ] =
               Chain.address_to_internal_transactions(
                 address_hash,
                 necessity_by_association: %{
                   [from_address: :names] => :optional,
                   [to_address: :names] => :optional,
                   :transaction => :optional
                 }
               )
    end

    test "returns results in reverse chronological order by block number, transaction index, internal transaction index" do
      address = insert(:address)

      block = insert(:block, number: 7000)

      pending_transaction =
        :transaction
        |> insert()
        |> with_block(block)

      %InternalTransaction{transaction_hash: first_pending_transaction_hash, index: first_pending_index} =
        insert(
          :internal_transaction,
          transaction: pending_transaction,
          to_address: address,
          index: 1,
          block_number: pending_transaction.block_number,
          block_hash: pending_transaction.block_hash,
          block_index: 1,
          transaction_index: pending_transaction.index
        )

      %InternalTransaction{transaction_hash: second_pending_transaction_hash, index: second_pending_index} =
        insert(
          :internal_transaction,
          transaction: pending_transaction,
          to_address: address,
          index: 2,
          block_number: pending_transaction.block_number,
          block_hash: pending_transaction.block_hash,
          block_index: 2,
          transaction_index: pending_transaction.index
        )

      a_block = insert(:block, number: 2000)

      first_a_transaction =
        :transaction
        |> insert()
        |> with_block(a_block)

      %InternalTransaction{transaction_hash: first_transaction_hash, index: first_index} =
        insert(
          :internal_transaction,
          transaction: first_a_transaction,
          to_address: address,
          index: 1,
          block_number: first_a_transaction.block_number,
          block_hash: a_block.hash,
          block_index: 1,
          transaction_index: first_a_transaction.index
        )

      %InternalTransaction{transaction_hash: second_transaction_hash, index: second_index} =
        insert(
          :internal_transaction,
          transaction: first_a_transaction,
          to_address: address,
          index: 2,
          block_number: first_a_transaction.block_number,
          block_hash: a_block.hash,
          block_index: 2,
          transaction_index: first_a_transaction.index
        )

      second_a_transaction =
        :transaction
        |> insert()
        |> with_block(a_block)

      %InternalTransaction{transaction_hash: third_transaction_hash, index: third_index} =
        insert(
          :internal_transaction,
          transaction: second_a_transaction,
          to_address: address,
          index: 1,
          block_number: second_a_transaction.block_number,
          block_hash: a_block.hash,
          block_index: 4,
          transaction_index: second_a_transaction.index
        )

      %InternalTransaction{transaction_hash: fourth_transaction_hash, index: fourth_index} =
        insert(
          :internal_transaction,
          transaction: second_a_transaction,
          to_address: address,
          index: 2,
          block_number: second_a_transaction.block_number,
          block_hash: a_block.hash,
          block_index: 5,
          transaction_index: second_a_transaction.index
        )

      b_block = insert(:block, number: 6000)

      first_b_transaction =
        :transaction
        |> insert()
        |> with_block(b_block)

      %InternalTransaction{transaction_hash: fifth_transaction_hash, index: fifth_index} =
        insert(
          :internal_transaction,
          transaction: first_b_transaction,
          to_address: address,
          index: 1,
          block_number: first_b_transaction.block_number,
          block_hash: b_block.hash,
          block_index: 1,
          transaction_index: first_b_transaction.index
        )

      %InternalTransaction{transaction_hash: sixth_transaction_hash, index: sixth_index} =
        insert(
          :internal_transaction,
          transaction: first_b_transaction,
          to_address: address,
          index: 2,
          block_number: first_b_transaction.block_number,
          block_hash: b_block.hash,
          block_index: 2,
          transaction_index: first_b_transaction.index
        )

      result =
        address.hash
        |> Chain.address_to_internal_transactions()
        |> Enum.map(&{&1.transaction_hash, &1.index})

      assert [
               {second_pending_transaction_hash, second_pending_index},
               {first_pending_transaction_hash, first_pending_index},
               {sixth_transaction_hash, sixth_index},
               {fifth_transaction_hash, fifth_index},
               {fourth_transaction_hash, fourth_index},
               {third_transaction_hash, third_index},
               {second_transaction_hash, second_index},
               {first_transaction_hash, first_index}
             ] == result
    end

    test "pages by {block_number, transaction_index, index}" do
      address = insert(:address)

      pending_transaction = insert(:transaction)

      old_block = insert(:block, consensus: false)

      insert(
        :internal_transaction,
        transaction: pending_transaction,
        to_address: address,
        block_hash: old_block.hash,
        block_index: 1,
        index: 1
      )

      insert(
        :internal_transaction,
        transaction: pending_transaction,
        to_address: address,
        block_hash: old_block.hash,
        block_index: 2,
        index: 2
      )

      a_block = insert(:block, number: 2000)

      first_a_transaction =
        :transaction
        |> insert()
        |> with_block(a_block)

      %InternalTransaction{transaction_hash: first_transaction_hash, index: first_index} =
        insert(
          :internal_transaction,
          transaction: first_a_transaction,
          to_address: address,
          index: 1,
          block_number: first_a_transaction.block_number,
          block_hash: a_block.hash,
          block_index: 1,
          transaction_index: first_a_transaction.index
        )

      %InternalTransaction{transaction_hash: second_transaction_hash, index: second_index} =
        insert(
          :internal_transaction,
          transaction: first_a_transaction,
          to_address: address,
          index: 2,
          block_number: first_a_transaction.block_number,
          block_hash: a_block.hash,
          block_index: 2,
          transaction_index: first_a_transaction.index
        )

      second_a_transaction =
        :transaction
        |> insert()
        |> with_block(a_block)

      %InternalTransaction{transaction_hash: third_transaction_hash, index: third_index} =
        insert(
          :internal_transaction,
          transaction: second_a_transaction,
          to_address: address,
          index: 1,
          block_number: second_a_transaction.block_number,
          block_hash: a_block.hash,
          block_index: 4,
          transaction_index: second_a_transaction.index
        )

      %InternalTransaction{transaction_hash: fourth_transaction_hash, index: fourth_index} =
        insert(
          :internal_transaction,
          transaction: second_a_transaction,
          to_address: address,
          index: 2,
          block_number: second_a_transaction.block_number,
          block_hash: a_block.hash,
          block_index: 5,
          transaction_index: second_a_transaction.index
        )

      b_block = insert(:block, number: 6000)

      first_b_transaction =
        :transaction
        |> insert()
        |> with_block(b_block)

      %InternalTransaction{transaction_hash: fifth_transaction_hash, index: fifth_index} =
        insert(
          :internal_transaction,
          transaction: first_b_transaction,
          to_address: address,
          index: 1,
          block_number: first_b_transaction.block_number,
          block_hash: b_block.hash,
          block_index: 1,
          transaction_index: first_b_transaction.index
        )

      %InternalTransaction{transaction_hash: sixth_transaction_hash, index: sixth_index} =
        insert(
          :internal_transaction,
          transaction: first_b_transaction,
          to_address: address,
          index: 2,
          block_number: first_b_transaction.block_number,
          block_hash: b_block.hash,
          block_index: 2,
          transaction_index: first_b_transaction.index
        )

      # When paged, internal transactions need an associated block number, so `second_pending` and `first_pending` are
      # excluded.
      assert [
               {sixth_transaction_hash, sixth_index},
               {fifth_transaction_hash, fifth_index},
               {fourth_transaction_hash, fourth_index},
               {third_transaction_hash, third_index},
               {second_transaction_hash, second_index},
               {first_transaction_hash, first_index}
             ] ==
               address.hash
               |> Chain.address_to_internal_transactions(
                 paging_options: %PagingOptions{key: {6001, 3, 2}, page_size: 8}
               )
               |> Enum.map(&{&1.transaction_hash, &1.index})

      # block number ==, transaction index ==, internal transaction index <
      assert [
               {fourth_transaction_hash, fourth_index},
               {third_transaction_hash, third_index},
               {second_transaction_hash, second_index},
               {first_transaction_hash, first_index}
             ] ==
               address.hash
               |> Chain.address_to_internal_transactions(
                 paging_options: %PagingOptions{key: {6000, 0, 1}, page_size: 8}
               )
               |> Enum.map(&{&1.transaction_hash, &1.index})

      # block number ==, transaction index <
      assert [
               {fourth_transaction_hash, fourth_index},
               {third_transaction_hash, third_index},
               {second_transaction_hash, second_index},
               {first_transaction_hash, first_index}
             ] ==
               address.hash
               |> Chain.address_to_internal_transactions(
                 paging_options: %PagingOptions{key: {6000, -1, -1}, page_size: 8}
               )
               |> Enum.map(&{&1.transaction_hash, &1.index})

      # block number <
      assert [] ==
               address.hash
               |> Chain.address_to_internal_transactions(
                 paging_options: %PagingOptions{key: {2000, -1, -1}, page_size: 8}
               )
               |> Enum.map(&{&1.transaction_hash, &1.index})
    end

    test "excludes internal transactions of type `call` when they are alone in the parent transaction" do
      %Address{hash: address_hash} = address = insert(:address)

      transaction =
        :transaction
        |> insert(to_address: address)
        |> with_block()

      insert(:internal_transaction,
        index: 0,
        to_address: address,
        transaction: transaction,
        block_number: transaction.block_number,
        block_hash: transaction.block_hash,
        block_index: 0,
        transaction_index: transaction.index
      )

      assert Enum.empty?(Chain.address_to_internal_transactions(address_hash))
    end

    test "includes internal transactions of type `create` even when they are alone in the parent transaction" do
      %Address{hash: address_hash} = address = insert(:address)

      transaction =
        :transaction
        |> insert(to_address: address)
        |> with_block()

      expected =
        insert(
          :internal_transaction_create,
          index: 0,
          from_address: address,
          transaction: transaction,
          block_hash: transaction.block_hash,
          block_index: 0,
          block_number: transaction.block_number,
          transaction_index: transaction.index
        )

      actual = Enum.at(Chain.address_to_internal_transactions(address_hash), 0)

      assert {actual.transaction_hash, actual.index} == {expected.transaction_hash, expected.index}
    end
  end

  describe "pending_transactions/0" do
    test "without transactions" do
      assert [] = Chain.recent_pending_transactions()
    end

    test "with transactions" do
      %Transaction{hash: hash} = insert(:transaction)

      assert [%Transaction{hash: ^hash}] = Chain.recent_pending_transactions()
    end

    test "with transactions can be paginated" do
      second_page_hashes =
        50
        |> insert_list(:transaction)
        |> Enum.map(& &1.hash)

      %Transaction{inserted_at: inserted_at, hash: hash} = insert(:transaction)

      assert second_page_hashes ==
               [paging_options: %PagingOptions{key: {inserted_at, hash}, page_size: 50}]
               |> Chain.recent_pending_transactions()
               |> Enum.map(& &1.hash)
               |> Enum.reverse()
    end
  end

  describe "transaction_estimated_count/1" do
    test "returns integer" do
      assert is_integer(TransactionCache.estimated_count())
    end
  end

  describe "transaction_to_internal_transactions/1" do
    test "with transaction without internal transactions" do
      transaction = insert(:transaction)

      assert [] = Chain.transaction_to_internal_transactions(transaction.hash)
    end

    test "with transaction with internal transactions returns all internal transactions for a given transaction hash excluding parent trace" do
      block = insert(:block)

      transaction =
        :transaction
        |> insert()
        |> with_block(block)

      first =
        insert(:internal_transaction,
          transaction: transaction,
          index: 0,
          block_number: transaction.block_number,
          block_hash: transaction.block_hash,
          block_index: 0,
          transaction_index: transaction.index
        )

      second =
        insert(:internal_transaction,
          transaction: transaction,
          index: 1,
          block_hash: transaction.block_hash,
          block_index: 1,
          block_number: transaction.block_number,
          transaction_index: transaction.index
        )

      results = [internal_transaction | _] = Chain.transaction_to_internal_transactions(transaction.hash)

      # excluding of internal transactions with type=call and index=0
      assert 1 == length(results)

      assert Enum.all?(
               results,
               &({&1.transaction_hash, &1.index} in [
                   {first.transaction_hash, first.index},
                   {second.transaction_hash, second.index}
                 ])
             )

      assert internal_transaction.transaction.block_number == block.number
    end

    test "with transaction with internal transactions loads associations with in necessity_by_association" do
      transaction =
        :transaction
        |> insert()
        |> with_block()

      insert(:internal_transaction_create,
        transaction: transaction,
        index: 0,
        block_number: transaction.block_number,
        block_hash: transaction.block_hash,
        block_index: 0,
        transaction_index: transaction.index
      )

      assert [
               %InternalTransaction{
                 from_address: %Ecto.Association.NotLoaded{},
                 to_address: %Ecto.Association.NotLoaded{},
                 transaction: %Transaction{block: %Ecto.Association.NotLoaded{}}
               }
             ] = Chain.transaction_to_internal_transactions(transaction.hash)

      assert [
               %InternalTransaction{
                 from_address: %Address{},
                 to_address: nil,
                 transaction: %Transaction{block: %Block{}}
               }
             ] =
               Chain.transaction_to_internal_transactions(
                 transaction.hash,
                 necessity_by_association: %{
                   :from_address => :optional,
                   :to_address => :optional,
                   [transaction: :block] => :optional
                 }
               )
    end

    test "excludes internal transaction of type call with no siblings in the transaction" do
      transaction =
        :transaction
        |> insert()
        |> with_block()

      insert(:internal_transaction,
        transaction: transaction,
        index: 0,
        block_number: transaction.block_number,
        block_hash: transaction.block_hash,
        block_index: 0,
        transaction_index: transaction.index
      )

      result = Chain.transaction_to_internal_transactions(transaction.hash)

      assert Enum.empty?(result)
    end

    test "includes internal transactions of type `create` even when they are alone in the parent transaction" do
      transaction =
        :transaction
        |> insert()
        |> with_block()

      expected =
        insert(:internal_transaction_create,
          index: 0,
          transaction: transaction,
          block_number: transaction.block_number,
          block_hash: transaction.block_hash,
          block_index: 0,
          transaction_index: transaction.index
        )

      actual = Enum.at(Chain.transaction_to_internal_transactions(transaction.hash), 0)

      assert {actual.transaction_hash, actual.index} == {expected.transaction_hash, expected.index}
    end

    test "includes internal transactions of type `reward` even when they are alone in the parent transaction" do
      transaction =
        :transaction
        |> insert()
        |> with_block()

      expected =
        insert(:internal_transaction,
          index: 0,
          transaction: transaction,
          type: :reward,
          block_number: transaction.block_number,
          block_hash: transaction.block_hash,
          block_index: 0,
          transaction_index: transaction.index
        )

      actual = Enum.at(Chain.transaction_to_internal_transactions(transaction.hash), 0)

      assert {actual.transaction_hash, actual.index} == {expected.transaction_hash, expected.index}
    end

    test "includes internal transactions of type `selfdestruct` even when they are alone in the parent transaction" do
      transaction =
        :transaction
        |> insert()
        |> with_block()

      expected =
        insert(:internal_transaction,
          index: 0,
          transaction: transaction,
          gas: nil,
          type: :selfdestruct,
          block_number: transaction.block_number,
          block_hash: transaction.block_hash,
          block_index: 0,
          transaction_index: transaction.index
        )

      actual = Enum.at(Chain.transaction_to_internal_transactions(transaction.hash), 0)

      assert {actual.transaction_hash, actual.index} == {expected.transaction_hash, expected.index}
    end

    test "returns the internal transactions in ascending index order" do
      transaction =
        :transaction
        |> insert()
        |> with_block()

      %InternalTransaction{transaction_hash: _, index: _} =
        insert(:internal_transaction,
          transaction: transaction,
          index: 0,
          block_number: transaction.block_number,
          block_hash: transaction.block_hash,
          block_index: 0,
          transaction_index: transaction.index
        )

      %InternalTransaction{transaction_hash: transaction_hash_1, index: index_1} =
        insert(:internal_transaction,
          transaction: transaction,
          index: 1,
          block_number: transaction.block_number,
          block_hash: transaction.block_hash,
          block_index: 1,
          transaction_index: transaction.index
        )

      %InternalTransaction{transaction_hash: transaction_hash_2, index: index_2} =
        insert(:internal_transaction,
          transaction: transaction,
          index: 2,
          block_number: transaction.block_number,
          block_hash: transaction.block_hash,
          block_index: 2,
          transaction_index: transaction.index
        )

      result =
        transaction.hash
        |> Chain.transaction_to_internal_transactions()
        |> Enum.map(&{&1.transaction_hash, &1.index})

      # excluding of internal transactions with type=call and index=0
      assert [{transaction_hash_1, index_1}, {transaction_hash_2, index_2}] == result
    end

    test "pages by index" do
      transaction =
        :transaction
        |> insert()
        |> with_block()

      %InternalTransaction{transaction_hash: _, index: _} =
        insert(:internal_transaction,
          transaction: transaction,
          index: 0,
          block_number: transaction.block_number,
          block_hash: transaction.block_hash,
          block_index: 0,
          transaction_index: transaction.index
        )

      %InternalTransaction{transaction_hash: second_transaction_hash, index: second_index} =
        insert(:internal_transaction,
          transaction: transaction,
          index: 1,
          block_number: transaction.block_number,
          block_hash: transaction.block_hash,
          block_index: 1,
          transaction_index: transaction.index
        )

      %InternalTransaction{transaction_hash: third_transaction_hash, index: third_index} =
        insert(:internal_transaction,
          transaction: transaction,
          index: 2,
          block_number: transaction.block_number,
          block_hash: transaction.block_hash,
          block_index: 2,
          transaction_index: transaction.index
        )

      assert [{second_transaction_hash, second_index}, {third_transaction_hash, third_index}] ==
               transaction.hash
               |> Chain.transaction_to_internal_transactions(paging_options: %PagingOptions{key: {-1}, page_size: 2})
               |> Enum.map(&{&1.transaction_hash, &1.index})

      assert [{second_transaction_hash, second_index}] ==
               transaction.hash
               |> Chain.transaction_to_internal_transactions(paging_options: %PagingOptions{key: {-1}, page_size: 1})
               |> Enum.map(&{&1.transaction_hash, &1.index})

      assert [{third_transaction_hash, third_index}] ==
               transaction.hash
               |> Chain.transaction_to_internal_transactions(paging_options: %PagingOptions{key: {1}, page_size: 2})
               |> Enum.map(&{&1.transaction_hash, &1.index})
    end
  end

  describe "all_transaction_to_internal_transactions/1" do
    test "with transaction without internal transactions" do
      transaction = insert(:transaction)

      assert [] = Chain.all_transaction_to_internal_transactions(transaction.hash)
    end

    test "with transaction with internal transactions returns all internal transactions for a given transaction hash" do
      block = insert(:block)

      transaction =
        :transaction
        |> insert()
        |> with_block(block)

      first =
        insert(:internal_transaction,
          transaction: transaction,
          index: 0,
          block_number: transaction.block_number,
          block_hash: transaction.block_hash,
          block_index: 0,
          transaction_index: transaction.index
        )

      second =
        insert(:internal_transaction,
          transaction: transaction,
          index: 1,
          block_hash: transaction.block_hash,
          block_index: 1,
          block_number: transaction.block_number,
          transaction_index: transaction.index
        )

      results = [internal_transaction | _] = Chain.all_transaction_to_internal_transactions(transaction.hash)

      assert 2 == length(results)

      assert Enum.all?(
               results,
               &({&1.transaction_hash, &1.index} in [
                   {first.transaction_hash, first.index},
                   {second.transaction_hash, second.index}
                 ])
             )

      assert internal_transaction.transaction.block_number == block.number
    end

    test "with transaction with internal transactions loads associations with in necessity_by_association" do
      transaction =
        :transaction
        |> insert()
        |> with_block()

      insert(:internal_transaction_create,
        transaction: transaction,
        index: 0,
        block_number: transaction.block_number,
        block_hash: transaction.block_hash,
        block_index: 0,
        transaction_index: transaction.index
      )

      assert [
               %InternalTransaction{
                 from_address: %Ecto.Association.NotLoaded{},
                 to_address: %Ecto.Association.NotLoaded{},
                 transaction: %Transaction{block: %Ecto.Association.NotLoaded{}}
               }
             ] = Chain.all_transaction_to_internal_transactions(transaction.hash)

      assert [
               %InternalTransaction{
                 from_address: %Address{},
                 to_address: nil,
                 transaction: %Transaction{block: %Block{}}
               }
             ] =
               Chain.all_transaction_to_internal_transactions(
                 transaction.hash,
                 necessity_by_association: %{
                   :from_address => :optional,
                   :to_address => :optional,
                   [transaction: :block] => :optional
                 }
               )
    end

    test "not excludes internal transaction of type call with no siblings in the transaction" do
      transaction =
        :transaction
        |> insert()
        |> with_block()

      insert(:internal_transaction,
        transaction: transaction,
        index: 0,
        block_number: transaction.block_number,
        block_hash: transaction.block_hash,
        block_index: 0,
        transaction_index: transaction.index
      )

      result = Chain.all_transaction_to_internal_transactions(transaction.hash)

      assert Enum.empty?(result) == false
    end

    test "includes internal transactions of type `create` even when they are alone in the parent transaction" do
      transaction =
        :transaction
        |> insert()
        |> with_block()

      expected =
        insert(:internal_transaction_create,
          index: 0,
          transaction: transaction,
          block_number: transaction.block_number,
          block_hash: transaction.block_hash,
          block_index: 0,
          transaction_index: transaction.index
        )

      actual = Enum.at(Chain.all_transaction_to_internal_transactions(transaction.hash), 0)

      assert {actual.transaction_hash, actual.index} == {expected.transaction_hash, expected.index}
    end

    test "includes internal transactions of type `reward` even when they are alone in the parent transaction" do
      transaction =
        :transaction
        |> insert()
        |> with_block()

      expected =
        insert(:internal_transaction,
          index: 0,
          transaction: transaction,
          type: :reward,
          block_number: transaction.block_number,
          block_hash: transaction.block_hash,
          block_index: 0,
          transaction_index: transaction.index
        )

      actual = Enum.at(Chain.all_transaction_to_internal_transactions(transaction.hash), 0)

      assert {actual.transaction_hash, actual.index} == {expected.transaction_hash, expected.index}
    end

    test "includes internal transactions of type `selfdestruct` even when they are alone in the parent transaction" do
      transaction =
        :transaction
        |> insert()
        |> with_block()

      expected =
        insert(:internal_transaction,
          index: 0,
          transaction: transaction,
          gas: nil,
          type: :selfdestruct,
          block_number: transaction.block_number,
          block_hash: transaction.block_hash,
          block_index: 0,
          transaction_index: transaction.index
        )

      actual = Enum.at(Chain.all_transaction_to_internal_transactions(transaction.hash), 0)

      assert {actual.transaction_hash, actual.index} == {expected.transaction_hash, expected.index}
    end

    test "returns the internal transactions in ascending index order" do
      transaction =
        :transaction
        |> insert()
        |> with_block()

      %InternalTransaction{transaction_hash: transaction_hash, index: index} =
        insert(:internal_transaction,
          transaction: transaction,
          index: 0,
          block_number: transaction.block_number,
          block_hash: transaction.block_hash,
          block_index: 0,
          transaction_index: transaction.index
        )

      %InternalTransaction{transaction_hash: second_transaction_hash, index: second_index} =
        insert(:internal_transaction,
          transaction: transaction,
          index: 1,
          block_number: transaction.block_number,
          block_hash: transaction.block_hash,
          block_index: 1,
          transaction_index: transaction.index
        )

      result =
        transaction.hash
        |> Chain.all_transaction_to_internal_transactions()
        |> Enum.map(&{&1.transaction_hash, &1.index})

      assert [{transaction_hash, index}, {second_transaction_hash, second_index}] == result
    end

    test "pages by index" do
      transaction =
        :transaction
        |> insert()
        |> with_block()

      %InternalTransaction{transaction_hash: transaction_hash, index: index} =
        insert(:internal_transaction,
          transaction: transaction,
          index: 0,
          block_number: transaction.block_number,
          block_hash: transaction.block_hash,
          block_index: 0,
          transaction_index: transaction.index
        )

      %InternalTransaction{transaction_hash: second_transaction_hash, index: second_index} =
        insert(:internal_transaction,
          transaction: transaction,
          index: 1,
          block_number: transaction.block_number,
          block_hash: transaction.block_hash,
          block_index: 1,
          transaction_index: transaction.index
        )

      %InternalTransaction{transaction_hash: third_transaction_hash, index: third_index} =
        insert(:internal_transaction,
          transaction: transaction,
          index: 2,
          block_number: transaction.block_number,
          block_hash: transaction.block_hash,
          block_index: 2,
          transaction_index: transaction.index
        )

      assert [{transaction_hash, index}, {second_transaction_hash, second_index}] ==
               transaction.hash
               |> Chain.all_transaction_to_internal_transactions(
                 paging_options: %PagingOptions{key: {-1}, page_size: 2}
               )
               |> Enum.map(&{&1.transaction_hash, &1.index})

      assert [{transaction_hash, index}] ==
               transaction.hash
               |> Chain.all_transaction_to_internal_transactions(
                 paging_options: %PagingOptions{key: {-1}, page_size: 1}
               )
               |> Enum.map(&{&1.transaction_hash, &1.index})

      assert [{third_transaction_hash, third_index}] ==
               transaction.hash
               |> Chain.all_transaction_to_internal_transactions(paging_options: %PagingOptions{key: {1}, page_size: 2})
               |> Enum.map(&{&1.transaction_hash, &1.index})
    end
  end

  describe "transaction_to_logs/3" do
    test "without logs" do
      transaction = insert(:transaction)

      assert [] = Chain.transaction_to_logs(transaction.hash)
    end

    test "with logs" do
      transaction =
        :transaction
        |> insert()
        |> with_block()

      %Log{transaction_hash: transaction_hash, index: index} =
        insert(:log, transaction: transaction, block: transaction.block, block_number: transaction.block_number)

      assert [%Log{transaction_hash: ^transaction_hash, index: ^index}] = Chain.transaction_to_logs(transaction.hash)
    end

    test "with logs can be paginated" do
      transaction =
        :transaction
        |> insert()
        |> with_block()

      log =
        insert(:log,
          transaction: transaction,
          index: 1,
          block: transaction.block,
          block_number: transaction.block_number
        )

      second_page_indexes =
        2..51
        |> Enum.map(fn index ->
          insert(:log,
            transaction: transaction,
            index: index,
            block: transaction.block,
            block_number: transaction.block_number
          )
        end)
        |> Enum.map(& &1.index)

      assert second_page_indexes ==
               transaction.hash
               |> Chain.transaction_to_logs(paging_options: %PagingOptions{key: {log.index}, page_size: 50})
               |> Enum.map(& &1.index)
    end

    test "with logs necessity_by_association loads associations" do
      transaction =
        :transaction
        |> insert()
        |> with_block()

      insert(:log, transaction: transaction, block: transaction.block, block_number: transaction.block_number)

      assert [%Log{address: %Address{}, transaction: %Transaction{}}] =
               Chain.transaction_to_logs(
                 transaction.hash,
                 necessity_by_association: %{
                   address: :optional,
                   transaction: :optional
                 }
               )

      assert [
               %Log{
                 address: %Ecto.Association.NotLoaded{},
                 transaction: %Ecto.Association.NotLoaded{}
               }
             ] = Chain.transaction_to_logs(transaction.hash)
    end
  end

  describe "transaction_to_token_transfers/2" do
    test "without token transfers" do
      transaction = insert(:transaction)

      assert [] = Chain.transaction_to_token_transfers(transaction.hash)
    end

    test "with token transfers" do
      transaction =
        :transaction
        |> insert()
        |> with_block()

      %TokenTransfer{transaction_hash: transaction_hash, log_index: log_index} =
        insert(:token_transfer,
          transaction: transaction,
          block: transaction.block,
          block_number: transaction.block_number
        )

      assert [%TokenTransfer{transaction_hash: ^transaction_hash, log_index: ^log_index}] =
               Chain.transaction_to_token_transfers(transaction.hash)
    end

    test "token transfers necessity_by_association loads associations" do
      transaction =
        :transaction
        |> insert()
        |> with_block()

      insert(:token_transfer, transaction: transaction, block: transaction.block, block_number: transaction.block_number)

      assert [%TokenTransfer{token: %Token{}, transaction: %Transaction{}}] =
               Chain.transaction_to_token_transfers(
                 transaction.hash,
                 necessity_by_association: %{
                   token: :optional,
                   transaction: :optional
                 }
               )

      assert [
               %TokenTransfer{
                 token: %Token{},
                 transaction: %Ecto.Association.NotLoaded{}
               }
             ] = Chain.transaction_to_token_transfers(transaction.hash)
    end

    test "token transfers ordered by ASC log_index" do
      transaction =
        :transaction
        |> insert()
        |> with_block()

      token_transfer_0 =
        insert(:token_transfer,
          transaction: transaction,
          block: transaction.block,
          block_number: transaction.block_number,
          log_index: 0
        )

      token_transfer_4 =
        insert(:token_transfer,
          transaction: transaction,
          block: transaction.block,
          block_number: transaction.block_number,
          log_index: 4
        )

      token_transfer_2 =
        insert(:token_transfer,
          transaction: transaction,
          block: transaction.block,
          block_number: transaction.block_number,
          log_index: 2
        )

      token_transfer_1 =
        insert(:token_transfer,
          transaction: transaction,
          block: transaction.block,
          block_number: transaction.block_number,
          log_index: 1
        )

      token_transfer_3 =
        insert(:token_transfer,
          transaction: transaction,
          block: transaction.block,
          block_number: transaction.block_number,
          log_index: 3
        )

      token_transfers_sorted =
        [token_transfer_0, token_transfer_1, token_transfer_2, token_transfer_3, token_transfer_4]
        |> Enum.map(&{&1.transaction_hash, &1.log_index})

      token_transfers_unsorted =
        [token_transfer_1, token_transfer_0, token_transfer_2, token_transfer_3, token_transfer_4]
        |> Enum.map(&{&1.transaction_hash, &1.log_index})

      assert token_transfers_sorted ==
               transaction.hash
               |> Chain.transaction_to_token_transfers(
                 necessity_by_association: %{
                   token: :optional,
                   transaction: :optional
                 }
               )
               |> Enum.map(&{&1.transaction_hash, &1.log_index})

      assert token_transfers_unsorted !=
               transaction.hash
               |> Chain.transaction_to_token_transfers(
                 necessity_by_association: %{
                   token: :optional,
                   transaction: :optional
                 }
               )
               |> Enum.map(&{&1.transaction_hash, &1.log_index})
    end

    test "token transfers can be paginated" do
      transaction =
        :transaction
        |> insert()
        |> with_block()

      token_transfer_0 =
        insert(:token_transfer,
          transaction: transaction,
          block: transaction.block,
          block_number: transaction.block_number,
          log_index: 0
        )

      token_transfer_4 =
        insert(:token_transfer,
          transaction: transaction,
          block: transaction.block,
          block_number: transaction.block_number,
          log_index: 4
        )

      token_transfer_2 =
        insert(:token_transfer,
          transaction: transaction,
          block: transaction.block,
          block_number: transaction.block_number,
          log_index: 2
        )

      token_transfer_1 =
        insert(:token_transfer,
          transaction: transaction,
          block: transaction.block,
          block_number: transaction.block_number,
          log_index: 1
        )

      token_transfer_3 =
        insert(:token_transfer,
          transaction: transaction,
          block: transaction.block,
          block_number: transaction.block_number,
          log_index: 3
        )

      token_transfer_6 =
        insert(:token_transfer,
          transaction: transaction,
          block: transaction.block,
          block_number: transaction.block_number,
          log_index: 6
        )

      token_transfers_first_page =
        [token_transfer_0, token_transfer_1, token_transfer_2] |> Enum.map(&{&1.transaction_hash, &1.log_index})

      token_transfers_second_page =
        [token_transfer_2, token_transfer_3, token_transfer_4] |> Enum.map(&{&1.transaction_hash, &1.log_index})

      token_transfers_third_page =
        [token_transfer_4, token_transfer_6] |> Enum.map(&{&1.transaction_hash, &1.log_index})

      assert token_transfers_first_page ==
               transaction.hash
               |> Chain.transaction_to_token_transfers(
                 necessity_by_association: %{
                   token: :optional,
                   transaction: :optional
                 },
                 paging_options: %PagingOptions{
                   page_size: 3
                 }
               )
               |> Enum.map(&{&1.transaction_hash, &1.log_index})

      assert token_transfers_second_page ==
               transaction.hash
               |> Chain.transaction_to_token_transfers(
                 necessity_by_association: %{
                   token: :optional,
                   transaction: :optional
                 },
                 paging_options: %PagingOptions{
                   key: {transaction.block_number, 1},
                   page_size: 3
                 }
               )
               |> Enum.map(&{&1.transaction_hash, &1.log_index})

      assert token_transfers_third_page ==
               transaction.hash
               |> Chain.transaction_to_token_transfers(
                 necessity_by_association: %{
                   token: :optional,
                   transaction: :optional
                 },
                 paging_options: %PagingOptions{
                   key: {transaction.block_number, 3},
                   page_size: 3
                 }
               )
               |> Enum.map(&{&1.transaction_hash, &1.log_index})
    end
  end

  describe "value/2" do
    test "with InternalTransaction.t with :wei" do
      assert Chain.value(%InternalTransaction{value: %Wei{value: Decimal.new(1)}}, :wei) == Decimal.new(1)
    end

    test "with InternalTransaction.t with :gwei" do
      assert Chain.value(%InternalTransaction{value: %Wei{value: Decimal.new(1)}}, :gwei) == Decimal.new("1e-9")

      assert Chain.value(%InternalTransaction{value: %Wei{value: Decimal.new("1e9")}}, :gwei) == Decimal.new(1)
    end

    test "with InternalTransaction.t with :ether" do
      assert Chain.value(%InternalTransaction{value: %Wei{value: Decimal.new(1)}}, :ether) == Decimal.new("1e-18")

      assert Chain.value(%InternalTransaction{value: %Wei{value: Decimal.new("1e18")}}, :ether) == Decimal.new(1)
    end

    test "with Transaction.t with :wei" do
      assert Chain.value(%Transaction{value: %Wei{value: Decimal.new(1)}}, :wei) == Decimal.new(1)
    end

    test "with Transaction.t with :gwei" do
      assert Chain.value(%Transaction{value: %Wei{value: Decimal.new(1)}}, :gwei) == Decimal.new("1e-9")
      assert Chain.value(%Transaction{value: %Wei{value: Decimal.new("1e9")}}, :gwei) == Decimal.new(1)
    end

    test "with Transaction.t with :ether" do
      assert Chain.value(%Transaction{value: %Wei{value: Decimal.new(1)}}, :ether) == Decimal.new("1e-18")
      assert Chain.value(%Transaction{value: %Wei{value: Decimal.new("1e18")}}, :ether) == Decimal.new(1)
    end
  end

  describe "find_contract_address/1" do
    test "doesn't find an address that doesn't have a code" do
      address = insert(:address, contract_code: nil)

      response = Chain.find_contract_address(address.hash)

      assert {:error, :not_found} == response
    end

    test "doesn't find a nonexistent address" do
      nonexistent_address_hash = Factory.address_hash()

      response = Chain.find_contract_address(nonexistent_address_hash)

      assert {:error, :not_found} == response
    end

    test "finds a contract address" do
      address =
        insert(:address, contract_code: Factory.data("contract_code"), smart_contract: nil, names: [])
        |> Repo.preload([
          :contracts_creation_internal_transaction,
          :contracts_creation_transaction,
          :token,
          :smart_contract_additional_sources
        ])

      options = [
        necessity_by_association: %{
          :contracts_creation_internal_transaction => :optional,
          :names => :optional,
          :smart_contract => :optional,
          :token => :optional,
          :contracts_creation_transaction => :optional
        }
      ]

      response = Chain.find_contract_address(address.hash, options, true)

      assert response == {:ok, address}
    end
  end

  describe "find_decompiled_contract_address/1" do
    test "returns contract with decompiled contracts" do
      address = insert(:address)
      insert(:decompiled_smart_contract, address_hash: address.hash)
      insert(:decompiled_smart_contract, address_hash: address.hash, decompiler_version: "2")

      {:ok, address} = Chain.find_decompiled_contract_address(address.hash)

      assert Enum.count(address.decompiled_smart_contracts) == 2
    end
  end

  describe "block_reward/1" do
    setup do
      %{block_range: range} = emission_reward = insert(:emission_reward)

      block = insert(:block, number: Enum.random(Range.new(range.from, range.to)))
      insert(:transaction)

      {:ok, block: block, emission_reward: emission_reward}
    end

    test "with block containing transactions", %{block: block, emission_reward: emission_reward} do
      :transaction
      |> insert(gas_price: 1)
      |> with_block(block, gas_used: 1)

      :transaction
      |> insert(gas_price: 1)
      |> with_block(block, gas_used: 2)

      expected =
        emission_reward.reward
        |> Wei.to(:wei)
        |> Decimal.add(Decimal.new(3))
        |> Wei.from(:wei)

      assert expected == Chain.block_reward(block.number)
    end

    test "with block without transactions", %{block: block, emission_reward: emission_reward} do
      assert emission_reward.reward == Chain.block_reward(block.number)
    end
  end

  describe "block_reward_by_parts/1" do
    setup do
      {:ok, emission_reward: insert(:emission_reward)}
    end

    test "without uncles", %{emission_reward: %{reward: reward, block_range: range}} do
      block = build(:block, number: range.from, base_fee_per_gas: 5, uncles: [])

      tx1 = build(:transaction, gas_price: 1, gas_used: 1, block_number: block.number, block_hash: block.hash)
      tx2 = build(:transaction, gas_price: 1, gas_used: 2, block_number: block.number, block_hash: block.hash)

      tx3 =
        build(:transaction,
          gas_price: 1,
          gas_used: 3,
          block_number: block.number,
          block_hash: block.hash,
          max_priority_fee_per_gas: 1
        )

      expected_txn_fees = %Wei{value: Decimal.new(6)}
      expected_burned_fees = %Wei{value: Decimal.new(30)}
      expected_uncle_reward = %Wei{value: Decimal.new(0)}

      assert %{
               static_reward: ^reward,
               txn_fees: ^expected_txn_fees,
               burned_fees: ^expected_burned_fees,
               uncle_reward: ^expected_uncle_reward
             } = Chain.block_reward_by_parts(block, [tx1, tx2, tx3])
    end

    test "with uncles", %{emission_reward: %{reward: reward, block_range: range}} do
      block =
        build(:block, number: range.from, uncles: ["0xe670ec64341771606e55d6b4ca35a1a6b75ee3d5145a99d05921026d15273311"])

      expected_uncle_reward = Wei.mult(reward, Decimal.from_float(1 / 32))

      assert %{uncle_reward: ^expected_uncle_reward} = Chain.block_reward_by_parts(block, [])
    end
  end

  describe "gas_payment_by_block_hash/1" do
    setup do
      number = 1

      block = insert(:block, number: number, consensus: true)

      %{consensus_block: block, number: number}
    end

    test "without consensus block hash has key with 0 value", %{consensus_block: consensus_block, number: number} do
      non_consensus_block = insert(:block, number: number, consensus: false)

      :transaction
      |> insert(gas_price: 1, block_consensus: false)
      |> with_block(consensus_block, gas_used: 1)

      :transaction
      |> insert(gas_price: 1, block_consensus: false)
      |> with_block(consensus_block, gas_used: 2)

      assert Chain.gas_payment_by_block_hash([non_consensus_block.hash]) == %{
               non_consensus_block.hash => %Wei{value: Decimal.new(0)}
             }
    end

    test "with consensus block hash without transactions has key with 0 value", %{
      consensus_block: %Block{hash: consensus_block_hash}
    } do
      assert Chain.gas_payment_by_block_hash([consensus_block_hash]) == %{
               consensus_block_hash => %Wei{value: Decimal.new(0)}
             }
    end

    test "with consensus block hash with transactions has key with value", %{
      consensus_block: %Block{hash: consensus_block_hash} = consensus_block
    } do
      :transaction
      |> insert(gas_price: 1)
      |> with_block(consensus_block, gas_used: 2)

      :transaction
      |> insert(gas_price: 3)
      |> with_block(consensus_block, gas_used: 4)

      assert Chain.gas_payment_by_block_hash([consensus_block_hash]) == %{
               consensus_block_hash => %Wei{value: Decimal.new(14)}
             }
    end
  end

  describe "missing_block_number_ranges/1" do
    # 0000
    test "0..0 without blocks" do
      assert Chain.missing_block_number_ranges(0..0) == [0..0]
    end

    # 0001
    test "0..0 with block 3" do
      insert(:block, number: 3)

      assert Chain.missing_block_number_ranges(0..0) == [0..0]
    end

    # 0010
    test "0..0 with block 2" do
      insert(:block, number: 2)

      assert Chain.missing_block_number_ranges(0..0) == [0..0]
    end

    # 0011
    test "0..0 with blocks 2,3" do
      Enum.each([2, 3], &insert(:block, number: &1))

      assert Chain.missing_block_number_ranges(0..0) == [0..0]
    end

    # 0100
    test "0..0 with block 1" do
      insert(:block, number: 1)

      assert Chain.missing_block_number_ranges(0..0) == [0..0]
    end

    # 0101
    test "0..0 with blocks 1,3" do
      Enum.each([1, 3], fn num ->
        insert(:block, number: num)
        Process.sleep(200)
      end)

      assert Chain.missing_block_number_ranges(0..0) == [0..0]
    end

    # 0111
    test "0..0 with blocks 1..3" do
      Enum.each(1..3, fn num ->
        insert(:block, number: num)
        Process.sleep(200)
      end)

      assert Chain.missing_block_number_ranges(0..0) == [0..0]
    end

    # 1000
    test "0..0 with block 0" do
      insert(:block, number: 0)

      assert Chain.missing_block_number_ranges(0..0) == []
    end

    # 1001
    test "0..0 with blocks 0,3" do
      Enum.each([0, 3], &insert(:block, number: &1))

      assert Chain.missing_block_number_ranges(0..0) == []
    end

    # 1010
    test "0..0 with blocks 0,2" do
      Enum.each([0, 2], &insert(:block, number: &1))

      assert Chain.missing_block_number_ranges(0..0) == []
    end

    # 1011
    test "0..0 with blocks 0,2,3" do
      Enum.each([0, 2, 3], &insert(:block, number: &1))

      assert Chain.missing_block_number_ranges(0..0) == []
    end

    # 1100
    test "0..0 with blocks 0..1" do
      Enum.each(0..1, &insert(:block, number: &1))

      assert Chain.missing_block_number_ranges(0..0) == []
    end

    # 1101
    test "0..0 with blocks 0,1,3" do
      Enum.each([0, 1, 3], fn num ->
        insert(:block, number: num)
        Process.sleep(200)
      end)

      assert Chain.missing_block_number_ranges(0..0) == []
    end

    # 1110
    test "0..0 with blocks 0..2" do
      Enum.each(0..2, &insert(:block, number: &1))

      assert Chain.missing_block_number_ranges(0..0) == []
    end

    # 1111
    test "0..0 with blocks 0..3" do
      Enum.each(0..2, fn num ->
        insert(:block, number: num)
        Process.sleep(200)
      end)

      assert Chain.missing_block_number_ranges(0..0) == []
    end

    test "0..2 with block 1" do
      insert(:block, number: 1)

      assert Chain.missing_block_number_ranges(0..2) == [0..0, 2..2]
    end
  end

  describe "recent_collated_transactions/1" do
    test "with no collated transactions it returns an empty list" do
      assert [] == Explorer.Chain.recent_collated_transactions(true)
    end

    test "it excludes pending transactions" do
      insert(:transaction)
      assert [] == Explorer.Chain.recent_collated_transactions(true)
    end

    test "returns a list of recent collated transactions" do
      newest_first_transactions =
        50
        |> insert_list(:transaction)
        |> with_block()
        |> Enum.reverse()

      oldest_seen = Enum.at(newest_first_transactions, 9)
      paging_options = %Explorer.PagingOptions{page_size: 10, key: {oldest_seen.block_number, oldest_seen.index}}
      recent_collated_transactions = Explorer.Chain.recent_collated_transactions(true, paging_options: paging_options)

      assert length(recent_collated_transactions) == 10
      assert hd(recent_collated_transactions).hash == Enum.at(newest_first_transactions, 10).hash
    end

    test "returns transactions with token_transfers preloaded" do
      address = insert(:address)
      token_contract_address = insert(:contract_address)
      token = insert(:token, contract_address: token_contract_address)

      transaction =
        :transaction
        |> insert()
        |> with_block()

      insert_list(
        2,
        :token_transfer,
        to_address: address,
        transaction: transaction,
        token_contract_address: token_contract_address,
        token: token,
        block: transaction.block
      )

      fetched_transaction = List.first(Explorer.Chain.recent_collated_transactions(true))
      assert fetched_transaction.hash == transaction.hash
      assert length(fetched_transaction.token_transfers) == 2
    end
  end

  describe "smart_contract_bytecode/1" do
    test "fetches the smart contract bytecode" do
      smart_contract_bytecode =
        "0x608060405234801561001057600080fd5b5060df8061001f6000396000f3006080604052600436106049576000357c0100000000000000000000000000000000000000000000000000000000900463ffffffff16806360fe47b114604e5780636d4ce63c146078575b600080fd5b348015605957600080fd5b5060766004803603810190808035906020019092919050505060a0565b005b348015608357600080fd5b50608a60aa565b6040518082815260200191505060405180910390f35b8060008190555050565b600080549050905600a165627a7a7230582040d82a7379b1ee1632ad4d8a239954fd940277b25628ead95259a85c5eddb2120029"

      created_contract_address = insert(:address, contract_code: smart_contract_bytecode)

      transaction =
        :transaction
        |> insert()
        |> with_block()

      insert(
        :internal_transaction_create,
        transaction: transaction,
        index: 0,
        created_contract_address: created_contract_address,
        created_contract_code: smart_contract_bytecode,
        block_number: transaction.block_number,
        block_hash: transaction.block_hash,
        block_index: 0,
        transaction_index: transaction.index
      )

      assert Chain.smart_contract_bytecode(created_contract_address.hash) == smart_contract_bytecode
    end
  end

  describe "create_decompiled_smart_contract/1" do
    test "with valid params creates decompiled smart contract" do
      address_hash = to_string(insert(:address).hash)
      decompiler_version = "test_decompiler"
      decompiled_source_code = "hello world"

      params = %{
        address_hash: address_hash,
        decompiler_version: decompiler_version,
        decompiled_source_code: decompiled_source_code
      }

      {:ok, decompiled_smart_contract} = Chain.create_decompiled_smart_contract(params)

      assert decompiled_smart_contract.decompiler_version == decompiler_version
      assert decompiled_smart_contract.decompiled_source_code == decompiled_source_code
      assert address_hash == to_string(decompiled_smart_contract.address_hash)
    end

    test "with invalid params can't create decompiled smart contract" do
      params = %{code: "cat"}

      {:error, _changeset} = Chain.create_decompiled_smart_contract(params)
    end

    test "updates smart contract code" do
      inserted_decompiled_smart_contract = insert(:decompiled_smart_contract)
      code = "code2"

      {:ok, _decompiled_smart_contract} =
        Chain.create_decompiled_smart_contract(%{
          decompiler_version: inserted_decompiled_smart_contract.decompiler_version,
          decompiled_source_code: code,
          address_hash: inserted_decompiled_smart_contract.address_hash
        })

      decompiled_smart_contract =
        Repo.one(
          from(ds in DecompiledSmartContract,
            where:
              ds.address_hash == ^inserted_decompiled_smart_contract.address_hash and
                ds.decompiler_version == ^inserted_decompiled_smart_contract.decompiler_version
          )
        )

      assert decompiled_smart_contract.decompiled_source_code == code
    end

    test "creates two smart contracts for different decompiler versions" do
      inserted_decompiled_smart_contract = insert(:decompiled_smart_contract)
      code = "code2"
      version = "2"

      {:ok, _decompiled_smart_contract} =
        Chain.create_decompiled_smart_contract(%{
          decompiler_version: version,
          decompiled_source_code: code,
          address_hash: inserted_decompiled_smart_contract.address_hash
        })

      decompiled_smart_contracts =
        Repo.all(
          from(ds in DecompiledSmartContract, where: ds.address_hash == ^inserted_decompiled_smart_contract.address_hash)
        )

      assert Enum.count(decompiled_smart_contracts) == 2
    end
  end

  describe "create_smart_contract/1" do
    setup do
      smart_contract_bytecode =
        "0x608060405234801561001057600080fd5b5060df8061001f6000396000f3006080604052600436106049576000357c0100000000000000000000000000000000000000000000000000000000900463ffffffff16806360fe47b114604e5780636d4ce63c146078575b600080fd5b348015605957600080fd5b5060766004803603810190808035906020019092919050505060a0565b005b348015608357600080fd5b50608a60aa565b6040518082815260200191505060405180910390f35b8060008190555050565b600080549050905600a165627a7a7230582040d82a7379b1ee1632ad4d8a239954fd940277b25628ead95259a85c5eddb2120029"

      created_contract_address =
        insert(
          :address,
          hash: "0x0f95fa9bc0383e699325f2658d04e8d96d87b90c",
          contract_code: smart_contract_bytecode
        )

      transaction =
        :transaction
        |> insert()
        |> with_block()

      insert(
        :internal_transaction_create,
        transaction: transaction,
        index: 0,
        created_contract_address: created_contract_address,
        created_contract_code: smart_contract_bytecode,
        block_number: transaction.block_number,
        block_hash: transaction.block_hash,
        block_index: 0,
        transaction_index: transaction.index
      )

      valid_attrs = %{
        address_hash: "0x0f95fa9bc0383e699325f2658d04e8d96d87b90c",
        name: "SimpleStorage",
        compiler_version: "0.4.23",
        optimization: false,
        contract_source_code:
          "pragma solidity ^0.4.23; contract SimpleStorage {uint storedData; function set(uint x) public {storedData = x; } function get() public constant returns (uint) {return storedData; } }",
        abi: [
          %{
            "constant" => false,
            "inputs" => [%{"name" => "x", "type" => "uint256"}],
            "name" => "set",
            "outputs" => [],
            "payable" => false,
            "stateMutability" => "nonpayable",
            "type" => "function"
          },
          %{
            "constant" => true,
            "inputs" => [],
            "name" => "get",
            "outputs" => [%{"name" => "", "type" => "uint256"}],
            "payable" => false,
            "stateMutability" => "view",
            "type" => "function"
          }
        ]
      }

      {:ok, valid_attrs: valid_attrs, address: created_contract_address}
    end

    test "with valid data creates a smart contract", %{valid_attrs: valid_attrs} do
      assert {:ok, %SmartContract{} = smart_contract} = Chain.create_smart_contract(valid_attrs)
      assert smart_contract.name == "SimpleStorage"
      assert smart_contract.compiler_version == "0.4.23"
      assert smart_contract.optimization == false
      assert smart_contract.contract_source_code != ""
      assert smart_contract.abi != ""

      assert Repo.get_by(
               Address.Name,
               address_hash: smart_contract.address_hash,
               name: smart_contract.name,
               primary: true
             )
    end

    test "clears an existing primary name and sets the new one", %{valid_attrs: valid_attrs, address: address} do
      insert(:address_name, address: address, primary: true)
      assert {:ok, %SmartContract{} = smart_contract} = Chain.create_smart_contract(valid_attrs)

      assert Repo.get_by(
               Address.Name,
               address_hash: smart_contract.address_hash,
               name: smart_contract.name,
               primary: true
             )
    end

    test "trims whitespace from address name", %{valid_attrs: valid_attrs} do
      attrs = %{valid_attrs | name: "     SimpleStorage     "}
      assert {:ok, _} = Chain.create_smart_contract(attrs)
      assert Repo.get_by(Address.Name, name: "SimpleStorage")
    end

    test "sets the address verified field to true", %{valid_attrs: valid_attrs} do
      assert {:ok, %SmartContract{} = smart_contract} = Chain.create_smart_contract(valid_attrs)

      assert Repo.get_by(Address, hash: smart_contract.address_hash).verified == true
    end
  end

  describe "update_smart_contract/1" do
    setup do
      smart_contract_bytecode =
        "0x608060405234801561001057600080fd5b5060df8061001f6000396000f3006080604052600436106049576000357c0100000000000000000000000000000000000000000000000000000000900463ffffffff16806360fe47b114604e5780636d4ce63c146078575b600080fd5b348015605957600080fd5b5060766004803603810190808035906020019092919050505060a0565b005b348015608357600080fd5b50608a60aa565b6040518082815260200191505060405180910390f35b8060008190555050565b600080549050905600a165627a7a7230582040d82a7379b1ee1632ad4d8a239954fd940277b25628ead95259a85c5eddb2120029"

      created_contract_address =
        insert(
          :address,
          hash: "0x0f95fa9bc0383e699325f2658d04e8d96d87b90c",
          contract_code: smart_contract_bytecode
        )

      transaction =
        :transaction
        |> insert()
        |> with_block()

      insert(
        :internal_transaction_create,
        transaction: transaction,
        index: 0,
        created_contract_address: created_contract_address,
        created_contract_code: smart_contract_bytecode,
        block_number: transaction.block_number,
        block_hash: transaction.block_hash,
        block_index: 0,
        transaction_index: transaction.index
      )

      valid_attrs = %{
        address_hash: "0x0f95fa9bc0383e699325f2658d04e8d96d87b90c",
        name: "SimpleStorage",
        compiler_version: "0.4.23",
        optimization: false,
        contract_source_code:
          "pragma solidity ^0.4.23; contract SimpleStorage {uint storedData; function set(uint x) public {storedData = x; } function get() public constant returns (uint) {return storedData; } }",
        abi: [
          %{
            "constant" => false,
            "inputs" => [%{"name" => "x", "type" => "uint256"}],
            "name" => "set",
            "outputs" => [],
            "payable" => false,
            "stateMutability" => "nonpayable",
            "type" => "function"
          },
          %{
            "constant" => true,
            "inputs" => [],
            "name" => "get",
            "outputs" => [%{"name" => "", "type" => "uint256"}],
            "payable" => false,
            "stateMutability" => "view",
            "type" => "function"
          }
        ],
        partially_verified: true
      }

      secondary_sources = [
        %{
          file_name: "storage.sol",
          contract_source_code:
            "pragma solidity >=0.7.0 <0.9.0;contract Storage {uint256 number;function store(uint256 num) public {number = num;}function retrieve_() public view returns (uint256){return number;}}",
          address_hash: "0x0f95fa9bc0383e699325f2658d04e8d96d87b90c"
        },
        %{
          file_name: "storage_1.sol",
          contract_source_code:
            "pragma solidity >=0.7.0 <0.9.0;contract Storage_1 {uint256 number;function store(uint256 num) public {number = num;}function retrieve_() public view returns (uint256){return number;}}",
          address_hash: "0x0f95fa9bc0383e699325f2658d04e8d96d87b90c"
        }
      ]

      changed_sources = [
        %{
          file_name: "storage_2.sol",
          contract_source_code:
            "pragma solidity >=0.7.0 <0.9.0;contract Storage_2 {uint256 number;function store(uint256 num) public {number = num;}function retrieve_() public view returns (uint256){return number;}}",
          address_hash: "0x0f95fa9bc0383e699325f2658d04e8d96d87b90c"
        },
        %{
          file_name: "storage_3.sol",
          contract_source_code:
            "pragma solidity >=0.7.0 <0.9.0;contract Storage_3 {uint256 number;function store(uint256 num) public {number = num;}function retrieve_() public view returns (uint256){return number;}}",
          address_hash: "0x0f95fa9bc0383e699325f2658d04e8d96d87b90c"
        }
      ]

      _ = Chain.create_smart_contract(valid_attrs, [], secondary_sources)

      {:ok,
       valid_attrs: valid_attrs,
       address: created_contract_address,
       secondary_sources: secondary_sources,
       changed_sources: changed_sources}
    end

    test "change partially_verified field", %{valid_attrs: valid_attrs, address: address} do
      sc_before_call = Repo.get_by(SmartContract, address_hash: address.hash)
      assert sc_before_call.name == Map.get(valid_attrs, :name)
      assert sc_before_call.partially_verified == Map.get(valid_attrs, :partially_verified)

      assert {:ok, %SmartContract{}} =
               Chain.update_smart_contract(%{address_hash: address.hash, partially_verified: false})

      sc_after_call = Repo.get_by(SmartContract, address_hash: address.hash)
      assert sc_after_call.name == Map.get(valid_attrs, :name)
      assert sc_after_call.partially_verified == false
      assert sc_after_call.compiler_version == Map.get(valid_attrs, :compiler_version)
      assert sc_after_call.optimization == Map.get(valid_attrs, :optimization)
      assert sc_after_call.contract_source_code == Map.get(valid_attrs, :contract_source_code)
    end

    test "check nothing changed", %{valid_attrs: valid_attrs, address: address} do
      sc_before_call = Repo.get_by(SmartContract, address_hash: address.hash)
      assert sc_before_call.name == Map.get(valid_attrs, :name)
      assert sc_before_call.partially_verified == Map.get(valid_attrs, :partially_verified)

      assert {:ok, %SmartContract{}} = Chain.update_smart_contract(%{address_hash: address.hash})

      sc_after_call = Repo.get_by(SmartContract, address_hash: address.hash)
      assert sc_after_call.name == Map.get(valid_attrs, :name)
      assert sc_after_call.partially_verified == Map.get(valid_attrs, :partially_verified)
      assert sc_after_call.compiler_version == Map.get(valid_attrs, :compiler_version)
      assert sc_after_call.optimization == Map.get(valid_attrs, :optimization)
      assert sc_after_call.contract_source_code == Map.get(valid_attrs, :contract_source_code)
    end

    test "check additional sources update", %{
      address: address,
      secondary_sources: secondary_sources,
      changed_sources: changed_sources
    } do
      sc_before_call = Repo.get_by(Address, hash: address.hash) |> Repo.preload(:smart_contract_additional_sources)

      assert sc_before_call.smart_contract_additional_sources
             |> Enum.with_index()
             |> Enum.all?(fn {el, ind} ->
               {:ok, src} = Enum.fetch(secondary_sources, ind)

               el.file_name == Map.get(src, :file_name) and
                 el.contract_source_code == Map.get(src, :contract_source_code)
             end)

      assert {:ok, %SmartContract{}} = Chain.update_smart_contract(%{address_hash: address.hash}, [], changed_sources)

      sc_after_call = Repo.get_by(Address, hash: address.hash) |> Repo.preload(:smart_contract_additional_sources)

      assert sc_after_call.smart_contract_additional_sources
             |> Enum.with_index()
             |> Enum.all?(fn {el, ind} ->
               {:ok, src} = Enum.fetch(changed_sources, ind)

               el.file_name == Map.get(src, :file_name) and
                 el.contract_source_code == Map.get(src, :contract_source_code)
             end)
    end
  end

  describe "stream_unfetched_balances/2" do
    test "with `t:Explorer.Chain.Address.CoinBalance.t/0` with value_fetched_at with same `address_hash` and `block_number` " <>
           "does not return `t:Explorer.Chain.Block.t/0` `miner_hash`" do
      %Address{hash: miner_hash} = miner = insert(:address)
      %Block{number: block_number} = insert(:block, miner: miner)
      balance = insert(:unfetched_balance, address_hash: miner_hash, block_number: block_number)

      assert {:ok, [%{address_hash: ^miner_hash, block_number: ^block_number}]} =
               Chain.stream_unfetched_balances([], &[&1 | &2])

      update_balance_value(balance, 1)

      assert {:ok, []} = Chain.stream_unfetched_balances([], &[&1 | &2])
    end

    test "with `t:Explorer.Chain.Address.CoinBalance.t/0` with value_fetched_at with same `address_hash` and `block_number` " <>
           "does not return `t:Explorer.Chain.Transaction.t/0` `from_address_hash`" do
      %Address{hash: from_address_hash} = from_address = insert(:address)
      %Block{number: block_number} = block = insert(:block)

      :transaction
      |> insert(from_address: from_address)
      |> with_block(block)

      balance = insert(:unfetched_balance, address_hash: from_address_hash, block_number: block_number)

      {:ok, balance_fields_list} =
        Explorer.Chain.stream_unfetched_balances(
          [],
          fn balance_fields, acc -> [balance_fields | acc] end
        )

      assert %{address_hash: from_address_hash, block_number: block_number} in balance_fields_list

      update_balance_value(balance, 1)

      {:ok, balance_fields_list} =
        Explorer.Chain.stream_unfetched_balances(
          [],
          fn balance_fields, acc -> [balance_fields | acc] end
        )

      refute %{address_hash: from_address_hash, block_number: block_number} in balance_fields_list
    end

    test "with `t:Explorer.Chain.Address.CoinBalance.t/0` with value_fetched_at with same `address_hash` and `block_number` " <>
           "does not return `t:Explorer.Chain.Transaction.t/0` `to_address_hash`" do
      %Address{hash: to_address_hash} = to_address = insert(:address)
      %Block{number: block_number} = block = insert(:block)

      :transaction
      |> insert(to_address: to_address)
      |> with_block(block)

      balance = insert(:unfetched_balance, address_hash: to_address_hash, block_number: block_number)

      {:ok, balance_fields_list} =
        Explorer.Chain.stream_unfetched_balances(
          [],
          fn balance_fields, acc -> [balance_fields | acc] end
        )

      assert %{address_hash: to_address_hash, block_number: block_number} in balance_fields_list

      update_balance_value(balance, 1)

      {:ok, balance_fields_list} =
        Explorer.Chain.stream_unfetched_balances(
          [],
          fn balance_fields, acc -> [balance_fields | acc] end
        )

      refute %{address_hash: to_address_hash, block_number: block_number} in balance_fields_list
    end

    test "with `t:Explorer.Chain.Address.CoinBalance.t/0` with value_fetched_at with same `address_hash` and `block_number` " <>
           "does not return `t:Explorer.Chain.Log.t/0` `address_hash`" do
      address = insert(:address)
      block = insert(:block)

      transaction =
        :transaction
        |> insert()
        |> with_block(block)

      insert(:log, address: address, transaction: transaction)

      balance = insert(:unfetched_balance, address_hash: address.hash, block_number: block.number)

      {:ok, balance_fields_list} =
        Explorer.Chain.stream_unfetched_balances(
          [],
          fn balance_fields, acc -> [balance_fields | acc] end
        )

      assert %{
               address_hash: address.hash,
               block_number: block.number
             } in balance_fields_list

      update_balance_value(balance, 1)

      {:ok, balance_fields_list} =
        Explorer.Chain.stream_unfetched_balances(
          [],
          fn balance_fields, acc -> [balance_fields | acc] end
        )

      refute %{
               address_hash: address.hash,
               block_number: block.number
             } in balance_fields_list
    end

    test "with `t:Explorer.Chain.Address.CoinBalance.t/0` with value_fetched_at with same `address_hash` and `block_number` " <>
           "does not return `t:Explorer.Chain.InternalTransaction.t/0` `created_contract_address_hash`" do
      created_contract_address = insert(:address)
      block = insert(:block)

      transaction =
        :transaction
        |> insert()
        |> with_block(block)

      insert(
        :internal_transaction_create,
        created_contract_address: created_contract_address,
        index: 0,
        transaction: transaction,
        block_number: transaction.block_number,
        block_hash: transaction.block_hash,
        block_index: 0,
        transaction_index: transaction.index
      )

      balance = insert(:unfetched_balance, address_hash: created_contract_address.hash, block_number: block.number)

      {:ok, balance_fields_list} =
        Explorer.Chain.stream_unfetched_balances(
          [],
          fn balance_fields, acc -> [balance_fields | acc] end
        )

      assert %{
               address_hash: created_contract_address.hash,
               block_number: block.number
             } in balance_fields_list

      update_balance_value(balance, 1)

      {:ok, balance_fields_list} =
        Explorer.Chain.stream_unfetched_balances(
          [],
          fn balance_fields, acc -> [balance_fields | acc] end
        )

      refute %{
               address_hash: created_contract_address.hash,
               block_number: block.number
             } in balance_fields_list
    end

    test "with `t:Explorer.Chain.Address.CoinBalance.t/0` with value_fetched_at with same `address_hash` and `block_number` " <>
           "does not return `t:Explorer.Chain.InternalTransaction.t/0` `from_address_hash`" do
      from_address = insert(:address)
      block = insert(:block)

      transaction =
        :transaction
        |> insert()
        |> with_block(block)

      insert(
        :internal_transaction_create,
        from_address: from_address,
        index: 0,
        transaction: transaction,
        block_number: transaction.block_number,
        block_hash: transaction.block_hash,
        block_index: 0,
        transaction_index: transaction.index
      )

      balance = insert(:unfetched_balance, address_hash: from_address.hash, block_number: block.number)

      {:ok, balance_fields_list} =
        Explorer.Chain.stream_unfetched_balances(
          [],
          fn balance_fields, acc -> [balance_fields | acc] end
        )

      assert %{address_hash: from_address.hash, block_number: block.number} in balance_fields_list

      update_balance_value(balance, 1)

      {:ok, balance_fields_list} =
        Explorer.Chain.stream_unfetched_balances(
          [],
          fn balance_fields, acc -> [balance_fields | acc] end
        )

      refute %{address_hash: from_address.hash, block_number: block.number} in balance_fields_list
    end

    test "with `t:Explorer.Chain.Address.CoinBalance.t/0` with value_fetched_at with same `address_hash` and `block_number` " <>
           "does not return `t:Explorer.Chain.InternalTransaction.t/0` `to_address_hash`" do
      to_address = insert(:address)
      block = insert(:block)

      transaction =
        :transaction
        |> insert()
        |> with_block(block)

      insert(
        :internal_transaction_create,
        to_address: to_address,
        index: 0,
        transaction: transaction,
        block_number: transaction.block_number,
        block_hash: transaction.block_hash,
        block_index: 0,
        transaction_index: transaction.index
      )

      balance = insert(:unfetched_balance, address_hash: to_address.hash, block_number: block.number)

      {:ok, balance_fields_list} =
        Explorer.Chain.stream_unfetched_balances(
          [],
          fn balance_fields, acc -> [balance_fields | acc] end
        )

      assert %{address_hash: to_address.hash, block_number: block.number} in balance_fields_list

      update_balance_value(balance, 1)

      {:ok, balance_fields_list} =
        Explorer.Chain.stream_unfetched_balances(
          [],
          fn balance_fields, acc -> [balance_fields | acc] end
        )

      refute %{address_hash: to_address.hash, block_number: block.number} in balance_fields_list
    end

    test "an address_hash used for multiple block_numbers returns all block_numbers" do
      miner = insert(:address)
      mined_block = insert(:block, miner: miner)

      insert(:unfetched_balance, address_hash: miner.hash, block_number: mined_block.number)

      from_transaction_block = insert(:block)

      :transaction
      |> insert(from_address: miner)
      |> with_block(from_transaction_block)

      insert(:unfetched_balance, address_hash: miner.hash, block_number: from_transaction_block.number)

      to_transaction_block = insert(:block)

      :transaction
      |> insert(to_address: miner)
      |> with_block(to_transaction_block)

      insert(:unfetched_balance, address_hash: miner.hash, block_number: to_transaction_block.number)

      log_block = insert(:block)

      log_transaction =
        :transaction
        |> insert()
        |> with_block(log_block)

      insert(:log, address: miner, transaction: log_transaction)
      insert(:unfetched_balance, address_hash: miner.hash, block_number: log_block.number)

      from_internal_transaction_block = insert(:block)

      from_internal_transaction_transaction =
        :transaction
        |> insert()
        |> with_block(from_internal_transaction_block)

      insert(
        :internal_transaction_create,
        from_address: miner,
        index: 0,
        transaction: from_internal_transaction_transaction,
        block_number: from_internal_transaction_transaction.block_number,
        block_hash: from_internal_transaction_transaction.block_hash,
        block_index: 0,
        transaction_index: from_internal_transaction_transaction.index
      )

      insert(:unfetched_balance, address_hash: miner.hash, block_number: from_internal_transaction_block.number)

      to_internal_transaction_block = insert(:block)

      to_internal_transaction_transaction =
        :transaction
        |> insert()
        |> with_block(to_internal_transaction_block)

      insert(
        :internal_transaction_create,
        index: 0,
        to_address: miner,
        transaction: to_internal_transaction_transaction,
        block_number: to_internal_transaction_transaction.block_number,
        block_hash: to_internal_transaction_transaction.block_hash,
        block_index: 0,
        transaction_index: to_internal_transaction_transaction.index
      )

      insert(:unfetched_balance, address_hash: miner.hash, block_number: to_internal_transaction_block.number)

      {:ok, balance_fields_list} =
        Explorer.Chain.stream_unfetched_balances(
          [],
          fn balance_fields, acc -> [balance_fields | acc] end
        )

      balance_fields_list_by_address_hash = Enum.group_by(balance_fields_list, & &1.address_hash)

      assert balance_fields_list_by_address_hash[miner.hash] |> Enum.map(& &1.block_number) |> Enum.sort() ==
               Enum.sort([
                 to_internal_transaction_block.number,
                 from_internal_transaction_block.number,
                 log_block.number,
                 to_transaction_block.number,
                 from_transaction_block.number,
                 mined_block.number
               ])
    end

    test "an address_hash used for the same block_number is only returned once" do
      miner = insert(:address)
      block = insert(:block, miner: miner)

      insert(:unfetched_balance, address_hash: miner.hash, block_number: block.number)

      :transaction
      |> insert(from_address: miner)
      |> with_block(block)

      :transaction
      |> insert(to_address: miner)
      |> with_block(block)

      log_transaction =
        :transaction
        |> insert()
        |> with_block(block)

      insert(:log, address: miner, transaction: log_transaction)

      from_internal_transaction_transaction =
        :transaction
        |> insert()
        |> with_block(block)

      insert(
        :internal_transaction_create,
        from_address: miner,
        index: 0,
        transaction: from_internal_transaction_transaction,
        block_number: from_internal_transaction_transaction.block_number,
        block_hash: from_internal_transaction_transaction.block_hash,
        block_index: 0,
        transaction_index: from_internal_transaction_transaction.index
      )

      to_internal_transaction_transaction =
        :transaction
        |> insert()
        |> with_block(block)

      insert(
        :internal_transaction_create,
        to_address: miner,
        index: 0,
        transaction: to_internal_transaction_transaction,
        block_number: to_internal_transaction_transaction.block_number,
        block_hash: to_internal_transaction_transaction.block_hash,
        block_index: 1,
        transaction_index: to_internal_transaction_transaction.index
      )

      {:ok, balance_fields_list} =
        Explorer.Chain.stream_unfetched_balances(
          [],
          fn balance_fields, acc -> [balance_fields | acc] end
        )

      balance_fields_list_by_address_hash = Enum.group_by(balance_fields_list, & &1.address_hash)

      assert balance_fields_list_by_address_hash[miner.hash] |> Enum.map(& &1.block_number) |> Enum.sort() == [
               block.number
             ]
    end
  end

  describe "update_replaced_transactions/2" do
    test "update replaced transactions" do
      replaced_transaction_hash = "0x2a263224a95275d77bc30a7e131bc64d948777946a790c0915ab293791fbcb61"

      address = insert(:address, hash: "0xb7cffe2ac19b9d5705a24cbe14fef5663af905a6")

      insert(:transaction,
        from_address: address,
        nonce: 1,
        block_hash: nil,
        index: nil,
        block_number: nil,
        hash: replaced_transaction_hash
      )

      mined_transaction_hash = "0x1a263224a95275d77bc30a7e131bc64d948777946a790c0915ab293791fbcb61"
      block = insert(:block)

      mined_transaction =
        insert(:transaction,
          from_address: address,
          nonce: 1,
          index: 0,
          block_hash: block.hash,
          block_number: block.number,
          cumulative_gas_used: 1,
          gas_used: 1,
          hash: mined_transaction_hash
        )

      second_mined_transaction_hash = "0x3a263224a95275d77bc30a7e131bc64d948777946a790c0915ab293791fbcb61"
      second_block = insert(:block)

      insert(:transaction,
        from_address: address,
        nonce: 1,
        index: 0,
        block_hash: second_block.hash,
        block_number: second_block.number,
        cumulative_gas_used: 1,
        gas_used: 1,
        hash: second_mined_transaction_hash
      )

      {1, _} =
        Chain.update_replaced_transactions([
          %{
            block_hash: mined_transaction.block_hash,
            nonce: mined_transaction.nonce,
            from_address_hash: mined_transaction.from_address_hash
          }
        ])

      replaced_transaction = Repo.get(Transaction, replaced_transaction_hash)

      assert replaced_transaction.status == :error
      assert replaced_transaction.error == "dropped/replaced"

      found_mined_transaction = Repo.get(Transaction, mined_transaction_hash)

      assert found_mined_transaction.status == nil
      assert found_mined_transaction.error == nil

      second_mined_transaction = Repo.get(Transaction, second_mined_transaction_hash)

      assert second_mined_transaction.status == nil
      assert second_mined_transaction.error == nil
    end
  end

  describe "stream_unfetched_token_balances/2" do
    test "executes the given reducer with the query result" do
      address = insert(:address, hash: "0xc45e4830dff873cf8b70de2b194d0ddd06ef651e")
      token_balance = insert(:token_balance, value_fetched_at: nil, address: address)
      insert(:token_balance)

      assert Chain.stream_unfetched_token_balances([], &[&1.block_number | &2]) == {:ok, [token_balance.block_number]}
    end
  end

  describe "stream_unfetched_uncles/2" do
    test "does not return uncle hashes where t:Explorer.Chain.Block.SecondDegreeRelation.t/0 uncle_fetched_at is not nil" do
      %Block.SecondDegreeRelation{nephew: %Block{}, nephew_hash: nephew_hash, index: index, uncle_hash: uncle_hash} =
        insert(:block_second_degree_relation)

      assert {:ok, [%{nephew_hash: ^nephew_hash, index: ^index}]} =
               Explorer.Chain.stream_unfetched_uncles([], &[&1 | &2])

      query = from(bsdr in Block.SecondDegreeRelation, where: bsdr.uncle_hash == ^uncle_hash)

      assert {1, _} = Repo.update_all(query, set: [uncle_fetched_at: DateTime.utc_now()])

      assert {:ok, []} = Explorer.Chain.stream_unfetched_uncles([], &[&1 | &2])
    end
  end

  test "total_supply/0" do
    Application.put_env(:explorer, :supply, Explorer.Chain.Supply.ProofOfAuthority)
    height = 2_000_000
    insert(:block, number: height)
    expected = ProofOfAuthority.initial_supply() + height

    assert Chain.total_supply() == expected
  end

  test "circulating_supply/0" do
    Application.put_env(:explorer, :supply, Explorer.Chain.Supply.ProofOfAuthority)
    assert Chain.circulating_supply() == ProofOfAuthority.circulating()
  end

  describe "address_hash_to_smart_contract/1" do
    test "fetches a smart contract" do
      smart_contract = insert(:smart_contract, contract_code_md5: "123")

      assert ^smart_contract = Chain.address_hash_to_smart_contract(smart_contract.address_hash)
    end
  end

  describe "token_from_address_hash/1" do
    test "with valid hash" do
      token = insert(:token)
      assert {:ok, result} = Chain.token_from_address_hash(token.contract_address.hash)
      assert result.contract_address_hash == token.contract_address_hash
    end

    test "with hash that doesn't exist" do
      token = build(:token)
      assert {:error, :not_found} = Chain.token_from_address_hash(token.contract_address.hash)
    end

    test "with contract_address' smart_contract preloaded" do
      smart_contract = build(:smart_contract)
      address = insert(:address, smart_contract: smart_contract)
      token = insert(:token, contract_address: address)
      options = [necessity_by_association: %{[contract_address: :smart_contract] => :optional}]

      assert {:ok, result} = Chain.token_from_address_hash(token.contract_address_hash, options)

      assert address.smart_contract.address_hash == result.contract_address.smart_contract.address_hash
      assert address.smart_contract.contract_code_md5 == result.contract_address.smart_contract.contract_code_md5
      assert address.smart_contract.abi == result.contract_address.smart_contract.abi
      assert address.smart_contract.contract_source_code == result.contract_address.smart_contract.contract_source_code
      assert address.smart_contract.name == result.contract_address.smart_contract.name
    end
  end

  test "stream_uncataloged_token_contract_address_hashes/2 reduces with given reducer and accumulator" do
    insert(:token, cataloged: true)
    %Token{contract_address_hash: uncatalog_address} = insert(:token, cataloged: false)
    assert Chain.stream_uncataloged_token_contract_address_hashes([], &[&1 | &2]) == {:ok, [uncatalog_address]}
  end

  describe "stream_cataloged_token_contract_address_hashes/2" do
    test "reduces with given reducer and accumulator" do
      today = DateTime.utc_now()
      yesterday = Timex.shift(today, days: -1)
      %Token{contract_address_hash: catalog_address} = insert(:token, cataloged: true, updated_at: yesterday)
      insert(:token, cataloged: false)
      assert Chain.stream_cataloged_token_contract_address_hashes([], &[&1 | &2], 1) == {:ok, [catalog_address]}
    end

    test "sorts the tokens by updated_at in ascending order" do
      today = DateTime.utc_now()
      yesterday = Timex.shift(today, days: -1)
      two_days_ago = Timex.shift(today, days: -2)

      token1 = insert(:token, %{cataloged: true, updated_at: yesterday})
      token2 = insert(:token, %{cataloged: true, updated_at: two_days_ago})

      expected_response =
        [token1, token2]
        |> Enum.sort(&(Timex.to_unix(&1.updated_at) < Timex.to_unix(&2.updated_at)))
        |> Enum.map(& &1.contract_address_hash)

      assert Chain.stream_cataloged_token_contract_address_hashes([], &(&2 ++ [&1]), 12) == {:ok, expected_response}
    end
  end

  describe "stream_unfetched_token_instances/2" do
    test "reduces with given reducer and accumulator for ERC-721 token" do
      token_contract_address = insert(:contract_address)
      token = insert(:token, contract_address: token_contract_address, type: "ERC-721")

      transaction =
        :transaction
        |> insert()
        |> with_block(insert(:block, number: 1))

      token_transfer =
        insert(
          :token_transfer,
          block_number: 1000,
          to_address: build(:address),
          transaction: transaction,
          token_contract_address: token_contract_address,
          token: token,
          token_ids: [11]
        )

      assert {:ok, [result]} = Chain.stream_unfetched_token_instances([], &[&1 | &2])
      assert result.token_id == List.first(token_transfer.token_ids)
      assert result.contract_address_hash == token_transfer.token_contract_address_hash
    end

    test "does not fetch token transfers without token_ids" do
      token_contract_address = insert(:contract_address)
      token = insert(:token, contract_address: token_contract_address, type: "ERC-721")

      transaction =
        :transaction
        |> insert()
        |> with_block(insert(:block, number: 1))

      insert(
        :token_transfer,
        block_number: 1000,
        to_address: build(:address),
        transaction: transaction,
        token_contract_address: token_contract_address,
        token: token,
        token_ids: nil
      )

      assert {:ok, []} = Chain.stream_unfetched_token_instances([], &[&1 | &2])
    end

    test "do not fetch records with token instances" do
      token_contract_address = insert(:contract_address)
      token = insert(:token, contract_address: token_contract_address, type: "ERC-721")

      transaction =
        :transaction
        |> insert()
        |> with_block(insert(:block, number: 1))

      token_transfer =
        insert(
          :token_transfer,
          block_number: 1000,
          to_address: build(:address),
          transaction: transaction,
          token_contract_address: token_contract_address,
          token: token,
          token_ids: [11]
        )

      insert(:token_instance,
        token_id: List.first(token_transfer.token_ids),
        token_contract_address_hash: token_transfer.token_contract_address_hash
      )

      assert {:ok, []} = Chain.stream_unfetched_token_instances([], &[&1 | &2])
    end
  end

  describe "search_token/1" do
    test "finds by part of the name" do
      token = insert(:token, name: "magic token", symbol: "MAGIC")

      [result] = Chain.search_token("magic")

      assert result.link == token.contract_address_hash
    end

    test "finds multiple results in different columns" do
      insert(:token, name: "magic token", symbol: "TOKEN")
      insert(:token, name: "token", symbol: "MAGIC")

      result = Chain.search_token("magic")

      assert Enum.count(result) == 2
    end

    test "do not returns wrong tokens" do
      insert(:token, name: "token", symbol: "TOKEN")

      result = Chain.search_token("magic")

      assert Enum.empty?(result)
    end

    test "finds record by the term in the second word" do
      insert(:token, name: "token magic", symbol: "TOKEN")

      result = Chain.search_token("magic")

      assert Enum.count(result) == 1
    end
  end

  describe "transaction_has_token_transfers?/1" do
    test "returns true if transaction has token transfers" do
      transaction = insert(:transaction)
      insert(:token_transfer, transaction: transaction)

      assert Chain.transaction_has_token_transfers?(transaction.hash) == true
    end

    test "returns false if transaction has no token transfers" do
      transaction = insert(:transaction)

      assert Chain.transaction_has_token_transfers?(transaction.hash) == false
    end
  end

  describe "update_token/2" do
    test "updates a token's values" do
      token = insert(:token, name: nil, symbol: nil, total_supply: nil, decimals: nil, cataloged: false)

      update_params = %{
        name: "Hodl Token",
        symbol: "HT",
        total_supply: 10,
        decimals: Decimal.new(1),
        cataloged: true
      }

      assert {:ok, updated_token} = Chain.update_token(token, update_params)
      assert updated_token.name == update_params.name
      assert updated_token.symbol == update_params.symbol
      assert updated_token.total_supply == Decimal.new(update_params.total_supply)
      assert updated_token.decimals == update_params.decimals
      assert updated_token.cataloged
    end

    test "trims names of whitespace" do
      token = insert(:token, name: nil, symbol: nil, total_supply: nil, decimals: nil, cataloged: false)

      update_params = %{
        name: "      Hodl Token     ",
        symbol: "HT",
        total_supply: 10,
        decimals: 1,
        cataloged: true
      }

      assert {:ok, updated_token} = Chain.update_token(token, update_params)
      assert updated_token.name == "Hodl Token"
      assert Repo.get_by(Address.Name, name: "Hodl Token")
    end

    test "inserts an address name record when token has a name in params" do
      token = insert(:token, name: nil, symbol: nil, total_supply: nil, decimals: nil, cataloged: false)

      update_params = %{
        name: "Hodl Token",
        symbol: "HT",
        total_supply: 10,
        decimals: 1,
        cataloged: true
      }

      Chain.update_token(token, update_params)
      assert Repo.get_by(Address.Name, name: update_params.name, address_hash: token.contract_address_hash)
    end

    test "does not insert address name record when token doesn't have name in params" do
      token = insert(:token, name: nil, symbol: nil, total_supply: nil, decimals: nil, cataloged: false)

      update_params = %{
        cataloged: true
      }

      Chain.update_token(token, update_params)
      refute Repo.get_by(Address.Name, address_hash: token.contract_address_hash)
    end

    test "stores token with big 'decimals' values" do
      token = insert(:token, name: nil, symbol: nil, total_supply: nil, decimals: nil, cataloged: false)

      update_params = %{
        name: "Hodl Token",
        symbol: "HT",
        total_supply: 10,
        decimals: 1_000_000_000_000_000_000,
        cataloged: true
      }

      assert {:ok, _updated_token} = Chain.update_token(token, update_params)
    end
  end

  describe "fetch_last_token_balances/1" do
    test "returns the token balances given the address hash" do
      address = insert(:address)
      current_token_balance = insert(:address_current_token_balance, address: address)
      insert(:address_current_token_balance, address: build(:address))

      token_balances =
        address.hash
        |> Chain.fetch_last_token_balances()
        |> Enum.map(fn {token_balance, _} -> token_balance.address_hash end)

      assert token_balances == [current_token_balance.address_hash]
    end
  end

  describe "fetch_token_holders_from_token_hash/3" do
    test "returns the token holders" do
      %Token{contract_address_hash: contract_address_hash} = insert(:token)
      address_a = insert(:address)
      address_b = insert(:address)

      insert(
        :address_current_token_balance,
        address: address_a,
        token_contract_address_hash: contract_address_hash,
        value: 5000
      )

      insert(
        :address_current_token_balance,
        address: address_b,
        block_number: 1001,
        token_contract_address_hash: contract_address_hash,
        value: 4000
      )

      token_holders_count =
        contract_address_hash
        |> Chain.fetch_token_holders_from_token_hash([])
        |> Enum.count()

      assert token_holders_count == 2
    end
  end

  describe "count_token_holders_from_token_hash" do
    test "returns the most current count about token holders" do
      address_a = insert(:address, hash: "0xe49fedd93960a0267b3c3b2c1e2d66028e013fee")
      address_b = insert(:address, hash: "0x5f26097334b6a32b7951df61fd0c5803ec5d8354")

      %Token{contract_address_hash: contract_address_hash} = insert(:token)

      insert(
        :address_current_token_balance,
        address: address_a,
        block_number: 1000,
        token_contract_address_hash: contract_address_hash,
        value: 5000
      )

      insert(
        :address_current_token_balance,
        address: address_b,
        block_number: 1002,
        token_contract_address_hash: contract_address_hash,
        value: 1000
      )

      assert Chain.count_token_holders_from_token_hash(contract_address_hash) == 2
    end
  end

  describe "address_to_transactions_with_token_transfers/2" do
    test "paginates transactions by the block number" do
      address = insert(:address)
      token = insert(:token)

      first_page =
        :transaction
        |> insert()
        |> with_block(insert(:block, number: 1000))

      second_page =
        :transaction
        |> insert()
        |> with_block(insert(:block, number: 999))

      insert(
        :token_transfer,
        to_address: address,
        transaction: first_page,
        token_contract_address: token.contract_address
      )

      insert(
        :token_transfer,
        to_address: address,
        transaction: second_page,
        token_contract_address: token.contract_address
      )

      paging_options = %PagingOptions{
        key: {first_page.block_number, first_page.index},
        page_size: 2
      }

      result =
        address.hash
        |> Chain.address_to_transactions_with_token_transfers(token.contract_address_hash,
          paging_options: paging_options
        )
        |> Enum.map(& &1.hash)

      assert result == [second_page.hash]
    end

    test "doesn't duplicate the transaction when there are multiple transfers for it" do
      address = insert(:address)
      token = insert(:token)

      transaction =
        :transaction
        |> insert()
        |> with_block()

      insert(
        :token_transfer,
        amount: 2,
        to_address: address,
        token_contract_address: token.contract_address,
        transaction: transaction
      )

      insert(
        :token_transfer,
        amount: 1,
        to_address: address,
        token_contract_address: token.contract_address,
        transaction: transaction
      )

      result =
        address.hash
        |> Chain.address_to_transactions_with_token_transfers(token.contract_address_hash)
        |> Enum.map(& &1.hash)

      assert result == [transaction.hash]
    end

    test "correct ordering for token transfers (ASC log_index)" do
      address = insert(:address)
      token = insert(:token)

      transaction =
        :transaction
        |> insert()
        |> with_block()

      insert(
        :token_transfer,
        amount: 2,
        to_address: address,
        token_contract_address: token.contract_address,
        transaction: transaction,
        log_index: 2
      )

      insert(
        :token_transfer,
        amount: 1,
        to_address: address,
        token_contract_address: token.contract_address,
        transaction: transaction,
        log_index: 0
      )

      insert(
        :token_transfer,
        amount: 1,
        to_address: address,
        token_contract_address: token.contract_address,
        transaction: transaction,
        log_index: 1
      )

      assert [result] = Chain.address_to_transactions_with_token_transfers(address.hash, token.contract_address_hash)

      assert [{transaction.hash, 0}, {transaction.hash, 1}, {transaction.hash, 2}] ==
               result.token_transfers |> Enum.map(&{&1.transaction_hash, &1.log_index})
    end
  end

  describe "address_to_unique_tokens/2" do
    test "unique tokens can be paginated through token_id" do
      token_contract_address = insert(:contract_address)
      token = insert(:token, contract_address: token_contract_address, type: "ERC-721")

      insert(
        :token_instance,
        token_contract_address_hash: token_contract_address.hash,
        token_id: 11
      )

      insert(
        :token_instance,
        token_contract_address_hash: token_contract_address.hash,
        token_id: 29
      )

      transaction =
        :transaction
        |> insert()
        |> with_block(insert(:block, number: 1))

      first_page =
        insert(
          :token_transfer,
          block_number: 1000,
          to_address: build(:address),
          transaction: transaction,
          token_contract_address: token_contract_address,
          token: token,
          token_ids: [29]
        )

      second_page =
        insert(
          :token_transfer,
          block_number: 999,
          to_address: build(:address),
          transaction: transaction,
          token_contract_address: token_contract_address,
          token: token,
          token_ids: [11]
        )

      paging_options = %PagingOptions{key: {List.first(first_page.token_ids)}, page_size: 1}

      unique_tokens_ids_paginated =
        token_contract_address.hash
        |> Chain.address_to_unique_tokens(paging_options: paging_options)
        |> Enum.map(& &1.token_id)

      assert unique_tokens_ids_paginated == [List.first(second_page.token_ids)]
    end
  end

  describe "uncataloged_token_transfer_block_numbers/0" do
    test "returns a list of block numbers" do
      block = insert(:block)
      address = insert(:address)

      log =
        insert(:token_transfer_log,
          transaction:
            insert(:transaction,
              block_number: block.number,
              block_hash: block.hash,
              cumulative_gas_used: 0,
              gas_used: 0,
              index: 0
            ),
          block: block,
          address_hash: address.hash
        )

      block_number = log.block_number
      assert {:ok, [^block_number]} = Chain.uncataloged_token_transfer_block_numbers()
    end
  end

  describe "address_to_balances_by_day/1" do
    test "return a list of balances by day" do
      address = insert(:address)
      today = NaiveDateTime.utc_now()
      noon = Timex.set(today, hour: 12)
      block = insert(:block, timestamp: noon, number: 50)
      yesterday = Timex.shift(noon, days: -1)
      block_one_day_ago = insert(:block, timestamp: yesterday, number: 49)
      insert(:fetched_balance, address_hash: address.hash, value: 1000, block_number: block.number)
      insert(:fetched_balance, address_hash: address.hash, value: 2000, block_number: block_one_day_ago.number)
      insert(:fetched_balance_daily, address_hash: address.hash, value: 1000, day: noon)
      insert(:fetched_balance_daily, address_hash: address.hash, value: 2000, day: yesterday)

      balances = Chain.address_to_balances_by_day(address.hash)

      assert balances == [
               %{date: yesterday |> NaiveDateTime.to_date() |> Date.to_string(), value: Decimal.new("2E-15")},
               %{date: today |> NaiveDateTime.to_date() |> Date.to_string(), value: Decimal.new("1E-15")}
             ]
    end

    test "adds todays entry" do
      address = insert(:address)
      today = NaiveDateTime.utc_now()
      noon = Timex.set(today, hour: 12)
      yesterday = Timex.shift(noon, days: -1)
      block_one_day_ago = insert(:block, timestamp: yesterday)
      insert(:fetched_balance, address_hash: address.hash, value: 1000, block_number: block_one_day_ago.number)
      insert(:fetched_balance_daily, address_hash: address.hash, value: 1000, day: yesterday)

      balances = Chain.address_to_balances_by_day(address.hash)

      assert balances == [
               %{date: yesterday |> NaiveDateTime.to_date() |> Date.to_string(), value: Decimal.new("1E-15")},
               %{date: today |> NaiveDateTime.to_date() |> Date.to_string(), value: Decimal.new("1E-15")}
             ]
    end

    # Flaky test
    # test "uses last block value if there a couple of change in the same day" do
    #   address = insert(:address)
    #   today = NaiveDateTime.utc_now()
    #   past = Timex.shift(today, hours: -1)

    #   block_now = insert(:block, timestamp: today, number: 1)
    #   insert(:fetched_balance, address_hash: address.hash, value: 1, block_number: block_now.number)

    #   block_past = insert(:block, timestamp: past, number: 2)
    #   insert(:fetched_balance, address_hash: address.hash, value: 0, block_number: block_past.number)
    #   insert(:fetched_balance_daily, address_hash: address.hash, value: 0, day: today)

    #   [balance] = Chain.address_to_balances_by_day(address.hash)

    #   assert balance.value == Decimal.new(0)
    # end
  end

  describe "block_combined_rewards/1" do
    test "sums the block_rewards values" do
      block = insert(:block)

      insert(
        :reward,
        address_hash: block.miner_hash,
        block_hash: block.hash,
        address_type: :validator,
        reward: Decimal.new(1_000_000_000_000_000_000)
      )

      insert(
        :reward,
        address_hash: block.miner_hash,
        block_hash: block.hash,
        address_type: :emission_funds,
        reward: Decimal.new(1_000_000_000_000_000_000)
      )

      insert(
        :reward,
        address_hash: block.miner_hash,
        block_hash: block.hash,
        address_type: :uncle,
        reward: Decimal.new(1_000_000_000_000_000_000)
      )

      block = Repo.preload(block, :rewards)

      {:ok, expected_value} = Wei.cast(3_000_000_000_000_000_000)

      assert Chain.block_combined_rewards(block) == expected_value
    end
  end

  describe "contract_creation_input_data/1" do
    test "fetches contract creation input data from contract creation transaction" do
      address = insert(:address)

      input = %Data{
        bytes: <<1, 2, 3, 4, 5>>
      }

      :transaction
      |> insert(created_contract_address_hash: address.hash, input: input)
      |> with_block()

      found_creation_data = Chain.contract_creation_input_data(address.hash)

      assert found_creation_data == Data.to_string(input)
    end

    test "fetches contract creation input data from internal transaction" do
      created_contract_address = insert(:address)

      transaction =
        :transaction
        |> insert()
        |> with_block()

      input = %Data{
        bytes: <<1, 2, 3, 4, 5>>
      }

      insert(
        :internal_transaction_create,
        transaction: transaction,
        index: 0,
        created_contract_address: created_contract_address,
        block_number: transaction.block_number,
        block_hash: transaction.block_hash,
        block_index: 0,
        transaction_index: transaction.index,
        input: input
      )

      assert Chain.contract_creation_input_data(created_contract_address.hash) == Data.to_string(input)
    end

    test "can't find address" do
      hash = %Hash{
        byte_count: 20,
        bytes: <<0, 0, 0, 0, 0, 0, 0, 0, 0, 0, 0, 0, 0, 0, 0, 0, 0, 0, 0, 0>>
      }

      found_creation_data = Chain.contract_creation_input_data(hash)

      assert found_creation_data == ""
    end

    test "fetches contract creation input data from contract byte code (if contract is pre-compiled)" do
      input = %Data{
        bytes: <<1, 2, 3, 4, 5>>
      }

      address =
        insert(:address,
          contract_code: %Data{
            bytes: <<1, 2, 3, 4, 5>>
          }
        )

      found_creation_data = Chain.contract_creation_input_data(address.hash)

      assert found_creation_data == Data.to_string(input) |> String.replace("0x", "")
    end
  end

  describe "transaction_token_transfer_type/1" do
    test "detects erc721 token transfer" do
      from_address_hash = "0x7a30272c902563b712245696f0a81c5a0e45ddc8"
      to_address_hash = "0xb544cead8b660aae9f2e37450f7be2ffbc501793"
      from_address = insert(:address, hash: from_address_hash)
      to_address = insert(:address, hash: to_address_hash)
      block = insert(:block)

      transaction =
        insert(:transaction,
          input:
            "0x23b872dd0000000000000000000000007a30272c902563b712245696f0a81c5a0e45ddc8000000000000000000000000b544cead8b660aae9f2e37450f7be2ffbc5017930000000000000000000000000000000000000000000000000000000000000002",
          value: Decimal.new(0),
          created_contract_address_hash: nil
        )
        |> with_block(block, status: :ok)

      insert(:token_transfer, from_address: from_address, to_address: to_address, transaction: transaction)

      assert :erc721 = Chain.transaction_token_transfer_type(Repo.preload(transaction, token_transfers: :token))
    end

    test "detects erc20 token transfer" do
      from_address_hash = "0x5881fdfE964bE26aC6C8e5153C4ad1c83181C024"
      to_address_hash = "0xE113127804Ae2383f63Fe8cE31B212D5CB85113d"
      from_address = insert(:address, hash: from_address_hash)
      to_address = insert(:address, hash: to_address_hash)
      block = insert(:block)

      transaction =
        insert(:transaction,
          input:
            "0xa9059cbb000000000000000000000000e113127804ae2383f63fe8ce31b212d5cb85113d0000000000000000000000000000000000000000000001b3093f45ba4dc40000",
          value: Decimal.new(0),
          created_contract_address_hash: nil
        )
        |> with_block(block, status: :ok)

      insert(:token_transfer,
        from_address: from_address,
        to_address: to_address,
        transaction: transaction,
        amount: 8_025_000_000_000_000_000_000
      )

      assert :erc20 = Chain.transaction_token_transfer_type(Repo.preload(transaction, token_transfers: :token))
    end
  end

  describe "contract_address?/2" do
    test "returns true if address has contract code" do
      code = %Data{
        bytes: <<1, 2, 3, 4, 5>>
      }

      address = insert(:address, contract_code: code)

      assert Chain.contract_address?(to_string(address.hash), 1)
    end

    test "returns false if address has not contract code" do
      address = insert(:address)

      refute Chain.contract_address?(to_string(address.hash), 1)
    end

    @tag :no_nethermind
    @tag :no_geth
    test "returns true if fetched code from json rpc", %{
      json_rpc_named_arguments: json_rpc_named_arguments
    } do
      hash = "0x71300d93a8CdF93385Af9635388cF2D00b95a480"

      if json_rpc_named_arguments[:transport] == EthereumJSONRPC.Mox do
        EthereumJSONRPC.Mox
        |> expect(:json_rpc, fn _arguments, _options ->
          {:ok,
           [
             %{
               id: 0,
               result: "0x0102030405"
             }
           ]}
        end)
      end

      assert Chain.contract_address?(to_string(hash), 1, json_rpc_named_arguments)
    end

    @tag :no_nethermind
    @tag :no_geth
    test "returns false if no fetched code from json rpc", %{
      json_rpc_named_arguments: json_rpc_named_arguments
    } do
      hash = "0x71300d93a8CdF93385Af9635388cF2D00b95a480"

      if json_rpc_named_arguments[:transport] == EthereumJSONRPC.Mox do
        EthereumJSONRPC.Mox
        |> expect(:json_rpc, fn _arguments, _options ->
          {:ok,
           [
             %{
               id: 0,
               result: "0x"
             }
           ]}
        end)
      end

      refute Chain.contract_address?(to_string(hash), 1, json_rpc_named_arguments)
    end
  end

  describe "fetch_first_trace/2" do
    test "fetched first trace", %{
      json_rpc_named_arguments: json_rpc_named_arguments
    } do
      from_address_hash = "0xe8ddc5c7a2d2f0d7a9798459c0104fdf5e987aca"
      gas = 4_533_872

      init =
        "0x6060604052341561000f57600080fd5b60405160208061071a83398101604052808051906020019091905050806000806101000a81548173ffffffffffffffffffffffffffffffffffffffff021916908373ffffffffffffffffffffffffffffffffffffffff1602179055506003600160006001600281111561007e57fe5b60ff1660ff168152602001908152602001600020819055506002600160006002808111156100a857fe5b60ff1660ff168152602001908152602001600020819055505061064a806100d06000396000f30060606040526004361061008e576000357c0100000000000000000000000000000000000000000000000000000000900463ffffffff168063247b3210146100935780632ffdfc8a146100bc57806374294144146100f6578063ae4b1b5b14610125578063bf7370d11461017a578063d1104cb2146101a3578063eecd1079146101f8578063fcff021c14610221575b600080fd5b341561009e57600080fd5b6100a661024a565b6040518082815260200191505060405180910390f35b34156100c757600080fd5b6100e0600480803560ff16906020019091905050610253565b6040518082815260200191505060405180910390f35b341561010157600080fd5b610123600480803590602001909190803560ff16906020019091905050610276565b005b341561013057600080fd5b61013861037a565b604051808273ffffffffffffffffffffffffffffffffffffffff1673ffffffffffffffffffffffffffffffffffffffff16815260200191505060405180910390f35b341561018557600080fd5b61018d61039f565b6040518082815260200191505060405180910390f35b34156101ae57600080fd5b6101b66104d9565b604051808273ffffffffffffffffffffffffffffffffffffffff1673ffffffffffffffffffffffffffffffffffffffff16815260200191505060405180910390f35b341561020357600080fd5b61020b610588565b6040518082815260200191505060405180910390f35b341561022c57600080fd5b6102346105bd565b6040518082815260200191505060405180910390f35b600060c8905090565b6000600160008360ff1660ff168152602001908152602001600020549050919050565b61027e6104d9565b73ffffffffffffffffffffffffffffffffffffffff163373ffffffffffffffffffffffffffffffffffffffff161415156102b757600080fd5b60008160ff161115156102c957600080fd5b6002808111156102d557fe5b60ff168160ff16111515156102e957600080fd5b6000821180156103125750600160008260ff1660ff168152602001908152602001600020548214155b151561031d57600080fd5b81600160008360ff1660ff168152602001908152602001600020819055508060ff167fe868bbbdd6cd2efcd9ba6e0129d43c349b0645524aba13f8a43bfc7c5ffb0889836040518082815260200191505060405180910390a25050565b6000809054906101000a900473ffffffffffffffffffffffffffffffffffffffff1681565b6000806000809054906101000a900473ffffffffffffffffffffffffffffffffffffffff1673ffffffffffffffffffffffffffffffffffffffff16638b8414c46000604051602001526040518163ffffffff167c0100000000000000000000000000000000000000000000000000000000028152600401602060405180830381600087803b151561042f57600080fd5b6102c65a03f1151561044057600080fd5b5050506040518051905090508073ffffffffffffffffffffffffffffffffffffffff16630eaba26a6000604051602001526040518163ffffffff167c0100000000000000000000000000000000000000000000000000000000028152600401602060405180830381600087803b15156104b857600080fd5b6102c65a03f115156104c957600080fd5b5050506040518051905091505090565b60008060009054906101000a900473ffffffffffffffffffffffffffffffffffffffff1673ffffffffffffffffffffffffffffffffffffffff1663a3b3fff16000604051602001526040518163ffffffff167c0100000000000000000000000000000000000000000000000000000000028152600401602060405180830381600087803b151561056857600080fd5b6102c65a03f1151561057957600080fd5b50505060405180519050905090565b60006105b860016105aa600261059c61039f565b6105e590919063ffffffff16565b61060090919063ffffffff16565b905090565b60006105e06105ca61039f565b6105d261024a565b6105e590919063ffffffff16565b905090565b60008082848115156105f357fe5b0490508091505092915050565b600080828401905083811015151561061457fe5b80915050929150505600a165627a7a723058206b7eef2a57eb659d5e77e45ab5bc074e99c6a841921038cdb931e119c6aac46c0029000000000000000000000000862d67cb0773ee3f8ce7ea89b328ffea861ab3ef"

      value = 0
      block_number = 39
      block_hash = "0x74c72ccabcb98b7ebbd7b31de938212b7e8814a002263b6569564e944d88f51f"
      index = 0
      created_contract_address_hash = "0x1e0eaa06d02f965be2dfe0bc9ff52b2d82133461"

      created_contract_code =
        "0x60606040526004361061008e576000357c0100000000000000000000000000000000000000000000000000000000900463ffffffff168063247b3210146100935780632ffdfc8a146100bc57806374294144146100f6578063ae4b1b5b14610125578063bf7370d11461017a578063d1104cb2146101a3578063eecd1079146101f8578063fcff021c14610221575b600080fd5b341561009e57600080fd5b6100a661024a565b6040518082815260200191505060405180910390f35b34156100c757600080fd5b6100e0600480803560ff16906020019091905050610253565b6040518082815260200191505060405180910390f35b341561010157600080fd5b610123600480803590602001909190803560ff16906020019091905050610276565b005b341561013057600080fd5b61013861037a565b604051808273ffffffffffffffffffffffffffffffffffffffff1673ffffffffffffffffffffffffffffffffffffffff16815260200191505060405180910390f35b341561018557600080fd5b61018d61039f565b6040518082815260200191505060405180910390f35b34156101ae57600080fd5b6101b66104d9565b604051808273ffffffffffffffffffffffffffffffffffffffff1673ffffffffffffffffffffffffffffffffffffffff16815260200191505060405180910390f35b341561020357600080fd5b61020b610588565b6040518082815260200191505060405180910390f35b341561022c57600080fd5b6102346105bd565b6040518082815260200191505060405180910390f35b600060c8905090565b6000600160008360ff1660ff168152602001908152602001600020549050919050565b61027e6104d9565b73ffffffffffffffffffffffffffffffffffffffff163373ffffffffffffffffffffffffffffffffffffffff161415156102b757600080fd5b60008160ff161115156102c957600080fd5b6002808111156102d557fe5b60ff168160ff16111515156102e957600080fd5b6000821180156103125750600160008260ff1660ff168152602001908152602001600020548214155b151561031d57600080fd5b81600160008360ff1660ff168152602001908152602001600020819055508060ff167fe868bbbdd6cd2efcd9ba6e0129d43c349b0645524aba13f8a43bfc7c5ffb0889836040518082815260200191505060405180910390a25050565b6000809054906101000a900473ffffffffffffffffffffffffffffffffffffffff1681565b6000806000809054906101000a900473ffffffffffffffffffffffffffffffffffffffff1673ffffffffffffffffffffffffffffffffffffffff16638b8414c46000604051602001526040518163ffffffff167c0100000000000000000000000000000000000000000000000000000000028152600401602060405180830381600087803b151561042f57600080fd5b6102c65a03f1151561044057600080fd5b5050506040518051905090508073ffffffffffffffffffffffffffffffffffffffff16630eaba26a6000604051602001526040518163ffffffff167c0100000000000000000000000000000000000000000000000000000000028152600401602060405180830381600087803b15156104b857600080fd5b6102c65a03f115156104c957600080fd5b5050506040518051905091505090565b60008060009054906101000a900473ffffffffffffffffffffffffffffffffffffffff1673ffffffffffffffffffffffffffffffffffffffff1663a3b3fff16000604051602001526040518163ffffffff167c0100000000000000000000000000000000000000000000000000000000028152600401602060405180830381600087803b151561056857600080fd5b6102c65a03f1151561057957600080fd5b50505060405180519050905090565b60006105b860016105aa600261059c61039f565b6105e590919063ffffffff16565b61060090919063ffffffff16565b905090565b60006105e06105ca61039f565b6105d261024a565b6105e590919063ffffffff16565b905090565b60008082848115156105f357fe5b0490508091505092915050565b600080828401905083811015151561061457fe5b80915050929150505600a165627a7a723058206b7eef2a57eb659d5e77e45ab5bc074e99c6a841921038cdb931e119c6aac46c0029"

      gas_used = 382_953
      trace_address = []
      transaction_hash = "0x0fa6f723216dba694337f9bb37d8870725655bdf2573526a39454685659e39b1"
      transaction_index = 0
      type = "create"

      if json_rpc_named_arguments[:transport] == EthereumJSONRPC.Mox do
        expect(EthereumJSONRPC.Mox, :json_rpc, fn _json, _options ->
          {:ok,
           [
             %{
               id: 0,
               result: %{
                 "output" => "0x",
                 "stateDiff" => nil,
                 "trace" => [
                   %{
                     "action" => %{
                       "from" => from_address_hash,
                       "gas" => integer_to_quantity(gas),
                       "init" => init,
                       "value" => integer_to_quantity(value)
                     },
                     "blockNumber" => block_number,
                     "index" => index,
                     "result" => %{
                       "address" => created_contract_address_hash,
                       "code" => created_contract_code,
                       "gasUsed" => integer_to_quantity(gas_used)
                     },
                     "traceAddress" => trace_address,
                     "type" => type
                   }
                 ],
                 "transactionHash" => transaction_hash
               }
             }
           ]}
        end)
      end

      {:ok, created_contract_address_hash_bytes} = Chain.string_to_address_hash(created_contract_address_hash)
      {:ok, from_address_hash_bytes} = Chain.string_to_address_hash(from_address_hash)
      {:ok, created_contract_code_bytes} = Data.cast(created_contract_code)
      {:ok, init_bytes} = Data.cast(init)
      {:ok, transaction_hash_bytes} = Chain.string_to_transaction_hash(transaction_hash)
      {:ok, type_bytes} = Type.load(type)
      value_wei = %Wei{value: Decimal.new(value)}

      assert Chain.fetch_first_trace(
               [
                 %{
                   hash_data: transaction_hash,
                   block_hash: block_hash,
                   block_number: block_number,
                   transaction_index: transaction_index
                 }
               ],
               json_rpc_named_arguments
             ) == {
               :ok,
               [
                 %{
                   block_index: 0,
                   block_number: block_number,
                   block_hash: block_hash,
                   call_type: nil,
                   created_contract_address_hash: created_contract_address_hash_bytes,
                   created_contract_code: created_contract_code_bytes,
                   from_address_hash: from_address_hash_bytes,
                   gas: gas,
                   gas_used: gas_used,
                   index: index,
                   init: init_bytes,
                   input: nil,
                   output: nil,
                   to_address_hash: nil,
                   trace_address: trace_address,
                   transaction_hash: transaction_hash_bytes,
                   type: type_bytes,
                   value: value_wei,
                   transaction_index: transaction_index
                 }
               ]
             }
    end
  end

  describe "transaction_to_revert_reason/1" do
    test "returns correct revert_reason from DB" do
      transaction = insert(:transaction, revert_reason: "No credit of that type")
      assert Chain.transaction_to_revert_reason(transaction) == "No credit of that type"
    end

    test "returns correct revert_reason from the archive node" do
      transaction =
        insert(:transaction,
          gas: 27319,
          gas_price: "0x1b31d2900",
          value: "0x86b3",
          input: %Explorer.Chain.Data{bytes: <<1>>}
        )
        |> with_block(insert(:block, number: 1))

      expect(
        EthereumJSONRPC.Mox,
        :json_rpc,
        fn _json, [] ->
          {:error, %{code: -32015, message: "VM execution error.", data: "revert: No credit of that type"}}
        end
      )

      assert Chain.transaction_to_revert_reason(transaction) == "No credit of that type"
    end
  end

  describe "verified_contracts/2" do
    test "without contracts" do
      assert [] = Chain.verified_contracts()
    end

    test "with contracts" do
      %SmartContract{address_hash: hash} = insert(:smart_contract)

      assert [%SmartContract{address_hash: ^hash}] = Chain.verified_contracts()
    end

    test "with contracts can be paginated" do
      second_page_contracts_ids =
        50
        |> insert_list(:smart_contract)
        |> Enum.map(& &1.id)

      contract = insert(:smart_contract)

      assert second_page_contracts_ids ==
               [paging_options: %PagingOptions{key: {contract.id}, page_size: 50}]
               |> Chain.verified_contracts()
               |> Enum.map(& &1.id)
               |> Enum.reverse()
    end

    test "filters solidity" do
      insert(:smart_contract, is_vyper_contract: true)
      %SmartContract{address_hash: hash} = insert(:smart_contract, is_vyper_contract: false)

      assert [%SmartContract{address_hash: ^hash}] = Chain.verified_contracts(filter: :solidity)
    end

    test "filters vyper" do
      insert(:smart_contract, is_vyper_contract: false)
      %SmartContract{address_hash: hash} = insert(:smart_contract, is_vyper_contract: true)

      assert [%SmartContract{address_hash: ^hash}] = Chain.verified_contracts(filter: :vyper)
    end

    test "search by address" do
      insert(:smart_contract)
      insert(:smart_contract)
      insert(:smart_contract)
      %SmartContract{address_hash: hash} = insert(:smart_contract)

      assert [%SmartContract{address_hash: ^hash}] = Chain.verified_contracts(search: Hash.to_string(hash))
    end

    test "search by name" do
      insert(:smart_contract)
      insert(:smart_contract)
      insert(:smart_contract)
      contract_name = "qwertyufhgkhiop"
      %SmartContract{address_hash: hash} = insert(:smart_contract, name: contract_name)

      assert [%SmartContract{address_hash: ^hash}] = Chain.verified_contracts(search: contract_name)
    end
  end

  describe "proxy contracts features" do
    @proxy_abi [
      %{
        "type" => "function",
        "stateMutability" => "nonpayable",
        "payable" => false,
        "outputs" => [%{"type" => "bool", "name" => ""}],
        "name" => "upgradeTo",
        "inputs" => [%{"type" => "address", "name" => "newImplementation"}],
        "constant" => false
      },
      %{
        "type" => "function",
        "stateMutability" => "view",
        "payable" => false,
        "outputs" => [%{"type" => "uint256", "name" => ""}],
        "name" => "version",
        "inputs" => [],
        "constant" => true
      },
      %{
        "type" => "function",
        "stateMutability" => "view",
        "payable" => false,
        "outputs" => [%{"type" => "address", "name" => ""}],
        "name" => "implementation",
        "inputs" => [],
        "constant" => true
      },
      %{
        "type" => "function",
        "stateMutability" => "nonpayable",
        "payable" => false,
        "outputs" => [],
        "name" => "renounceOwnership",
        "inputs" => [],
        "constant" => false
      },
      %{
        "type" => "function",
        "stateMutability" => "view",
        "payable" => false,
        "outputs" => [%{"type" => "address", "name" => ""}],
        "name" => "getOwner",
        "inputs" => [],
        "constant" => true
      },
      %{
        "type" => "function",
        "stateMutability" => "view",
        "payable" => false,
        "outputs" => [%{"type" => "address", "name" => ""}],
        "name" => "getProxyStorage",
        "inputs" => [],
        "constant" => true
      },
      %{
        "type" => "function",
        "stateMutability" => "nonpayable",
        "payable" => false,
        "outputs" => [],
        "name" => "transferOwnership",
        "inputs" => [%{"type" => "address", "name" => "_newOwner"}],
        "constant" => false
      },
      %{
        "type" => "constructor",
        "stateMutability" => "nonpayable",
        "payable" => false,
        "inputs" => [
          %{"type" => "address", "name" => "_proxyStorage"},
          %{"type" => "address", "name" => "_implementationAddress"}
        ]
      },
      %{"type" => "fallback", "stateMutability" => "nonpayable", "payable" => false},
      %{
        "type" => "event",
        "name" => "Upgraded",
        "inputs" => [
          %{"type" => "uint256", "name" => "version", "indexed" => false},
          %{"type" => "address", "name" => "implementation", "indexed" => true}
        ],
        "anonymous" => false
      },
      %{
        "type" => "event",
        "name" => "OwnershipRenounced",
        "inputs" => [%{"type" => "address", "name" => "previousOwner", "indexed" => true}],
        "anonymous" => false
      },
      %{
        "type" => "event",
        "name" => "OwnershipTransferred",
        "inputs" => [
          %{"type" => "address", "name" => "previousOwner", "indexed" => true},
          %{"type" => "address", "name" => "newOwner", "indexed" => true}
        ],
        "anonymous" => false
      }
    ]

    @implementation_abi [
      %{
        "constant" => false,
        "inputs" => [%{"name" => "x", "type" => "uint256"}],
        "name" => "set",
        "outputs" => [],
        "payable" => false,
        "stateMutability" => "nonpayable",
        "type" => "function"
      },
      %{
        "constant" => true,
        "inputs" => [],
        "name" => "get",
        "outputs" => [%{"name" => "", "type" => "uint256"}],
        "payable" => false,
        "stateMutability" => "view",
        "type" => "function"
      }
    ]

    test "combine_proxy_implementation_abi/2 returns empty [] abi if proxy abi is null" do
      proxy_contract_address = insert(:contract_address)

      assert Chain.combine_proxy_implementation_abi(%SmartContract{address_hash: proxy_contract_address.hash, abi: nil}) ==
               []
    end

    test "combine_proxy_implementation_abi/2 returns [] abi for unverified proxy" do
      proxy_contract_address = insert(:contract_address)

      smart_contract =
        insert(:smart_contract, address_hash: proxy_contract_address.hash, abi: [], contract_code_md5: "123")

      get_eip1967_implementation()

      assert Chain.combine_proxy_implementation_abi(smart_contract) == []
    end

    test "combine_proxy_implementation_abi/2 returns proxy abi if implementation is not verified" do
      proxy_contract_address = insert(:contract_address)

      smart_contract =
        insert(:smart_contract, address_hash: proxy_contract_address.hash, abi: @proxy_abi, contract_code_md5: "123")

      assert Chain.combine_proxy_implementation_abi(smart_contract) == @proxy_abi
    end

    test "combine_proxy_implementation_abi/2 returns proxy + implementation abi if implementation is verified" do
      proxy_contract_address = insert(:contract_address)

      smart_contract =
        insert(:smart_contract, address_hash: proxy_contract_address.hash, abi: @proxy_abi, contract_code_md5: "123")

      implementation_contract_address = insert(:contract_address)

      insert(:smart_contract,
        address_hash: implementation_contract_address.hash,
        abi: @implementation_abi,
        contract_code_md5: "123"
      )

      implementation_contract_address_hash_string =
        Base.encode16(implementation_contract_address.hash.bytes, case: :lower)

      expect(
        EthereumJSONRPC.Mox,
        :json_rpc,
        fn [%{id: id, method: _, params: [%{data: _, to: _}, _]}], _options ->
          {:ok,
           [
             %{
               id: id,
               jsonrpc: "2.0",
               result: "0x000000000000000000000000" <> implementation_contract_address_hash_string
             }
           ]}
        end
      )

      combined_abi = Chain.combine_proxy_implementation_abi(smart_contract)

      assert Enum.any?(@proxy_abi, fn el -> el == Enum.at(@implementation_abi, 0) end) == false
      assert Enum.any?(@proxy_abi, fn el -> el == Enum.at(@implementation_abi, 1) end) == false
      assert Enum.any?(combined_abi, fn el -> el == Enum.at(@implementation_abi, 0) end) == true
      assert Enum.any?(combined_abi, fn el -> el == Enum.at(@implementation_abi, 1) end) == true
    end

    test "get_implementation_abi_from_proxy/2 returns empty [] abi if proxy abi is null" do
      proxy_contract_address = insert(:contract_address)

      assert Chain.get_implementation_abi_from_proxy(
               %SmartContract{address_hash: proxy_contract_address.hash, abi: nil},
               []
             ) ==
               []
    end

    test "get_implementation_abi_from_proxy/2 returns [] abi for unverified proxy" do
      proxy_contract_address = insert(:contract_address)

      smart_contract =
        insert(:smart_contract, address_hash: proxy_contract_address.hash, abi: [], contract_code_md5: "123")

      get_eip1967_implementation()

      assert Chain.combine_proxy_implementation_abi(smart_contract) == []
    end

    test "get_implementation_abi_from_proxy/2 returns [] if implementation is not verified" do
      proxy_contract_address = insert(:contract_address)

      smart_contract =
        insert(:smart_contract, address_hash: proxy_contract_address.hash, abi: @proxy_abi, contract_code_md5: "123")

      assert Chain.get_implementation_abi_from_proxy(smart_contract, []) == []
    end

    test "get_implementation_abi_from_proxy/2 returns implementation abi if implementation is verified" do
      proxy_contract_address = insert(:contract_address)

      smart_contract =
        insert(:smart_contract, address_hash: proxy_contract_address.hash, abi: @proxy_abi, contract_code_md5: "123")

      implementation_contract_address = insert(:contract_address)

      insert(:smart_contract,
        address_hash: implementation_contract_address.hash,
        abi: @implementation_abi,
        contract_code_md5: "123"
      )

      implementation_contract_address_hash_string =
        Base.encode16(implementation_contract_address.hash.bytes, case: :lower)

      expect(
        EthereumJSONRPC.Mox,
        :json_rpc,
        fn [%{id: id, method: _, params: [%{data: _, to: _}, _]}], _options ->
          {:ok,
           [
             %{
               id: id,
               jsonrpc: "2.0",
               result: "0x000000000000000000000000" <> implementation_contract_address_hash_string
             }
           ]}
        end
      )

      implementation_abi = Chain.get_implementation_abi_from_proxy(smart_contract, [])

      assert implementation_abi == @implementation_abi
    end

    test "get_implementation_abi_from_proxy/2 returns implementation abi in case of EIP-1967 proxy pattern" do
      proxy_contract_address = insert(:contract_address)

      smart_contract =
        insert(:smart_contract, address_hash: proxy_contract_address.hash, abi: [], contract_code_md5: "123")

      implementation_contract_address = insert(:contract_address)

      insert(:smart_contract,
        address_hash: implementation_contract_address.hash,
        abi: @implementation_abi,
        contract_code_md5: "123"
      )

      implementation_contract_address_hash_string =
        Base.encode16(implementation_contract_address.hash.bytes, case: :lower)

      expect(
        EthereumJSONRPC.Mox,
        :json_rpc,
        fn %{
             id: _id,
             method: "eth_getStorageAt",
             params: [
               _,
               "0x360894a13ba1a3210667c828492db98dca3e2076cc3735a920a3ca505d382bbc",
               "latest"
             ]
           },
           _options ->
          {:ok, "0x000000000000000000000000" <> implementation_contract_address_hash_string}
        end
      )

      implementation_abi = Chain.get_implementation_abi_from_proxy(smart_contract, [])

      assert implementation_abi == @implementation_abi
    end

    test "get_implementation_abi/1 returns empty [] abi if implementation address is null" do
      assert Chain.get_implementation_abi(nil) == []
    end

    test "get_implementation_abi/1 returns [] if implementation is not verified" do
      implementation_contract_address = insert(:contract_address)

      implementation_contract_address_hash_string =
        Base.encode16(implementation_contract_address.hash.bytes, case: :lower)

      assert Chain.get_implementation_abi("0x" <> implementation_contract_address_hash_string) == []
    end

    test "get_implementation_abi/1 returns implementation abi if implementation is verified" do
      proxy_contract_address = insert(:contract_address)
      insert(:smart_contract, address_hash: proxy_contract_address.hash, abi: @proxy_abi, contract_code_md5: "123")

      implementation_contract_address = insert(:contract_address)

      insert(:smart_contract,
        address_hash: implementation_contract_address.hash,
        abi: @implementation_abi,
        contract_code_md5: "123"
      )

      implementation_contract_address_hash_string =
        Base.encode16(implementation_contract_address.hash.bytes, case: :lower)

      implementation_abi = Chain.get_implementation_abi("0x" <> implementation_contract_address_hash_string)

      assert implementation_abi == @implementation_abi
    end
  end

  def get_eip1967_implementation do
    EthereumJSONRPC.Mox
    |> expect(:json_rpc, fn %{
                              id: 0,
                              method: "eth_getStorageAt",
                              params: [
                                _,
                                "0x360894a13ba1a3210667c828492db98dca3e2076cc3735a920a3ca505d382bbc",
                                "latest"
                              ]
                            },
                            _options ->
      {:ok, "0x0000000000000000000000000000000000000000000000000000000000000000"}
    end)
    |> expect(:json_rpc, fn %{
                              id: 0,
                              method: "eth_getStorageAt",
                              params: [
                                _,
                                "0xa3f0ad74e5423aebfd80d3ef4346578335a9a72aeaee59ff6cb3582b35133d50",
                                "latest"
                              ]
                            },
                            _options ->
      {:ok, "0x0000000000000000000000000000000000000000000000000000000000000000"}
    end)
    |> expect(:json_rpc, fn %{
                              id: 0,
                              method: "eth_getStorageAt",
                              params: [
                                _,
                                "0x7050c9e0f4ca769c69bd3a8ef740bc37934f8e2c036e5a723fd8ee048ed3f8c3",
                                "latest"
                              ]
                            },
                            _options ->
      {:ok, "0x0000000000000000000000000000000000000000000000000000000000000000"}
    end)
  end
end<|MERGE_RESOLUTION|>--- conflicted
+++ resolved
@@ -669,12 +669,7 @@
         end
       )
 
-<<<<<<< HEAD
-      res = Chain.address_to_rewards(block.miner.hash)
-
-=======
       res = Chain.address_to_transactions_with_rewards(block.miner.hash)
->>>>>>> e7c71a12
       assert [{_, _}] = res
 
       assert_receive {:trace, ^consumer_pid, :receive, {:"$gen_cast", {:fetch_or_update, ^block_miner_hash}}}, 1000
