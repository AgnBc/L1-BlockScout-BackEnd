defmodule Explorer.Chain.SmartContract.ProxyTest do
  use Explorer.DataCase, async: false
  import Mox
  alias Explorer.Chain.SmartContract
  alias Explorer.Chain.SmartContract.Proxy

  setup :verify_on_exit!
  setup :set_mox_global

  describe "proxy contracts features" do
    @proxy_abi [
      %{
        "type" => "function",
        "stateMutability" => "nonpayable",
        "payable" => false,
        "outputs" => [%{"type" => "bool", "name" => ""}],
        "name" => "upgradeTo",
        "inputs" => [%{"type" => "address", "name" => "newImplementation"}],
        "constant" => false
      },
      %{
        "type" => "function",
        "stateMutability" => "view",
        "payable" => false,
        "outputs" => [%{"type" => "uint256", "name" => ""}],
        "name" => "version",
        "inputs" => [],
        "constant" => true
      },
      %{
        "type" => "function",
        "stateMutability" => "view",
        "payable" => false,
        "outputs" => [%{"type" => "address", "name" => ""}],
        "name" => "implementation",
        "inputs" => [],
        "constant" => true
      },
      %{
        "type" => "function",
        "stateMutability" => "nonpayable",
        "payable" => false,
        "outputs" => [],
        "name" => "renounceOwnership",
        "inputs" => [],
        "constant" => false
      },
      %{
        "type" => "function",
        "stateMutability" => "view",
        "payable" => false,
        "outputs" => [%{"type" => "address", "name" => ""}],
        "name" => "getOwner",
        "inputs" => [],
        "constant" => true
      },
      %{
        "type" => "function",
        "stateMutability" => "view",
        "payable" => false,
        "outputs" => [%{"type" => "address", "name" => ""}],
        "name" => "getProxyStorage",
        "inputs" => [],
        "constant" => true
      },
      %{
        "type" => "function",
        "stateMutability" => "nonpayable",
        "payable" => false,
        "outputs" => [],
        "name" => "transferOwnership",
        "inputs" => [%{"type" => "address", "name" => "_newOwner"}],
        "constant" => false
      },
      %{
        "type" => "constructor",
        "stateMutability" => "nonpayable",
        "payable" => false,
        "inputs" => [
          %{"type" => "address", "name" => "_proxyStorage"},
          %{"type" => "address", "name" => "_implementationAddress"}
        ]
      },
      %{"type" => "fallback", "stateMutability" => "nonpayable", "payable" => false},
      %{
        "type" => "event",
        "name" => "Upgraded",
        "inputs" => [
          %{"type" => "uint256", "name" => "version", "indexed" => false},
          %{"type" => "address", "name" => "implementation", "indexed" => true}
        ],
        "anonymous" => false
      },
      %{
        "type" => "event",
        "name" => "OwnershipRenounced",
        "inputs" => [%{"type" => "address", "name" => "previousOwner", "indexed" => true}],
        "anonymous" => false
      },
      %{
        "type" => "event",
        "name" => "OwnershipTransferred",
        "inputs" => [
          %{"type" => "address", "name" => "previousOwner", "indexed" => true},
          %{"type" => "address", "name" => "newOwner", "indexed" => true}
        ],
        "anonymous" => false
      }
    ]

    @implementation_abi [
      %{
        "constant" => false,
        "inputs" => [%{"name" => "x", "type" => "uint256"}],
        "name" => "set",
        "outputs" => [],
        "payable" => false,
        "stateMutability" => "nonpayable",
        "type" => "function"
      },
      %{
        "constant" => true,
        "inputs" => [],
        "name" => "get",
        "outputs" => [%{"name" => "", "type" => "uint256"}],
        "payable" => false,
        "stateMutability" => "view",
        "type" => "function"
      }
    ]

    defp request_EIP1967_zero_implementations do
      EthereumJSONRPC.Mox
      |> expect(:json_rpc, fn %{
                                id: 0,
                                method: "eth_getStorageAt",
                                params: [
                                  _,
                                  "0x360894a13ba1a3210667c828492db98dca3e2076cc3735a920a3ca505d382bbc",
                                  "latest"
                                ]
                              },
                              _options ->
        {:ok, "0x0000000000000000000000000000000000000000000000000000000000000000"}
      end)
      |> expect(:json_rpc, fn %{
                                id: 0,
                                method: "eth_getStorageAt",
                                params: [
                                  _,
                                  "0xa3f0ad74e5423aebfd80d3ef4346578335a9a72aeaee59ff6cb3582b35133d50",
                                  "latest"
                                ]
                              },
                              _options ->
        {:ok, "0x0000000000000000000000000000000000000000000000000000000000000000"}
      end)
      |> expect(:json_rpc, fn %{
                                id: 0,
                                method: "eth_getStorageAt",
                                params: [
                                  _,
                                  "0x7050c9e0f4ca769c69bd3a8ef740bc37934f8e2c036e5a723fd8ee048ed3f8c3",
                                  "latest"
                                ]
                              },
                              _options ->
        {:ok, "0x0000000000000000000000000000000000000000000000000000000000000000"}
      end)
    end

    # EIP-1967 + EIP-1822
    defp request_zero_implementations do
      request_EIP1967_zero_implementations()
      |> expect(:json_rpc, fn %{
                                id: 0,
                                method: "eth_getStorageAt",
                                params: [
                                  _,
                                  "0xc5f16f0fcc639fa48a6947836d9850f504798523bf8c9a3a87d5876cf622bcf7",
                                  "latest"
                                ]
                              },
                              _options ->
        {:ok, "0x0000000000000000000000000000000000000000000000000000000000000000"}
      end)
    end

    test "combine_proxy_implementation_abi/2 returns empty [] abi if proxy abi is null" do
      proxy_contract_address = insert(:contract_address)

      assert Proxy.combine_proxy_implementation_abi(%SmartContract{address_hash: proxy_contract_address.hash, abi: nil}) ==
               []
    end

    test "combine_proxy_implementation_abi/2 returns [] abi for unverified proxy" do
      proxy_contract_address = insert(:contract_address)

      smart_contract =
        insert(:smart_contract, address_hash: proxy_contract_address.hash, abi: [], contract_code_md5: "123")

      request_zero_implementations()

      assert Proxy.combine_proxy_implementation_abi(smart_contract) == []
    end

    test "combine_proxy_implementation_abi/2 returns proxy abi if implementation is not verified" do
      proxy_contract_address = insert(:contract_address)

      smart_contract =
        insert(:smart_contract, address_hash: proxy_contract_address.hash, abi: @proxy_abi, contract_code_md5: "123")

      request_zero_implementations()

      assert Proxy.combine_proxy_implementation_abi(smart_contract) == @proxy_abi
    end

    test "combine_proxy_implementation_abi/2 returns proxy + implementation abi if implementation is verified" do
      proxy_contract_address = insert(:contract_address)

      smart_contract =
        insert(:smart_contract, address_hash: proxy_contract_address.hash, abi: @proxy_abi, contract_code_md5: "123")

      implementation_contract_address = insert(:contract_address)

      insert(:smart_contract,
        address_hash: implementation_contract_address.hash,
        abi: @implementation_abi,
        contract_code_md5: "123"
      )

      implementation_contract_address_hash_string =
        Base.encode16(implementation_contract_address.hash.bytes, case: :lower)

      request_zero_implementations()

      expect(
        EthereumJSONRPC.Mox,
        :json_rpc,
        fn [%{id: id, method: _, params: [%{data: _, to: _}, _]}], _options ->
          {:ok,
           [
             %{
               id: id,
               jsonrpc: "2.0",
               result: "0x000000000000000000000000" <> implementation_contract_address_hash_string
             }
           ]}
        end
      )

      combined_abi = Proxy.combine_proxy_implementation_abi(smart_contract)

      assert Enum.any?(@proxy_abi, fn el -> el == Enum.at(@implementation_abi, 0) end) == false
      assert Enum.any?(@proxy_abi, fn el -> el == Enum.at(@implementation_abi, 1) end) == false
      assert Enum.any?(combined_abi, fn el -> el == Enum.at(@implementation_abi, 0) end) == true
      assert Enum.any?(combined_abi, fn el -> el == Enum.at(@implementation_abi, 1) end) == true
    end

    test "get_implementation_abi_from_proxy/2 returns empty [] abi if proxy abi is null" do
      proxy_contract_address = insert(:contract_address)

      assert Proxy.get_implementation_abi_from_proxy(
               %SmartContract{address_hash: proxy_contract_address.hash, abi: nil},
               []
             ) ==
               []
    end

    test "get_implementation_abi_from_proxy/2 returns [] abi for unverified proxy" do
      proxy_contract_address = insert(:contract_address)

      smart_contract =
        insert(:smart_contract, address_hash: proxy_contract_address.hash, abi: [], contract_code_md5: "123")

      request_zero_implementations()

      assert Proxy.combine_proxy_implementation_abi(smart_contract) == []
    end

    test "get_implementation_abi_from_proxy/2 returns [] if implementation is not verified" do
      proxy_contract_address = insert(:contract_address)

      smart_contract =
        insert(:smart_contract, address_hash: proxy_contract_address.hash, abi: @proxy_abi, contract_code_md5: "123")

      request_zero_implementations()

      assert Proxy.get_implementation_abi_from_proxy(smart_contract, []) == []
    end

    test "get_implementation_abi_from_proxy/2 returns implementation abi if implementation is verified" do
      proxy_contract_address = insert(:contract_address)

      smart_contract =
        insert(:smart_contract, address_hash: proxy_contract_address.hash, abi: @proxy_abi, contract_code_md5: "123")

      implementation_contract_address = insert(:contract_address)

      insert(:smart_contract,
        address_hash: implementation_contract_address.hash,
        abi: @implementation_abi,
        contract_code_md5: "123"
      )

      implementation_contract_address_hash_string =
        Base.encode16(implementation_contract_address.hash.bytes, case: :lower)

      request_zero_implementations()

      expect(
        EthereumJSONRPC.Mox,
        :json_rpc,
        fn [%{id: id, method: _, params: [%{data: _, to: _}, _]}], _options ->
          {:ok,
           [
             %{
               id: id,
               jsonrpc: "2.0",
               result: "0x000000000000000000000000" <> implementation_contract_address_hash_string
             }
           ]}
        end
      )

      implementation_abi = Proxy.get_implementation_abi_from_proxy(smart_contract, [])

      assert implementation_abi == @implementation_abi
    end

    test "get_implementation_abi_from_proxy/2 returns implementation abi in case of EIP-1967 proxy pattern (logic contract)" do
      proxy_contract_address = insert(:contract_address)

      smart_contract =
        insert(:smart_contract, address_hash: proxy_contract_address.hash, abi: [], contract_code_md5: "123")

      implementation_contract_address = insert(:contract_address)

      insert(:smart_contract,
        address_hash: implementation_contract_address.hash,
        abi: @implementation_abi,
        contract_code_md5: "123"
      )

      implementation_contract_address_hash_string =
        Base.encode16(implementation_contract_address.hash.bytes, case: :lower)

      expect(
        EthereumJSONRPC.Mox,
        :json_rpc,
        fn %{
             id: _id,
             method: "eth_getStorageAt",
             params: [
               _,
               "0x360894a13ba1a3210667c828492db98dca3e2076cc3735a920a3ca505d382bbc",
               "latest"
             ]
           },
           _options ->
          {:ok, "0x000000000000000000000000" <> implementation_contract_address_hash_string}
        end
      )

      implementation_abi = Proxy.get_implementation_abi_from_proxy(smart_contract, [])

      assert implementation_abi == @implementation_abi
    end
  end

  @beacon_abi [
    %{
      "type" => "function",
      "stateMutability" => "view",
      "outputs" => [%{"type" => "address", "name" => "", "internalType" => "address"}],
      "name" => "implementation",
      "inputs" => []
    }
  ]
  test "get_implementation_abi_from_proxy/2 returns implementation abi in case of EIP-1967 proxy pattern (beacon contract)" do
    proxy_contract_address = insert(:contract_address)

    smart_contract =
      insert(:smart_contract, address_hash: proxy_contract_address.hash, abi: [], contract_code_md5: "123")

    beacon_contract_address = insert(:contract_address)

    insert(:smart_contract,
      address_hash: beacon_contract_address.hash,
      abi: @beacon_abi,
      contract_code_md5: "123"
    )

    beacon_contract_address_hash_string = Base.encode16(beacon_contract_address.hash.bytes, case: :lower)

    implementation_contract_address = insert(:contract_address)

    insert(:smart_contract,
      address_hash: implementation_contract_address.hash,
      abi: @implementation_abi,
      contract_code_md5: "123"
    )

    implementation_contract_address_hash_string =
      Base.encode16(implementation_contract_address.hash.bytes, case: :lower)

    EthereumJSONRPC.Mox
    |> expect(
      :json_rpc,
      fn %{
           id: _id,
           method: "eth_getStorageAt",
           params: [
             _,
             "0x360894a13ba1a3210667c828492db98dca3e2076cc3735a920a3ca505d382bbc",
             "latest"
           ]
         },
         _options ->
        {:ok, "0x0000000000000000000000000000000000000000000000000000000000000000"}
      end
    )
    |> expect(
      :json_rpc,
      fn %{
           id: _id,
           method: "eth_getStorageAt",
           params: [
             _,
             "0xa3f0ad74e5423aebfd80d3ef4346578335a9a72aeaee59ff6cb3582b35133d50",
             "latest"
           ]
         },
         _options ->
        {:ok, "0x000000000000000000000000" <> beacon_contract_address_hash_string}
      end
    )
    |> expect(
      :json_rpc,
      fn [
           %{
<<<<<<< HEAD
             id: id,
=======
             id: _id,
>>>>>>> f35cf942
             method: "eth_call",
             params: [
               %{data: "0x5c60da1b", to: "0x000000000000000000000000" <> ^beacon_contract_address_hash_string},
               "latest"
             ]
           }
         ],
         _options ->
        {
          :ok,
          [
            %{
<<<<<<< HEAD
              id: id,
=======
              id: _id,
>>>>>>> f35cf942
              jsonrpc: "2.0",
              result: "0x000000000000000000000000" <> implementation_contract_address_hash_string
            }
          ]
        }
      end
    )

    implementation_abi = Proxy.get_implementation_abi_from_proxy(smart_contract, [])
    verify!(EthereumJSONRPC.Mox)

    assert implementation_abi == @implementation_abi
  end
end<|MERGE_RESOLUTION|>--- conflicted
+++ resolved
@@ -439,11 +439,7 @@
       :json_rpc,
       fn [
            %{
-<<<<<<< HEAD
-             id: id,
-=======
              id: _id,
->>>>>>> f35cf942
              method: "eth_call",
              params: [
                %{data: "0x5c60da1b", to: "0x000000000000000000000000" <> ^beacon_contract_address_hash_string},
@@ -456,11 +452,7 @@
           :ok,
           [
             %{
-<<<<<<< HEAD
-              id: id,
-=======
               id: _id,
->>>>>>> f35cf942
               jsonrpc: "2.0",
               result: "0x000000000000000000000000" <> implementation_contract_address_hash_string
             }
