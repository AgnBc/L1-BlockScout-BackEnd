defmodule Indexer.Block.Realtime.Fetcher do
  @moduledoc """
  Fetches and indexes block ranges from latest block forward using a WebSocket.
  """

  use GenServer
  use Spandex.Decorators

  require Indexer.Tracer
  require Logger

  import EthereumJSONRPC, only: [quantity_to_integer: 1]

  import Indexer.Block.Fetcher,
    only: [
      # async_import_blobs: 2,
      # async_import_block_rewards: 2,
      # async_import_celo_epoch_block_operations: 2,
      # async_import_created_contract_codes: 2,
      # async_import_filecoin_addresses_info: 2,
      # async_import_internal_transactions: 2,
      # async_import_polygon_zkevm_bridge_l1_tokens: 1,
      # async_import_realtime_coin_balances: 1,
      # async_import_replaced_transactions: 2,
      # async_import_token_balances: 2,
      # async_import_token_instances: 1,
      # async_import_tokens: 2,
      # async_import_uncles: 2,
      fetch_and_import_range: 2
    ]

  alias Ecto.Changeset
  alias EthereumJSONRPC.{Blocks, Subscription}
  alias Explorer.Chain
  alias Explorer.Chain.Cache.Counters.AverageBlockTime
  alias Explorer.Chain.Events.Publisher
  alias Explorer.Utility.MissingRangesManipulator
  alias Indexer.{Block, Tracer}
  alias Indexer.Block.Realtime.TaskSupervisor
  # alias Indexer.Fetcher.OnDemand.ContractCreator, as: ContractCreatorOnDemand
  alias Indexer.Fetcher.Optimism
  alias Indexer.Prometheus
  alias Indexer.Prometheus.Instrumenter
  alias Timex.Duration

  @behaviour Block.Fetcher

  @minimum_safe_polling_period :timer.seconds(1)
  @max_realtime_blocks_in_memory 10

  @shutdown_after :timer.minutes(1)

  @enforce_keys ~w(block_fetcher)a

  defstruct block_fetcher: nil,
            subscription: nil,
            previous_number: nil,
            timer: nil,
            last_realtime_blocks: %{}

  @type t :: %__MODULE__{
          block_fetcher: %Block.Fetcher{
            broadcast: term(),
            callback_module: __MODULE__,
            json_rpc_named_arguments: EthereumJSONRPC.json_rpc_named_arguments(),
            receipts_batch_size: pos_integer(),
            receipts_concurrency: pos_integer()
          },
          subscription: Subscription.t(),
          previous_number: pos_integer() | nil,
          timer: reference(),
          last_realtime_blocks: map()
        }

  def start_link([arguments, gen_server_options]) do
    GenServer.start_link(__MODULE__, arguments, gen_server_options)
  end

  @impl GenServer
  def init(%{block_fetcher: %Block.Fetcher{} = block_fetcher, subscribe_named_arguments: subscribe_named_arguments}) do
    Logger.metadata(fetcher: :block_realtime)
    Process.flag(:trap_exit, true)

    {:ok, %__MODULE__{block_fetcher: %Block.Fetcher{block_fetcher | broadcast: :realtime, callback_module: __MODULE__}},
     {:continue, {:init, subscribe_named_arguments}}}
  end

  @impl GenServer
  def handle_continue({:init, subscribe_named_arguments}, %__MODULE__{subscription: nil} = state) do
    timer = schedule_polling()
    {:noreply, %__MODULE__{state | timer: timer} |> subscribe_to_new_heads(subscribe_named_arguments)}
  end

  # This handler catches blocks appeared in websocket (if WS is enabled).
  #
  # It takes into account the block hash which was lastly polled by the `:poll_latest_block_number` handler: if a block with
  # the same hash is already polled, the handler ignores it. Otherwise, the handler starts fetching and importing the block, and
  # schedules a new polling.
  #
  # ## Parameters
  # - `{subscription, {:ok, block}}` where `subscription` is an instance of WS subscription.
  # - `state` contains service parameters, also including:
  #   `previous_number` - the block number reported by the previous call.
  #   `timer` - the timer to call `:poll_latest_block_number` handler next time.
  #   `last_realtime_blocks` - a map of recent realtime blocks got earlier.
  #
  # ## Returns
  # - `{:noreply, state}` tuple where the `state` is the current or updated GenServer's state.
  @impl GenServer
  def handle_info(
        {subscription, {:ok, %{"number" => quantity, "hash" => hash}}},
        %__MODULE__{
          block_fetcher: %Block.Fetcher{} = block_fetcher,
          subscription: %Subscription{} = subscription,
          previous_number: previous_number,
          timer: timer,
          last_realtime_blocks: last_realtime_blocks
        } = state
      )
      when is_binary(quantity) do
    number = quantity_to_integer(quantity)

    if number > 0 do
      Publisher.broadcast([{:last_block_number, number}], :realtime)
    end

    if hash != Map.get(last_realtime_blocks, number) do
      Process.cancel_timer(timer)

      # Subscriptions don't support getting all the blocks and transactions data,
      # so we need to go back and get the full block
      start_fetch_and_import(number, block_fetcher, previous_number)

      new_timer = schedule_polling()

      {:noreply,
       %{
         state
         | previous_number: number,
           timer: new_timer,
           last_realtime_blocks: update_last_realtime_blocks(last_realtime_blocks, number, hash)
       }}
    else
      # the block must be ignored if this block was already got earlier.
      {:noreply, state}
    end
  end

  # This handler gets the latest block using RPC request to get the latest block number.
  # It fetches the latest block number, starts its fetching and importing, and schedules the next polling iteration.
  #
  # ## Parameters
  # - `:poll_latest_block_number`: The message that triggers the fetching process.
  # - `state` contains service parameters, also including:
  #   `previous_number` - the block number reported by the previous block number fetching.
  #   `timer` - the timer to call this handler next time.
  #   `last_realtime_blocks` - a map of recent realtime blocks got earlier.
  #
  # ## Returns
  # - `{:noreply, state}` tuple where the `state` is the current or updated GenServer's state.
  #   Contains updated `previous_number`, `timer`, and `last_realtime_blocks` values.
  @impl GenServer
  def handle_info(
        :poll_latest_block_number,
        %__MODULE__{
          block_fetcher: %Block.Fetcher{json_rpc_named_arguments: json_rpc_named_arguments} = block_fetcher,
          previous_number: previous_number,
          last_realtime_blocks: last_realtime_blocks
        } = state
      ) do
    {new_previous_number, new_last_realtime_blocks} =
      with {:ok, %Blocks{blocks_params: [%{number: number, hash: hash}]}} <-
             EthereumJSONRPC.fetch_block_by_tag("latest", json_rpc_named_arguments),
           {:new_block, true, _} <- {:new_block, hash != last_realtime_blocks[number], number} do
        number =
          if abnormal_gap?(number, previous_number) do
            new_number = max(number, previous_number)
            start_fetch_and_import(new_number, block_fetcher, previous_number)
            new_number
          else
            start_fetch_and_import(number, block_fetcher, previous_number)
            number
          end

        fetch_validators_async()
        {number, update_last_realtime_blocks(last_realtime_blocks, number, hash)}
      else
        _ ->
          # the block must be ignored if this block was already got earlier.
          {previous_number, last_realtime_blocks}
      end

    timer = schedule_polling()

    {:noreply,
     %{
       state
       | previous_number: new_previous_number,
         timer: timer,
         last_realtime_blocks: new_last_realtime_blocks
     }}
  end

  # don't handle other messages (e.g. :ssl_closed)
  def handle_info(_, state) do
    {:noreply, state}
  end

  @spec update_last_realtime_blocks(map(), non_neg_integer(), binary()) :: map()
  defp update_last_realtime_blocks(last_realtime_blocks, number, hash) do
    last_realtime_blocks
    |> Enum.reject(fn {n, _} -> n <= number - @max_realtime_blocks_in_memory end)
    |> Enum.into(%{})
    |> Map.put(number, hash)
  end

  @impl GenServer
  def terminate(_reason, %__MODULE__{timer: timer}) do
    Process.cancel_timer(timer)
  end

  defp fetch_validators_async do
    chain_type = Application.get_env(:explorer, :chain_type)
    do_fetch_validators_async(chain_type)
  end

  defp do_fetch_validators_async(:stability) do
    alias Indexer.Fetcher.Stability.Validator, as: StabilityValidator

    StabilityValidator.trigger_update_validators_list()
  end

  defp do_fetch_validators_async(:blackfort) do
    alias Indexer.Fetcher.Blackfort.Validator, as: BlackfortValidator

    BlackfortValidator.trigger_update_validators_list()
  end

  defp do_fetch_validators_async(_chain_type) do
    :ignore
  end

  defp subscribe_to_new_heads(%__MODULE__{subscription: nil} = state, subscribe_named_arguments)
       when is_list(subscribe_named_arguments) do
    case EthereumJSONRPC.subscribe("newHeads", subscribe_named_arguments) do
      {:ok, subscription} ->
        %__MODULE__{state | subscription: subscription}

      {:error, reason} ->
        Logger.debug(fn -> ["Could not connect to websocket: #{inspect(reason)}. Continuing with polling."] end)
        state
    end
  catch
    :exit, _reason ->
      if Map.get(state, :timer) && state.timer do
        Process.cancel_timer(state.timer)
      end

      timer = schedule_polling()
      %{state | timer: timer}
  end

  defp subscribe_to_new_heads(state, _), do: state

  defp schedule_polling do
    polling_period =
      case Application.get_env(:indexer, __MODULE__)[:polling_period] do
        nil ->
          case AverageBlockTime.average_block_time() do
            {:error, :disabled} -> 2_000
            block_time -> min(round(Duration.to_milliseconds(block_time) / 2), 30_000)
          end

        period ->
          period
      end

    safe_polling_period = max(polling_period, @minimum_safe_polling_period)

    Process.send_after(self(), :poll_latest_block_number, safe_polling_period)
  end

  @import_options ~w(address_hash_to_fetched_balance_block_number)a

  @impl Block.Fetcher
  def import(_block_fetcher, %{block_rewards: block_rewards} = options) do
    {_, chain_import_block_rewards} = Map.pop(block_rewards, :errors)

    chain_import_options =
      options
      |> Map.drop(@import_options)
      |> put_in([:blocks, :params, Access.all(), :consensus], true)
      |> put_in([:blocks, :params, Access.all(), :refetch_needed], false)
      |> put_in([:block_rewards], chain_import_block_rewards)

<<<<<<< HEAD
    with {:import, {:ok, _} = ok} <- {:import, Chain.import(chain_import_options)} do
      last_batch =
=======
    with {:import, {:ok, imported} = ok} <- {:import, Chain.import(chain_import_options)} do
      last_block =
>>>>>>> 0a71dbce
        chain_import_options[:blocks][:params]
        |> Enum.max_by(& &1.number, fn -> nil end)

      if not is_nil(last_block) do
        Instrumenter.set_latest_block(last_block.number, last_block.timestamp)
      end

      # async_import_remaining_block_data(
      #   imported,
      #   %{block_rewards: %{errors: block_reward_errors}}
      # )
      #
      # ContractCreatorOnDemand.async_update_cache_of_contract_creator_on_demand(imported)

      ok
    end
  end

  def import(_, _) do
    Logger.warning("Empty parameters were provided for realtime fetcher")

    {:ok, []}
  end

  def start_fetch_and_import(number, block_fetcher, previous_number) do
    start_at = determine_start_at(number, previous_number)
    is_reorg = reorg?(number, previous_number)

    for block_number_to_fetch <- start_at..number do
      args = [block_number_to_fetch, block_fetcher, is_reorg]
      Task.Supervisor.start_child(TaskSupervisor, __MODULE__, :fetch_and_import_block, args, shutdown: @shutdown_after)
    end
  end

  defp determine_start_at(number, nil), do: number

  defp determine_start_at(number, previous_number) do
    if reorg?(number, previous_number) do
      # set start_at to NOT fill in skipped numbers
      number
    else
      # set start_at to fill in skipped numbers, if any
      previous_number + 1
    end
  end

  defp reorg?(number, previous_number) when is_integer(previous_number) and number <= previous_number do
    true
  end

  defp reorg?(_, _), do: false

  @default_max_gap 1000
  defp abnormal_gap?(_number, nil), do: false

  defp abnormal_gap?(number, previous_number) do
    max_gap = Application.get_env(:indexer, __MODULE__)[:max_gap] || @default_max_gap

    abs(number - previous_number) > max_gap
  end

  @reorg_delay 5_000

  @decorate trace(name: "fetch", resource: "Indexer.Block.Realtime.Fetcher.fetch_and_import_block/3", tracer: Tracer)
  def fetch_and_import_block(block_number_to_fetch, block_fetcher, reorg?, retry \\ 3) do
    Process.flag(:trap_exit, true)

    Indexer.Logger.metadata(
      fn ->
        if reorg? do
          remove_assets_by_number(block_number_to_fetch)

          # give previous fetch attempt (for same block number) a chance to finish
          # before fetching again, to reduce block consensus mistakes
          :timer.sleep(@reorg_delay)
        end

        do_fetch_and_import_block(block_number_to_fetch, block_fetcher, retry)
      end,
      fetcher: :block_realtime,
      block_number: block_number_to_fetch
    )
  end

  @spec remove_assets_by_number(non_neg_integer()) :: any()
  defp remove_assets_by_number(reorg_block) do
    chain_type = Application.get_env(:explorer, :chain_type)
    do_remove_assets_by_number(chain_type, reorg_block)
  end

  # Removes all rows from `op_transaction_batches`, `op_withdrawals`,
  # `op_eip1559_config_updates`, and `op_interop_messages` tables
  # previously written starting from the reorg block number
  defp do_remove_assets_by_number(:optimism, reorg_block_number) do
    # credo:disable-for-lines:5 Credo.Check.Design.AliasUsage
    Optimism.handle_realtime_l2_reorg(reorg_block_number, Indexer.Fetcher.Optimism.EIP1559ConfigUpdate)
    Optimism.handle_realtime_l2_reorg(reorg_block_number, Indexer.Fetcher.Optimism.Interop.Message)
    Optimism.handle_realtime_l2_reorg(reorg_block_number, Indexer.Fetcher.Optimism.Interop.MessageFailed)
    Indexer.Fetcher.Optimism.TransactionBatch.handle_l2_reorg(reorg_block_number)
    Indexer.Fetcher.Optimism.Withdrawal.remove(reorg_block_number)
  end

  # Removes all rows from `polygon_edge_withdrawals` and `polygon_edge_deposit_executes` tables
  # previously written starting from the reorg block number
  defp do_remove_assets_by_number(:polygon_edge, reorg_block) do
    # credo:disable-for-lines:2 Credo.Check.Design.AliasUsage
    Indexer.Fetcher.PolygonEdge.Withdrawal.remove(reorg_block)
    Indexer.Fetcher.PolygonEdge.DepositExecute.remove(reorg_block)
  end

  # Removes all rows from `polygon_zkevm_bridge` table
  # previously written starting from the reorg block number
  defp do_remove_assets_by_number(:polygon_zkevm, reorg_block) do
    # credo:disable-for-next-line Credo.Check.Design.AliasUsage
    Indexer.Fetcher.PolygonZkevm.BridgeL2.reorg_handle(reorg_block)
  end

  # Removes all rows from `shibarium_bridge` table
  # previously written starting from the reorg block number
  defp do_remove_assets_by_number(:shibarium, reorg_block) do
    # credo:disable-for-next-line Credo.Check.Design.AliasUsage
    Indexer.Fetcher.Shibarium.L2.reorg_handle(reorg_block)
  end

  # Removes all rows from `scroll_bridge` and `scroll_l1_fee_params` tables
  # previously written starting from the reorg block number
  defp do_remove_assets_by_number(:scroll, reorg_block) do
    # credo:disable-for-lines:2 Credo.Check.Design.AliasUsage
    Indexer.Fetcher.Scroll.BridgeL2.reorg_handle(reorg_block)
    Indexer.Fetcher.Scroll.L1FeeParam.handle_l2_reorg(reorg_block)
  end

  defp do_remove_assets_by_number(_, _), do: :ok

  @decorate span(tracer: Tracer)
  defp do_fetch_and_import_block(block_number_to_fetch, block_fetcher, retry) do
    time_before = Timex.now()

    {fetch_duration, result} =
      :timer.tc(fn -> fetch_and_import_range(block_fetcher, block_number_to_fetch..block_number_to_fetch) end)

    Prometheus.Instrumenter.block_full_process(fetch_duration, __MODULE__)

    case result do
      {:ok, %{inserted: inserted, errors: []}} ->
        log_import_timings(inserted, fetch_duration, time_before)
        MissingRangesManipulator.clear_batch([block_number_to_fetch..block_number_to_fetch])
        Logger.debug("Fetched and imported.")

      {:ok, %{inserted: _, errors: [_ | _] = errors}} ->
        Logger.error(fn ->
          [
            "failed to fetch block: ",
            inspect(errors),
            ".  Block will be retried by catchup indexer."
          ]
        end)

      {:error, {:import = step, [%Changeset{} | _] = changesets}} ->
        Prometheus.Instrumenter.import_errors()

        params = %{
          changesets: changesets,
          block_number_to_fetch: block_number_to_fetch,
          block_fetcher: block_fetcher,
          retry: retry
        }

        if retry_fetch_and_import_block(params) == :ignore do
          Logger.error(
            fn ->
              [
                "failed to validate for block ",
                to_string(block_number_to_fetch),
                ": ",
                inspect(changesets),
                ".  Block will be retried by catchup indexer."
              ]
            end,
            step: step
          )
        end

      {:error, {:import = step, reason}} ->
        Prometheus.Instrumenter.import_errors()
        Logger.error(fn -> inspect(reason) end, step: step)

      {:error, {step, reason}} ->
        Logger.error(
          fn ->
            [
              "failed to fetch: ",
              inspect(reason),
              ".  Block will be retried by catchup indexer."
            ]
          end,
          step: step
        )

      {:error, {step, failed_value, _changes_so_far}} ->
        Logger.error(
          fn ->
            [
              "failed to insert: ",
              inspect(failed_value),
              ".  Block will be retried by catchup indexer."
            ]
          end,
          step: step
        )
    end
  end

  defp log_import_timings(%{blocks: [%{number: number, timestamp: timestamp}]}, fetch_duration, time_before) do
    node_delay = Timex.diff(time_before, timestamp, :seconds)
    Prometheus.Instrumenter.node_delay(node_delay)

    Logger.debug("Block #{number} fetching duration: #{fetch_duration / 1_000_000}s. Node delay: #{node_delay}s.",
      fetcher: :block_import_timings
    )
  end

  defp log_import_timings(_inserted, _duration, _time_before), do: nil

  defp retry_fetch_and_import_block(%{retry: retry}) when retry < 1, do: :ignore

  defp retry_fetch_and_import_block(%{changesets: changesets} = params) do
    if unknown_block_number_error?(changesets) do
      # Wait half a second to give Nethermind time to sync.
      :timer.sleep(500)

      number = params.block_number_to_fetch
      fetcher = params.block_fetcher
      updated_retry = params.retry - 1

      do_fetch_and_import_block(number, fetcher, updated_retry)
    else
      :ignore
    end
  end

  defp unknown_block_number_error?(changesets) do
    Enum.any?(changesets, &(Map.get(&1, :message) == "Unknown block number"))
  end

  # defp async_import_remaining_block_data(
  #        imported,
  #        %{block_rewards: %{errors: block_reward_errors}}
  #      ) do
  #   realtime? = true

  #   async_import_realtime_coin_balances(imported)
  #   async_import_block_rewards(block_reward_errors, realtime?)
  #   async_import_created_contract_codes(imported, realtime?)
  #   async_import_internal_transactions(imported, realtime?)
  #   async_import_tokens(imported, realtime?)
  #   async_import_token_balances(imported, realtime?)
  #   async_import_token_instances(imported)
  #   async_import_uncles(imported, realtime?)
  #   async_import_replaced_transactions(imported, realtime?)
  #   async_import_blobs(imported, realtime?)
  #   async_import_polygon_zkevm_bridge_l1_tokens(imported)
  #   async_import_celo_epoch_block_operations(imported, realtime?)
  #   async_import_filecoin_addresses_info(imported, realtime?)
  # end
end<|MERGE_RESOLUTION|>--- conflicted
+++ resolved
@@ -293,13 +293,8 @@
       |> put_in([:blocks, :params, Access.all(), :refetch_needed], false)
       |> put_in([:block_rewards], chain_import_block_rewards)
 
-<<<<<<< HEAD
     with {:import, {:ok, _} = ok} <- {:import, Chain.import(chain_import_options)} do
-      last_batch =
-=======
-    with {:import, {:ok, imported} = ok} <- {:import, Chain.import(chain_import_options)} do
       last_block =
->>>>>>> 0a71dbce
         chain_import_options[:blocks][:params]
         |> Enum.max_by(& &1.number, fn -> nil end)
 
