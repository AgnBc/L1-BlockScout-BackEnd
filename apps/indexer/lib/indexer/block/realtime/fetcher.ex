--- conflicted
+++ resolved
@@ -292,25 +292,17 @@
       |> put_in([:blocks, :params, Access.all(), :refetch_needed], false)
       |> put_in([:block_rewards], chain_import_block_rewards)
 
-<<<<<<< HEAD
     with {:import, {:ok, _} = ok} <- {:import, Chain.import(chain_import_options)} do
+      last_batch =
+        chain_import_options[:blocks][:params]
+        |> Enum.max_by(& &1.number, fn -> nil end)
+
+      Instrumenter.set_latest_block(last_batch.number, last_batch.timestamp)
+
       # async_import_remaining_block_data(
       #   imported,
       #   %{block_rewards: %{errors: block_reward_errors}}
       # )
-=======
-    with {:import, {:ok, imported} = ok} <- {:import, Chain.import(chain_import_options)} do
-      last_batch =
-        chain_import_options[:blocks][:params]
-        |> Enum.max_by(& &1.number, fn -> nil end)
-
-      Instrumenter.set_latest_block(last_batch.number, last_batch.timestamp)
-
-      async_import_remaining_block_data(
-        imported,
-        %{block_rewards: %{errors: block_reward_errors}}
-      )
->>>>>>> 1349e838
 
       ok
     end
