--- conflicted
+++ resolved
@@ -1,11 +1,7 @@
 import Web3 from 'web3'
 import { openErrorModal, openWarningModal, openSuccessModal, openModalWithMessage } from '../modals'
-<<<<<<< HEAD
-import { getContractABI, getMethodInputs, prepareMethodArgs } from './common_helpers'
+import { compareChainIDs, formatError, getContractABI, getCurrentAccount, getMethodInputs, prepareMethodArgs } from './common_helpers'
 import * as Sentry from '@sentry/browser'
-=======
-import { compareChainIDs, formatError, getContractABI, getCurrentAccount, getMethodInputs, prepareMethodArgs } from './common_helpers'
->>>>>>> f800e345
 
 export const walletEnabled = () => {
   return new Promise((resolve) => {
