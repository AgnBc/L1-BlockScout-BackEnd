--- conflicted
+++ resolved
@@ -46,21 +46,7 @@
             sanitizedInputValue = sanitizedInputValue.substring(1, sanitizedInputValue.length - 1)
           }
           const inputValueElements = sanitizedInputValue.split(',')
-<<<<<<< HEAD
-          const sanitizedInputValueElements = inputValueElements.map(elementValue => {
-            const elementInputType = inputType.split('[')[0]
-
-            let sanitizedElementValue = replaceDoubleQuotes(elementValue, elementInputType)
-            sanitizedElementValue = replaceSpaces(sanitizedElementValue, elementInputType)
-
-            if (isBoolInputType(elementInputType)) {
-              sanitizedElementValue = convertToBool(elementValue)
-            }
-            return sanitizedElementValue
-          })
-=======
           const sanitizedInputValueElements = sanitizeMutipleInputValues(inputValueElements, inputType, inputComponents)
->>>>>>> e0481472
           return [sanitizedInputValueElements]
         }
       }
