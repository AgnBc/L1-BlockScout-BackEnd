import AutoComplete from '@tarekraafat/autocomplete.js/dist/autoComplete.js'
import { getTextAdData, fetchTextAdData } from './ad.js'
import { DateTime } from 'luxon'

const placeHolder = 'Search by address, token symbol, name, transaction hash, or block number'
const dataSrc = async (query, id) => {
  try {
    // Loading placeholder text
    const searchInput = document
      .getElementById(id)

    searchInput.setAttribute('placeholder', 'Loading...')

    // Fetch External Data Source
    const source = await fetch(
      `/token-autocomplete?q=${query}`
    )
    const data = await source.json()
    // Post Loading placeholder text

    searchInput.setAttribute('placeholder', placeHolder)
    // Returns Fetched data
    return data
  } catch (error) {
    return error
  }
}
const resultsListElement = (list, data) => {
  const info = document.createElement('p')
  const adv = `
  <div class="ad mb-3" style="display: none;">
  <span class='ad-prefix'></span>: <img class="ad-img-url" width=20 height=20 /> <b><span class="ad-name"></span></b> - <span class="ad-short-description"></span> <a class="ad-url"><b><span class="ad-cta-button"></span></a></b>
  </div>`
  info.innerHTML = adv
  if (data.results.length > 0) {
    info.innerHTML += `Displaying <strong>${data.results.length}</strong> results`
  } else if (data.query !== '###') {
    info.innerHTML += `Found <strong>${data.matches.length}</strong> matching results for <strong>"${data.query}"</strong>`
  }

  list.prepend(info)

  fetchTextAdData()
}
const searchEngine = (query, record) => {
  if (record && (
    (record.name && record.name.toLowerCase().includes(query.toLowerCase())) ||
      (record.symbol && record.symbol.toLowerCase().includes(query.toLowerCase())) ||
      (record.address_hash && record.address_hash.toLowerCase().includes(query.toLowerCase())) ||
      (record.tx_hash && record.tx_hash.toLowerCase().includes(query.toLowerCase())) ||
      (record.block_hash && record.block_hash.toLowerCase().includes(query.toLowerCase()))
  )
  ) {
    var searchResult = `${record.address_hash || record.tx_hash || record.block_hash}<br/>`

    if (record.type === 'label') {
      searchResult += `<div class="fontawesome-icon tag"></div><span> <b>${record.name}</b></span>`
    } else {
      if (record.name) {
        searchResult += `<b>${record.name}</b>`
      }
      if (record.symbol) {
        searchResult += ` (${record.symbol})`
      }
      if (record.holder_count) {
        searchResult += ` <i>${record.holder_count} holder(s)</i>`
      }
      if (record.inserted_at) {
        searchResult += ` (${DateTime.fromISO(record.inserted_at).toLocaleString(DateTime.DATETIME_SHORT)})`
      }
    }
    var re = new RegExp(query, 'ig')
    searchResult = searchResult.replace(re, '<mark class=\'autoComplete_highlight\'>$&</mark>')
    return searchResult
  }
}
const resultItemElement = (item, data) => {
  // Modify Results Item Style
  item.style = 'display: flex; justify-content: space-between;'
  // Modify Results Item Content
  item.innerHTML = `
  <span style="text-overflow: ellipsis; white-space: nowrap; overflow: hidden;">
    ${data.match}
  </span>
  <span class="autocomplete-category">
    ${data.value.type}
  </span>`
}
const config = (id) => {
  return {
    selector: `#${id}`,
    data: {
      src: (query) => dataSrc(query, id),
      cache: false
    },
    placeHolder: placeHolder,
    searchEngine: (query, record) => searchEngine(query, record),
    threshold: 2,
    resultsList: {
      element: (list, data) => resultsListElement(list, data),
      noResults: true,
      maxResults: 100,
      tabSelect: true
    },
    resultItem: {
      element: (item, data) => resultItemElement(item, data),
      highlight: 'autoComplete_highlight'
    },
    events: {
      input: {
        focus: () => {
          if (autoCompleteJS.input.value.length) autoCompleteJS.start()
        }
      }
    }
  }
}
const autoCompleteJS = new AutoComplete(config('main-search-autocomplete'))
// eslint-disable-next-line
const autoCompleteJSMobile = new AutoComplete(config('main-search-autocomplete-mobile'))

const selection = (event) => {
  const selectionValue = event.detail.selection.value

<<<<<<< HEAD
  if (selectionValue.type === 'contract' || selectionValue.type === 'address') {
=======
  if (selectionValue.type === 'contract' || selectionValue.type === 'address' || selectionValue.type === 'label') {
>>>>>>> 928c3fc5
    window.location = `/address/${selectionValue.address_hash}`
  } else if (selectionValue.type === 'token') {
    window.location = `/tokens/${selectionValue.address_hash}`
  } else if (selectionValue.type === 'transaction') {
    window.location = `/tx/${selectionValue.tx_hash}`
  } else if (selectionValue.type === 'block') {
    window.location = `/blocks/${selectionValue.block_hash}`
  }
}

document.querySelector('#main-search-autocomplete').addEventListener('selection', function (event) {
  selection(event)
})
document.querySelector('#main-search-autocomplete-mobile').addEventListener('selection', function (event) {
  selection(event)
})

const openOnFocus = (event, type) => {
  const query = event.target.value
  if (query) {
    if (type === 'desktop') {
      autoCompleteJS.start(query)
    } else if (type === 'mobile') {
      autoCompleteJSMobile.start(query)
    }
  } else {
    getTextAdData()
      .then(({ data: adData, inHouse: _inHouse }) => {
        if (adData) {
          if (type === 'desktop') {
            autoCompleteJS.start('###')
          } else if (type === 'mobile') {
            autoCompleteJSMobile.start('###')
          }
        }
      })
  }
}

document.querySelector('#main-search-autocomplete').addEventListener('focus', function (event) {
  openOnFocus(event, 'desktop')
})

document.querySelector('#main-search-autocomplete-mobile').addEventListener('focus', function (event) {
  openOnFocus(event, 'mobile')
})<|MERGE_RESOLUTION|>--- conflicted
+++ resolved
@@ -122,11 +122,7 @@
 const selection = (event) => {
   const selectionValue = event.detail.selection.value
 
-<<<<<<< HEAD
-  if (selectionValue.type === 'contract' || selectionValue.type === 'address') {
-=======
   if (selectionValue.type === 'contract' || selectionValue.type === 'address' || selectionValue.type === 'label') {
->>>>>>> 928c3fc5
     window.location = `/address/${selectionValue.address_hash}`
   } else if (selectionValue.type === 'token') {
     window.location = `/tokens/${selectionValue.address_hash}`
