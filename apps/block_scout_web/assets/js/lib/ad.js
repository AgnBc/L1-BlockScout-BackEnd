--- conflicted
+++ resolved
@@ -26,11 +26,7 @@
 function getTextAdData (customAds) {
   return new Promise((resolve) => {
     if (showAd()) {
-<<<<<<< HEAD
       $.get('https://request-global.czilladx.com/serve/native.php?z=50860d190820e5a2595', function (data) {
-        resolve(data)
-=======
-      $.get('https://request-global.czilladx.com/serve/native.php?z=19260bf627546ab7242', function (data) {
         if (!data) {
           if (customAds) {
             try {
@@ -46,7 +42,6 @@
         } else {
           resolve(data)
         }
->>>>>>> c6b689e8
       })
     } else {
       resolve(null)
