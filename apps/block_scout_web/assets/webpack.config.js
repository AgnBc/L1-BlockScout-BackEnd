--- conflicted
+++ resolved
@@ -88,10 +88,7 @@
       'verification-form': './js/pages/verification_form.js',
       'token-counters': './js/pages/token_counters.js',
       'admin-tasks': './js/pages/admin/tasks.js',
-<<<<<<< HEAD
-=======
       'read-token-contract': './js/pages/read_token_contract.js',
->>>>>>> b9702b02
       'smart-contract-helpers': './js/lib/smart_contract/index.js',
       'token-transfers-toggle': './js/lib/token_transfers_toggle.js',
       'try-api': './js/lib/try_api.js',
