/* Custom Validator Tooltip at Block Details Page */
$tooltip-background-color: $btn-line-color !default;

.tooltip-validator-details {
    left: -100px !important;
}

/* Custom Validator Tooltip at Block Details Page end*/


/* Inversed color Bootstrap Tooltip */

.tooltip-inversed-color {
    .tooltip-inner {
        background-color: #fff !important;
        color: #333 !important;
    }
}

.tooltip-inversed-color.bs-tooltip-top .arrow::before,
.tooltip-inversed-color.bs-tooltip-auto[x-placement^="top"] .arrow::before {
    border-top-color: #fff !important;
}
    
.tooltip-inversed-color.bs-tooltip-right .arrow::before,
.tooltip-inversed-color.bs-tooltip-auto[x-placement^="right"] .arrow::before {
    border-right-color: #fff !important;
}
    
.tooltip-inversed-color.bs-tooltip-bottom .arrow::before,
.tooltip-inversed-color.bs-tooltip-auto[x-placement^="bottom"] .arrow::before {
    border-bottom-color: #fff !important;
}
    
    
.tooltip-inversed-color.bs-tooltip-left .arrow::before,
.tooltip-inversed-color.bs-tooltip-auto[x-placement^="left"] .arrow::before {
    border-left-color: #fff !important;
}

/* Inversed color Bootstrap Tooltip end*/

/* Pale color Bootstrap Tooltip */

.tooltip-pale-color {
    .tooltip-inner {
        background-color: rgba(#fff, 0.5) !important;
        color: #333 !important;
    }
}

.tooltip-pale-color.bs-tooltip-top .arrow::before,
.tooltip-pale-color.bs-tooltip-auto[x-placement^="top"] .arrow::before {
    border-top-color: rgba($primary, 0.5) !important;
}
    
.tooltip-pale-color.bs-tooltip-right .arrow::before,
.tooltip-pale-color.bs-tooltip-auto[x-placement^="right"] .arrow::before {
    border-right-color: rgba($primary, 0.5) !important;
}
    
.tooltip-pale-color.bs-tooltip-bottom .arrow::before,
.tooltip-pale-color.bs-tooltip-auto[x-placement^="bottom"] .arrow::before {
    border-bottom-color: rgba($primary, 0.5) !important;
}
    
    
.tooltip-pale-color.bs-tooltip-left .arrow::before,
.tooltip-pale-color.bs-tooltip-auto[x-placement^="left"] .arrow::before {
    border-left-color: rgba($primary, 0.5) !important;
}

/* Pale color Bootstrap Tooltip end*/

.tooltip-market-cap {
    .tooltip-inner {
        @media (min-width: 576px) {
            max-width: 250px !important;
        }
        @media (min-width: 768px) {
            max-width: 350px !important;
        }
        width: 350px !important;
    }
}

.tooltip-gas-usage {
    .tooltip-inner {
        @media (min-width: 576px) {
            max-width: 150px !important;
        }
        @media (min-width: 768px) {
            max-width: 150px !important;
        }
        width: 150px !important;
    }
}

.tooltip-gas-tracker {
    .tooltip-inner {
        @media (min-width: 576px) {
            max-width: 150px !important;
        }
        @media (min-width: 768px) {
            max-width: 150px !important;
        }
        width: 150px !important;
    }
}

.custom-tooltip {
    font-family: Nunito, "Helvetica Neue", Arial, sans-serif, "Apple Color Emoji", "Segoe UI Emoji", "Segoe UI Symbol";
}

.custom-tooltip.header {
    font-size: 1.2em;
    margin-bottom: 10px;
}

.custom-tooltip.total-transactions {
    margin-top: 6px;
    @media (min-width: 992px) {
        margin-top: 9px;
    }
}

.custom-tooltip.description {
    width: 100%;
    .left {
        text-align: left;
    }
<<<<<<< HEAD
}

.custom-tooltip {
    font-family: Nunito, "Helvetica Neue", Arial, sans-serif, "Apple Color Emoji", "Segoe UI Emoji", "Segoe UI Symbol";
}

.tooltip-gas-tracker {
    .tooltip-inner {
        @media (min-width: 576px) {
            max-width: 150px !important;
        }
        @media (min-width: 768px) {
            max-width: 150px !important;
        }
        width: 150px !important;
    }
}

.custom-tooltip.header {
    font-size: 1.2em;
    margin-bottom: 10px;
}

.custom-tooltip.total-transactions {
    margin-top: 6px;
    @media (min-width: 992px) {
        margin-top: 9px;
    }
}

.custom-tooltip.description {
    width: 100%;
    .left {
        text-align: left;
    }
=======
>>>>>>> f859545a
    .right {
        text-align: right;
    }
}<|MERGE_RESOLUTION|>--- conflicted
+++ resolved
@@ -129,44 +129,6 @@
     .left {
         text-align: left;
     }
-<<<<<<< HEAD
-}
-
-.custom-tooltip {
-    font-family: Nunito, "Helvetica Neue", Arial, sans-serif, "Apple Color Emoji", "Segoe UI Emoji", "Segoe UI Symbol";
-}
-
-.tooltip-gas-tracker {
-    .tooltip-inner {
-        @media (min-width: 576px) {
-            max-width: 150px !important;
-        }
-        @media (min-width: 768px) {
-            max-width: 150px !important;
-        }
-        width: 150px !important;
-    }
-}
-
-.custom-tooltip.header {
-    font-size: 1.2em;
-    margin-bottom: 10px;
-}
-
-.custom-tooltip.total-transactions {
-    margin-top: 6px;
-    @media (min-width: 992px) {
-        margin-top: 9px;
-    }
-}
-
-.custom-tooltip.description {
-    width: 100%;
-    .left {
-        text-align: left;
-    }
-=======
->>>>>>> f859545a
     .right {
         text-align: right;
     }
