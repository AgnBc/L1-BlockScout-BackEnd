--- conflicted
+++ resolved
@@ -145,7 +145,6 @@
   }
 }
 
-<<<<<<< HEAD
 .tb {
   background-color: #00000000 !important;
   border: none !important;
@@ -167,8 +166,6 @@
   }
 }
 
-=======
->>>>>>> e0481472
 .go-to {
   @include media-breakpoint-down(sm) {
     margin-top: 10px !important;
