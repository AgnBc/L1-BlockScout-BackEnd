{
  "repository": {
    "type": "git",
    "url": "git+https://github.com/blockscout/blockscout.git"
  },
  "private": true,
  "name": "blockscout",
  "author": "Blockscout",
  "license": "GPL-3.0",
  "engines": {
    "node": ">=16.0.0",
    "npm": ">=8.0.0"
  },
  "scripts": {
    "deploy": "webpack --mode production",
    "watch": "webpack --mode development --watch",
    "build": "webpack --mode development",
    "test": "jest",
    "eslint": "eslint js/**"
  },
  "dependencies": {
    "@fortawesome/fontawesome-free": "^6.4.0",
    "@amplitude/analytics-browser": "^2.0.0",
    "@tarekraafat/autocomplete.js": "^10.2.7",
    "@walletconnect/web3-provider": "^1.8.0",
    "assert": "^2.0.0",
    "bignumber.js": "^9.1.1",
    "bootstrap": "^4.6.0",
    "chart.js": "^4.3.0",
    "chartjs-adapter-luxon": "^1.3.1",
    "clipboard": "^2.0.11",
    "core-js": "^3.31.0",
    "crypto-browserify": "^3.12.0",
    "dropzone": "^5.9.3",
    "eth-net-props": "^1.0.41",
    "highlight.js": "^11.8.0",
    "https-browserify": "^1.0.0",
    "humps": "^2.0.1",
    "jquery": "^3.7.0",
    "js-cookie": "^3.0.5",
    "lodash.debounce": "^4.0.8",
    "lodash.differenceby": "^4.8.0",
    "lodash.find": "^4.6.0",
    "lodash.first": "^3.0.0",
    "lodash.forin": "^4.4.0",
    "lodash.get": "^4.4.2",
    "lodash.intersectionby": "^4.7.0",
    "lodash.isobject": "^3.0.2",
    "lodash.keys": "^4.2.0",
    "lodash.last": "^3.0.0",
    "lodash.map": "^4.6.0",
    "lodash.max": "^4.0.1",
    "lodash.merge": "^4.6.2",
    "lodash.min": "^4.0.1",
    "lodash.noop": "^3.0.1",
    "lodash.omit": "^4.5.0",
    "lodash.rangeright": "^4.2.0",
    "lodash.reduce": "^4.6.0",
    "luxon": "^3.3.0",
    "malihu-custom-scrollbar-plugin": "3.1.5",
    "mixpanel-browser": "^2.47.0",
    "moment": "^2.29.4",
    "nanomorph": "^5.4.0",
    "numeral": "^2.0.6",
    "os-browserify": "^0.3.0",
    "path-parser": "^6.1.0",
    "phoenix": "file:../../../deps/phoenix",
    "phoenix_html": "file:../../../deps/phoenix_html",
    "photoswipe": "^5.3.7",
    "pikaday": "^1.8.2",
    "popper.js": "^1.14.7",
    "reduce-reducers": "^1.0.4",
    "redux": "^4.2.1",
    "stream-browserify": "^3.0.0",
    "stream-http": "^3.1.1",
    "sweetalert2": "^11.7.12",
    "urijs": "^1.19.11",
    "url": "^0.11.1",
    "util": "^0.12.5",
    "viewerjs": "^1.11.3",
    "web3": "^1.10.0",
    "web3modal": "^1.9.12",
    "xss": "^1.0.14"
  },
  "devDependencies": {
    "@babel/core": "^7.22.5",
    "@babel/preset-env": "^7.22.5",
    "autoprefixer": "^10.4.14",
    "babel-loader": "^9.1.2",
    "copy-webpack-plugin": "^11.0.0",
    "css-loader": "^5.2.7",
    "css-minimizer-webpack-plugin": "^5.0.1",
<<<<<<< HEAD
    "eslint": "^8.42.0",
=======
    "eslint": "^8.43.0",
>>>>>>> 21818387
    "eslint-config-standard": "^17.1.0",
    "eslint-plugin-import": "^2.27.5",
    "eslint-plugin-node": "^11.1.0",
    "eslint-plugin-promise": "^6.1.1",
    "file-loader": "^6.2.0",
    "jest": "^29.5.0",
    "jest-environment-jsdom": "^29.5.0",
    "mini-css-extract-plugin": "^2.7.6",
    "postcss": "^8.4.24",
    "postcss-loader": "^7.3.3",
    "sass": "^1.63.4",
    "sass-loader": "^13.3.2",
    "style-loader": "^3.3.3",
    "webpack": "^5.87.0",
    "webpack-cli": "^5.1.4"
  },
  "jest": {
    "moduleNameMapper": {
      "/css/app.scss": "<rootDir>/__mocks__/css/app.scss.js"
    }
  }
}<|MERGE_RESOLUTION|>--- conflicted
+++ resolved
@@ -90,11 +90,7 @@
     "copy-webpack-plugin": "^11.0.0",
     "css-loader": "^5.2.7",
     "css-minimizer-webpack-plugin": "^5.0.1",
-<<<<<<< HEAD
-    "eslint": "^8.42.0",
-=======
     "eslint": "^8.43.0",
->>>>>>> 21818387
     "eslint-config-standard": "^17.1.0",
     "eslint-plugin-import": "^2.27.5",
     "eslint-plugin-node": "^11.1.0",
