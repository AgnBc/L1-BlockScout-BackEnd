--- conflicted
+++ resolved
@@ -17,16 +17,11 @@
   cache_static_manifest: "priv/static/cache_manifest.json",
   force_ssl: false,
   secret_key_base: System.get_env("SECRET_KEY_BASE"),
-<<<<<<< HEAD
-  check_origin: false,
+  check_origin: System.get_env("CHECK_ORIGIN", "false") == "true" || false,
   http: [
     port: System.get_env("PORT"),
     protocol_options: [idle_timeout: 300_000]
   ],
-=======
-  check_origin: System.get_env("CHECK_ORIGIN", "false") == "true" || false,
-  http: [port: System.get_env("PORT")],
->>>>>>> db97ddca
   url: [
     scheme: System.get_env("BLOCKSCOUT_PROTOCOL") || "https",
     port: System.get_env("PORT"),
