#, elixir-format
#: lib/block_scout_web/views/address_token_balance_view.ex:7
msgid "%{count} token"
msgid_plural "%{count} tokens"
msgstr[0] ""
msgstr[1] ""

#, elixir-format
#: lib/block_scout_web/templates/block/_tile.html.eex:27
msgid "%{count} transaction"
msgid_plural "%{count} transactions"
msgstr[0] ""
msgstr[1] ""

#, elixir-format
#: lib/block_scout_web/templates/address/_metatags.html.eex:3
msgid "%{address} - %{subnetwork} Explorer"
msgstr ""

#, elixir-format
#: lib/block_scout_web/templates/block/overview.html.eex:8
msgid "%{block_type} Details"
msgstr ""

#, elixir-format
#: lib/block_scout_web/templates/block/overview.html.eex:15
msgid "%{block_type} Height:"
msgstr ""

#, elixir-format
#: lib/block_scout_web/templates/block/index.html.eex:10
msgid "%{block_type}s"
msgstr ""

#, elixir-format
#: lib/block_scout_web/templates/block/overview.html.eex:21
#: lib/block_scout_web/templates/chain/_block.html.eex:11
msgid "%{count} Transactions"
msgstr ""

#, elixir-format
#: lib/block_scout_web/templates/chain/_metatags.html.eex:2
msgid "%{subnetwork} %{network} Explorer"
msgstr ""

#, elixir-format
#: lib/block_scout_web/templates/layout/_default_title.html.eex:2
msgid "%{subnetwork} Explorer - BlockScout"
msgstr ""

#, elixir-format
#: lib/block_scout_web/views/transaction_view.ex:209
msgid "(Awaiting internal transactions for status)"
msgstr ""

#, elixir-format
#: lib/block_scout_web/templates/api_docs/_action_tile.html.eex:59
#: lib/block_scout_web/templates/api_docs/_action_tile.html.eex:70
#: lib/block_scout_web/templates/api_docs/_action_tile.html.eex:82
#: lib/block_scout_web/templates/api_docs/_action_tile.html.eex:104
msgid "(query)"
msgstr ""

#, elixir-format
#: lib/block_scout_web/templates/layout/app.html.eex:35
msgid "- We're indexing this chain right now. Some of the counts may be inaccurate."
msgstr ""

#, elixir-format
#: lib/block_scout_web/templates/api_docs/_action_tile.html.eex:73
msgid "A string with the name of the action to be invoked."
msgstr ""

#, elixir-format
#: lib/block_scout_web/templates/api_docs/_action_tile.html.eex:62
msgid "A string with the name of the module to be invoked."
msgstr ""

#, elixir-format
#: lib/block_scout_web/templates/api_docs/_metatags.html.eex:4
msgid "API endpoints for the %{subnetwork}"
msgstr ""

#, elixir-format
#: lib/block_scout_web/templates/api_docs/_metatags.html.eex:2
msgid "API for the %{subnetwork} - BlockScout"
msgstr ""

#, elixir-format
#: lib/block_scout_web/templates/layout/_topnav.html.eex:56
msgid "Accounts"
msgstr ""

#, elixir-format
#: lib/block_scout_web/templates/api_docs/_action_tile.html.eex:69
msgid "Action"
msgstr ""

#, elixir-format
#: lib/block_scout_web/templates/address/_validator_metadata_modal.html.eex:16
#: lib/block_scout_web/templates/transaction_log/index.html.eex:22
#: lib/block_scout_web/views/address_view.ex:101
msgid "Address"
msgstr ""

#, elixir-format
#: lib/block_scout_web/templates/address/index.html.eex:4
#: lib/block_scout_web/templates/tokens/overview/_details.html.eex:59
msgid "Addresses"
msgstr ""

#, elixir-format
#: lib/block_scout_web/templates/address_internal_transaction/index.html.eex:27
#: lib/block_scout_web/templates/address_transaction/index.html.eex:23
#: lib/block_scout_web/views/address_internal_transaction_view.ex:8
#: lib/block_scout_web/views/address_transaction_view.ex:8
msgid "All"
msgstr ""

#, elixir-format
#: lib/block_scout_web/templates/chain/show.html.eex:47
msgid "Average block time"
msgstr ""

#, elixir-format
#: lib/block_scout_web/templates/address/_balance_card.html.eex:3
msgid "Balance"
msgstr ""

#, elixir-format
#: lib/block_scout_web/templates/api_docs/index.html.eex:5
msgid "Base URL:"
msgstr ""

#, elixir-format
#: lib/block_scout_web/templates/block/_link.html.eex:2
#: lib/block_scout_web/templates/internal_transaction/_tile.html.eex:29
#: lib/block_scout_web/templates/tokens/transfer/_token_transfer.html.eex:40
msgid "Block #%{number}"
msgstr ""

#, elixir-format
#: lib/block_scout_web/templates/block/_metatags.html.eex:3
msgid "Block %{block_number} - %{subnetwork} Explorer"
msgstr ""

#, elixir-format
#: lib/block_scout_web/templates/transaction/overview.html.eex:70
msgid "Block Confirmations"
msgstr ""

#, elixir-format
#: lib/block_scout_web/templates/block/overview.html.eex:13
msgid "Block Height: %{height}"
msgstr ""

#, elixir-format
#: lib/block_scout_web/templates/layout/app.html.eex:50
msgid "Block Mined, awaiting import..."
msgstr ""

#, elixir-format
#: lib/block_scout_web/templates/transaction/overview.html.eex:56
msgid "Block Number"
msgstr ""

#, elixir-format
#: lib/block_scout_web/views/transaction_view.ex:22
msgid "Block Pending"
msgstr ""

#, elixir-format
#: lib/block_scout_web/templates/chain/_metatags.html.eex:4
msgid "BlockScout provides analytics data, API, and Smart Contract tools for the %{subnetwork}"
msgstr ""

#, elixir-format
#: lib/block_scout_web/templates/chain/show.html.eex:87
#: lib/block_scout_web/templates/layout/_topnav.html.eex:16
#: lib/block_scout_web/templates/layout/_topnav.html.eex:20
msgid "Blocks"
msgstr ""

#, elixir-format
#: lib/block_scout_web/templates/layout/app.html.eex:49
msgid "Blocks Indexed"
msgstr ""

#, elixir-format
#: lib/block_scout_web/templates/address/_tabs.html.eex:32
#: lib/block_scout_web/templates/address/overview.html.eex:95
#: lib/block_scout_web/templates/address_validation/index.html.eex:13
#: lib/block_scout_web/views/address_view.ex:302
msgid "Blocks Validated"
msgstr ""

#, elixir-format
#: lib/block_scout_web/templates/address_contract_verification/new.html.eex:135
#: lib/block_scout_web/templates/api_docs/_action_tile.html.eex:47
msgid "Cancel"
msgstr ""

#, elixir-format
#: lib/block_scout_web/templates/api_docs/_action_tile.html.eex:137
msgid "Clear"
msgstr ""

#, elixir-format
#: lib/block_scout_web/templates/address/_validator_metadata_modal.html.eex:37
#: lib/block_scout_web/templates/address/overview.html.eex:140
#: lib/block_scout_web/templates/address/overview.html.eex:148
#: lib/block_scout_web/templates/tokens/overview/_details.html.eex:106
#: lib/block_scout_web/templates/tokens/overview/_details.html.eex:114
msgid "Close"
msgstr ""

#, elixir-format
#: lib/block_scout_web/templates/address/_tabs.html.eex:42
#: lib/block_scout_web/templates/api_docs/_action_tile.html.eex:165
#: lib/block_scout_web/templates/api_docs/_action_tile.html.eex:187
#: lib/block_scout_web/views/address_view.ex:298
msgid "Code"
msgstr ""

#, elixir-format
#: lib/block_scout_web/templates/address_contract_verification/new.html.eex:25
msgid "Compiler"
msgstr ""

#, elixir-format
#: lib/block_scout_web/templates/address_contract/index.html.eex:30
msgid "Compiler version"
msgstr ""

#, elixir-format
#: lib/block_scout_web/templates/address_coin_balance/index.html.eex:10
#: lib/block_scout_web/templates/block/index.html.eex:6
msgid "Connection Lost, click to load newer blocks"
msgstr ""

#, elixir-format
#: lib/block_scout_web/templates/address_internal_transaction/index.html.eex:15
msgid "Connection Lost, click to load newer internal transactions"
msgstr ""

#, elixir-format
#: lib/block_scout_web/templates/address_transaction/index.html.eex:11
#: lib/block_scout_web/templates/pending_transaction/index.html.eex:15
#: lib/block_scout_web/templates/transaction/index.html.eex:15
msgid "Connection Lost, click to load newer transactions"
msgstr ""

#, elixir-format
#: lib/block_scout_web/templates/address_validation/index.html.eex:10
msgid "Connection Lost, click to load newer validations"
msgstr ""

#, elixir-format
#: lib/block_scout_web/templates/address_contract/index.html.eex:53
msgid "Contract ABI"
msgstr ""

#, elixir-format
#: lib/block_scout_web/templates/address_contract_verification/new.html.eex:13
#: lib/block_scout_web/views/address_view.ex:99
msgid "Contract Address"
msgstr ""

#, elixir-format
#: lib/block_scout_web/templates/transaction/_pending_tile.html.eex:16
#: lib/block_scout_web/views/address_view.ex:39
#: lib/block_scout_web/views/address_view.ex:73
msgid "Contract Address Pending"
msgstr ""

#, elixir-format
#: lib/block_scout_web/views/transaction_view.ex:286
msgid "Contract Call"
msgstr ""

#, elixir-format
#: lib/block_scout_web/views/transaction_view.ex:285
msgid "Contract Creation"
msgstr ""

#, elixir-format
#: lib/block_scout_web/templates/address_contract_verification/new.html.eex:19
msgid "Contract Name"
msgstr ""

#, elixir-format
#: lib/block_scout_web/templates/address_contract/index.html.eex:26
msgid "Contract name:"
msgstr ""

#, elixir-format
#: lib/block_scout_web/templates/address_contract/index.html.eex:41
msgid "Contract source code"
msgstr ""

#, elixir-format
#: lib/block_scout_web/templates/address/overview.html.eex:13
#: lib/block_scout_web/templates/address/overview.html.eex:17
#: lib/block_scout_web/templates/tokens/overview/_details.html.eex:16
#: lib/block_scout_web/templates/tokens/overview/_details.html.eex:20
msgid "Copy Address"
msgstr ""

#, elixir-format
#: lib/block_scout_web/templates/transaction/not_found.html.eex:10
#: lib/block_scout_web/templates/transaction/overview.html.eex:16
msgid "Copy Transaction Hash"
msgstr ""

#, elixir-format
#: lib/block_scout_web/templates/transaction/not_found.html.eex:14
#: lib/block_scout_web/templates/transaction/overview.html.eex:20
msgid "Copy Txn Hash"
msgstr ""

#, elixir-format
#: lib/block_scout_web/templates/address/overview.html.eex:105
msgid "Created by"
msgstr ""

#, elixir-format
#: lib/block_scout_web/templates/api_docs/_action_tile.html.eex:146
msgid "Curl"
msgstr ""

#, elixir-format
#: lib/block_scout_web/templates/address_logs/index.html.eex:63
#: lib/block_scout_web/templates/transaction/_decoded_input_body.html.eex:18
#: lib/block_scout_web/templates/transaction_log/index.html.eex:67
#: lib/block_scout_web/templates/transaction_log/index.html.eex:133
msgid "Data"
msgstr ""

#, elixir-format
#: lib/block_scout_web/templates/api_docs/_action_tile.html.eex:53
#: lib/block_scout_web/templates/api_docs/_action_tile.html.eex:188
msgid "Description"
msgstr ""

#, elixir-format
#: lib/block_scout_web/templates/address/overview.html.eex:8
#: lib/block_scout_web/templates/api_docs/_action_tile.html.eex:166
msgid "Details"
msgstr ""

#, elixir-format
#: lib/block_scout_web/templates/block/overview.html.eex:58
msgid "Difficulty"
msgstr ""

#, elixir-format
#: lib/block_scout_web/templates/smart_contract/_functions.html.eex:50
msgid "ETH"
msgstr ""

#, elixir-format
#: lib/block_scout_web/templates/address_contract_verification/new.html.eex:57
msgid "Enter the Solidity Contract Code below"
msgstr ""

#, elixir-format
#: lib/block_scout_web/templates/address/_balance_card.html.eex:32
msgid "Error trying to fetch balances."
msgstr ""

#, elixir-format
#: lib/block_scout_web/views/transaction_view.ex:213
msgid "Error: %{reason}"
msgstr ""

#, elixir-format
#: lib/block_scout_web/views/transaction_view.ex:211
msgid "Error: (Awaiting internal transactions for reason)"
msgstr ""

#, elixir-format
#: lib/block_scout_web/templates/address/_balance_card.html.eex:15
#: lib/block_scout_web/templates/internal_transaction/_tile.html.eex:21
#: lib/block_scout_web/templates/layout/app.html.eex:55
#: lib/block_scout_web/templates/transaction/_pending_tile.html.eex:20
#: lib/block_scout_web/templates/transaction/_tile.html.eex:30
#: lib/block_scout_web/templates/transaction/overview.html.eex:207
#: lib/block_scout_web/views/wei_helpers.ex:72
msgid "Ether"
msgstr "POA"

#, elixir-format
#: lib/block_scout_web/templates/api_docs/_action_tile.html.eex:211
msgid "Example Value"
msgstr ""

#, elixir-format
#: lib/block_scout_web/templates/api_docs/_action_tile.html.eex:128
msgid "Execute"
msgstr ""

#, elixir-format
#: lib/block_scout_web/templates/address/_balance_card.html.eex:29
msgid "Fetching tokens..."
msgstr ""

#, elixir-format
#: lib/block_scout_web/templates/layout/_topnav.html.eex:26
msgid "Forked Blocks (Reorgs)"
msgstr ""

#, elixir-format
#: lib/block_scout_web/templates/address_internal_transaction/index.html.eex:44
#: lib/block_scout_web/templates/address_transaction/index.html.eex:40
#: lib/block_scout_web/views/address_internal_transaction_view.ex:7
#: lib/block_scout_web/views/address_transaction_view.ex:7
msgid "From"
msgstr ""

#, elixir-format
#: lib/block_scout_web/templates/api_docs/_action_tile.html.eex:18
msgid "GET"
msgstr ""

#, elixir-format
#: lib/block_scout_web/templates/block/_tile.html.eex:56
#: lib/block_scout_web/templates/block/overview.html.eex:105
#: lib/block_scout_web/templates/block/overview.html.eex:152
msgid "Gas Limit"
msgstr ""

#, elixir-format
#: lib/block_scout_web/templates/block/_tile.html.eex:61
#: lib/block_scout_web/templates/block/overview.html.eex:98
#: lib/block_scout_web/templates/block/overview.html.eex:146
msgid "Gas Used"
msgstr ""

#, elixir-format
#: lib/block_scout_web/templates/layout/_footer.html.eex:19
msgid "Github"
msgstr ""

#, elixir-format
#: lib/block_scout_web/views/block_view.ex:20
#: lib/block_scout_web/views/wei_helpers.ex:71
msgid "Gwei"
msgstr ""

#, elixir-format
#: lib/block_scout_web/templates/block/overview.html.eex:38
msgid "Hash"
msgstr ""

#, elixir-format
#: lib/block_scout_web/templates/internal_transaction/_tile.html.eex:39
#: lib/block_scout_web/templates/transaction/_tile.html.eex:76
msgid "IN"
msgstr ""

#, elixir-format
#: lib/block_scout_web/templates/layout/app.html.eex:51
msgid "Indexing Tokens"
msgstr ""

#, elixir-format
#: lib/block_scout_web/templates/transaction/_decoded_input.html.eex:3
msgid "Input"
msgstr ""

#, elixir-format
#: lib/block_scout_web/templates/internal_transaction/_tile.html.eex:6
msgid "Internal Transaction"
msgstr ""

#, elixir-format
#: lib/block_scout_web/templates/address/_tabs.html.eex:14
#: lib/block_scout_web/templates/address_internal_transaction/index.html.eex:19
#: lib/block_scout_web/templates/transaction/_tabs.html.eex:11
#: lib/block_scout_web/templates/transaction_internal_transaction/index.html.eex:6
#: lib/block_scout_web/views/address_view.ex:297
#: lib/block_scout_web/views/transaction_view.ex:339
msgid "Internal Transactions"
msgstr ""

#, elixir-format
#: lib/block_scout_web/templates/tokens/inventory/index.html.eex:16
#: lib/block_scout_web/templates/tokens/overview/_tabs.html.eex:17
#: lib/block_scout_web/views/tokens/overview_view.ex:38
msgid "Inventory"
msgstr ""

#, elixir-format
#: lib/block_scout_web/templates/layout/app.html.eex:52
msgid "Less than"
msgstr ""

#, elixir-format
#: lib/block_scout_web/templates/transaction/overview.html.eex:235
msgid "Limit"
msgstr ""

#, elixir-format
#: lib/block_scout_web/templates/address/_tabs.html.eex:26
#: lib/block_scout_web/templates/address_logs/index.html.eex:8
#: lib/block_scout_web/templates/transaction/_tabs.html.eex:17
#: lib/block_scout_web/templates/transaction_log/index.html.eex:8
#: lib/block_scout_web/views/address_view.ex:303
#: lib/block_scout_web/views/transaction_view.ex:340
msgid "Logs"
msgstr ""

#, elixir-format
#: lib/block_scout_web/templates/chain/show.html.eex:31
#: lib/block_scout_web/templates/layout/app.html.eex:53
#: lib/block_scout_web/views/address_view.ex:123
msgid "Market Cap"
msgstr ""

#, elixir-format
#: lib/block_scout_web/views/transaction_view.ex:194
msgid "Max of"
msgstr ""

#, elixir-format
#: lib/block_scout_web/templates/block/_tile.html.eex:38
#: lib/block_scout_web/templates/block/overview.html.eex:121
#: lib/block_scout_web/templates/chain/_block.html.eex:15
msgid "Miner"
msgstr ""

#, elixir-format
#: lib/block_scout_web/templates/api_docs/_action_tile.html.eex:223
msgid "Model"
msgstr ""

#, elixir-format
#: lib/block_scout_web/templates/api_docs/_action_tile.html.eex:58
msgid "Module"
msgstr ""

#, elixir-format
#: lib/block_scout_web/templates/address_internal_transaction/index.html.eex:10
msgid "More internal transactions have come in"
msgstr ""

#, elixir-format
#: lib/block_scout_web/templates/chain/show.html.eex:111
#: lib/block_scout_web/templates/pending_transaction/index.html.eex:10
#: lib/block_scout_web/templates/transaction/index.html.eex:10
msgid "More transactions have come in"
msgstr ""

#, elixir-format
#: lib/block_scout_web/templates/api_docs/_action_tile.html.eex:63
#: lib/block_scout_web/templates/api_docs/_action_tile.html.eex:74
msgid "Must be set to:"
msgstr ""

#, elixir-format
#: lib/block_scout_web/templates/api_docs/_action_tile.html.eex:52
#: lib/block_scout_web/templates/transaction/_decoded_input_body.html.eex:16
#: lib/block_scout_web/templates/transaction_log/index.html.eex:64
msgid "Name"
msgstr ""

#, elixir-format
#: lib/block_scout_web/templates/address_contract_verification/new.html.eex:5
msgid "New Smart Contract"
msgstr ""

#, elixir-format
#:
#: lib/block_scout_web/templates/transaction_internal_transaction/index.html.eex:37
#: lib/block_scout_web/templates/transaction_log/index.html.eex:162
msgid "Newer"
msgstr ""

#, elixir-format
#: lib/block_scout_web/templates/address_token/index.html.eex:39
msgid "Next"
msgstr ""

#, elixir-format
#: lib/block_scout_web/templates/tokens/holder/index.html.eex:37
#: lib/block_scout_web/templates/tokens/inventory/index.html.eex:32
msgid "Next Page"
msgstr ""

#, elixir-format
#: lib/block_scout_web/templates/address_contract_verification/new.html.eex:40
msgid "No"
msgstr ""

#, elixir-format
#: lib/block_scout_web/templates/block/overview.html.eex:73
#: lib/block_scout_web/templates/transaction/overview.html.eex:77
msgid "Nonce"
msgstr ""

#, elixir-format
#: lib/block_scout_web/templates/internal_transaction/_tile.html.eex:37
#: lib/block_scout_web/templates/transaction/_tile.html.eex:72
msgid "OUT"
msgstr ""

#, elixir-format
#: lib/block_scout_web/templates/address_coin_balance/index.html.eex:57
#: lib/block_scout_web/templates/address_internal_transaction/index.html.eex:81
#: lib/block_scout_web/templates/address_token_transfer/index.html.eex:38
#: lib/block_scout_web/templates/address_transaction/index.html.eex:80
#: lib/block_scout_web/templates/address_validation/index.html.eex:38
#: lib/block_scout_web/templates/block/index.html.eex:30
#: lib/block_scout_web/templates/block_transaction/index.html.eex:50
#: lib/block_scout_web/templates/pending_transaction/index.html.eex:39
#: lib/block_scout_web/templates/tokens/transfer/index.html.eex:43
#: lib/block_scout_web/templates/transaction/index.html.eex:45
#: lib/block_scout_web/templates/transaction_token_transfer/index.html.eex:38
msgid "Older"
msgstr ""

#, elixir-format
#: lib/block_scout_web/templates/address_contract/index.html.eex:34
msgid "Optimization enabled"
msgstr ""

#, elixir-format
#: lib/block_scout_web/templates/tokens/inventory/_token.html.eex:18
msgid "Owner Address"
msgstr ""

#, elixir-format
#: lib/block_scout_web/templates/api_docs/_action_tile.html.eex:19
msgid "POST"
msgstr ""

#, elixir-format
#: lib/block_scout_web/templates/api_docs/_action_tile.html.eex:33
msgid "Parameters"
msgstr ""

#, elixir-format
#: lib/block_scout_web/templates/block/overview.html.eex:45
msgid "Parent Hash"
msgstr ""

#, elixir-format
#: lib/block_scout_web/templates/layout/_topnav.html.eex:44
#: lib/block_scout_web/views/transaction_view.ex:208
#: lib/block_scout_web/views/transaction_view.ex:242
msgid "Pending"
msgstr ""

#, elixir-format
#: lib/block_scout_web/templates/pending_transaction/index.html.eex:4
msgid "Pending Transactions"
msgstr ""

#, elixir-format
#: lib/block_scout_web/templates/block/overview.html.eex:84
msgid "Position %{index}"
msgstr ""

#, elixir-format
#: lib/block_scout_web/templates/chain/show.html.eex:24
#: lib/block_scout_web/templates/layout/app.html.eex:54
msgid "Price"
msgstr ""

#, elixir-format
#: lib/block_scout_web/templates/address/overview.html.eex:33
#: lib/block_scout_web/templates/address/overview.html.eex:139
#: lib/block_scout_web/templates/tokens/overview/_details.html.eex:35
#: lib/block_scout_web/templates/tokens/overview/_details.html.eex:105
msgid "QR Code"
msgstr ""

#, elixir-format
#: lib/block_scout_web/templates/smart_contract/_functions.html.eex:22
msgid "Query"
msgstr ""

#, elixir-format
#: lib/block_scout_web/templates/address/_tabs.html.eex:58
#: lib/block_scout_web/templates/tokens/overview/_tabs.html.eex:25
#: lib/block_scout_web/views/address_view.ex:300
#: lib/block_scout_web/views/tokens/overview_view.ex:37
msgid "Read Contract"
msgstr ""

#, elixir-format
#: lib/block_scout_web/templates/api_docs/_action_tile.html.eex:155
msgid "Request URL"
msgstr ""

#, elixir-format
#: lib/block_scout_web/templates/address_contract_verification/new.html.eex:133
msgid "Reset"
msgstr ""

#, elixir-format
#: lib/block_scout_web/templates/api_docs/_action_tile.html.eex:173
msgid "Response Body"
msgstr ""

#, elixir-format
#: lib/block_scout_web/templates/api_docs/_action_tile.html.eex:185
msgid "Responses"
msgstr ""

#, elixir-format
#: lib/block_scout_web/templates/layout/_topnav.html.eex:111
#: lib/block_scout_web/templates/layout/_topnav.html.eex:128
msgid "Search"
msgstr ""

#, elixir-format
#:
#: lib/block_scout_web/templates/address_token_balance/_token_balances.html.eex:28
msgid "Search tokens"
msgstr ""

#, elixir-format
#: lib/block_scout_web/templates/api_docs/_action_tile.html.eex:163
msgid "Server Response"
msgstr ""

#, elixir-format
#: lib/block_scout_web/templates/address/overview.html.eex:34
#: lib/block_scout_web/templates/tokens/overview/_details.html.eex:36
msgid "Show QR Code"
msgstr ""

#, elixir-format
#: lib/block_scout_web/templates/transaction/_emission_reward_tile.html.eex:8
#: lib/block_scout_web/views/transaction_view.ex:210
msgid "Success"
msgstr ""

#, elixir-format
#: lib/block_scout_web/templates/transaction/_pending_tile.html.eex:21
#: lib/block_scout_web/templates/transaction/_tile.html.eex:34
#: lib/block_scout_web/templates/transaction/overview.html.eex:82
msgid "TX Fee"
msgstr ""

#, elixir-format
#: lib/block_scout_web/templates/layout/_footer.html.eex:25
msgid "Telegram"
msgstr ""

#, elixir-format
#: lib/block_scout_web/templates/tokens/holder/index.html.eex:24
msgid "There are no holders for this Token."
msgstr ""

#, elixir-format
#: lib/block_scout_web/templates/address_internal_transaction/index.html.eex:65
msgid "There are no internal transactions for this address."
msgstr ""

#, elixir-format
#:
#: lib/block_scout_web/templates/transaction_internal_transaction/index.html.eex:22
msgid "There are no internal transactions for this transaction."
msgstr ""

#, elixir-format
#: lib/block_scout_web/templates/transaction_log/index.html.eex:147
msgid "There are no logs for this transaction."
msgstr ""

#, elixir-format
#: lib/block_scout_web/templates/address_token_transfer/index.html.eex:23
msgid "There are no token transfers for this address."
msgstr ""

#, elixir-format
#: lib/block_scout_web/templates/transaction_token_transfer/index.html.eex:23
msgid "There are no token transfers for this transaction."
msgstr ""

#, elixir-format
#: lib/block_scout_web/templates/address_token/index.html.eex:24
msgid "There are no tokens for this address."
msgstr ""

#, elixir-format
#: lib/block_scout_web/templates/tokens/inventory/index.html.eex:25
msgid "There are no tokens."
msgstr ""

#, elixir-format
#: lib/block_scout_web/templates/address_transaction/index.html.eex:62
msgid "There are no transactions for this address."
msgstr ""

#, elixir-format
#: lib/block_scout_web/templates/block_transaction/index.html.eex:35
msgid "There are no transactions for this block."
msgstr ""

#, elixir-format
#: lib/block_scout_web/templates/tokens/transfer/index.html.eex:25
msgid "There are no transfers for this Token."
msgstr ""

#, elixir-format
#: lib/block_scout_web/templates/transaction/overview.html.eex:35
msgid "This transaction is pending confirmation."
msgstr ""

#, elixir-format
#: lib/block_scout_web/templates/address_internal_transaction/index.html.eex:33
#: lib/block_scout_web/templates/address_transaction/index.html.eex:29
#: lib/block_scout_web/views/address_internal_transaction_view.ex:6
#: lib/block_scout_web/views/address_transaction_view.ex:6
msgid "To"
msgstr ""

#, elixir-format
#: lib/block_scout_web/templates/layout/_topnav.html.eex:6
msgid "Toggle navigation"
msgstr ""

#, elixir-format
#: lib/block_scout_web/templates/tokens/overview/_details.html.eex:10
msgid "Token Details"
msgstr ""

#, elixir-format
#: lib/block_scout_web/templates/tokens/holder/index.html.eex:16
#: lib/block_scout_web/templates/tokens/overview/_tabs.html.eex:9
#: lib/block_scout_web/views/tokens/overview_view.ex:36
msgid "Token Holders"
msgstr ""

#, elixir-format
#: lib/block_scout_web/templates/tokens/inventory/_token.html.eex:11
msgid "Token ID"
msgstr ""

#, elixir-format
#: lib/block_scout_web/templates/tokens/transfer/_token_transfer.html.eex:5
#: lib/block_scout_web/templates/transaction/overview.html.eex:177
#: lib/block_scout_web/templates/transaction/overview.html.eex:191
#: lib/block_scout_web/templates/transaction_token_transfer/_token_transfer.html.eex:4
#: lib/block_scout_web/views/transaction_view.ex:284
msgid "Token Transfer"
msgstr ""

#, elixir-format
#: lib/block_scout_web/templates/tokens/overview/_tabs.html.eex:3
#: lib/block_scout_web/templates/tokens/transfer/index.html.eex:15
#: lib/block_scout_web/templates/transaction/_tabs.html.eex:4
#: lib/block_scout_web/templates/transaction_token_transfer/index.html.eex:7
#: lib/block_scout_web/views/tokens/overview_view.ex:35
#: lib/block_scout_web/views/transaction_view.ex:338
msgid "Token Transfers"
msgstr ""

#, elixir-format
#: lib/block_scout_web/templates/address/_tabs.html.eex:8
#: lib/block_scout_web/templates/address_token/index.html.eex:8
#: lib/block_scout_web/templates/address_token_transfer/index.html.eex:9
#: lib/block_scout_web/views/address_view.ex:295
msgid "Tokens"
msgstr ""

#, elixir-format
#: lib/block_scout_web/templates/address/_metatags.html.eex:13
msgid "Top Accounts - %{subnetwork} Explorer"
msgstr ""

#, elixir-format
#: lib/block_scout_web/templates/address_logs/index.html.eex:33
#: lib/block_scout_web/templates/transaction_log/index.html.eex:103
msgid "Topics"
msgstr ""

#, elixir-format
#: lib/block_scout_web/templates/block/overview.html.eex:67
msgid "Total Difficulty"
msgstr ""

#, elixir-format
#: lib/block_scout_web/templates/tokens/overview/_details.html.eex:74
msgid "Total Supply"
msgstr ""

#, elixir-format
#: lib/block_scout_web/templates/chain/show.html.eex:56
msgid "Total transactions"
msgstr ""

#, elixir-format
#: lib/block_scout_web/templates/address_logs/index.html.eex:22
#: lib/block_scout_web/views/transaction_view.ex:287
msgid "Transaction"
msgstr ""

#, elixir-format
#: lib/block_scout_web/templates/transaction/_metatags.html.eex:3
msgid "Transaction %{transaction} - %{subnetwork} Explorer"
msgstr ""

#, elixir-format
#: lib/block_scout_web/templates/transaction/_metatags.html.eex:11
msgid "Transaction %{transaction}, %{subnetwork} %{transaction}"
msgstr ""

#, elixir-format
#: lib/block_scout_web/templates/transaction/not_found.html.eex:22
#: lib/block_scout_web/templates/transaction/overview.html.eex:11
msgid "Transaction Details"
msgstr ""

#, elixir-format
#: lib/block_scout_web/templates/address/_tabs.html.eex:3
#: lib/block_scout_web/templates/address_transaction/index.html.eex:15
#: lib/block_scout_web/templates/block_transaction/index.html.eex:10
#: lib/block_scout_web/templates/block_transaction/index.html.eex:17
#: lib/block_scout_web/templates/chain/show.html.eex:108
#: lib/block_scout_web/templates/layout/_topnav.html.eex:35
#: lib/block_scout_web/views/address_view.ex:296
msgid "Transactions"
msgstr ""

#, elixir-format
#: lib/block_scout_web/templates/address/_tile.html.eex:19
msgid "Transactions sent"
msgstr ""

#, elixir-format
#: lib/block_scout_web/templates/tokens/overview/_details.html.eex:60
msgid "Transfers"
msgstr ""

#, elixir-format
#: lib/block_scout_web/templates/api_docs/_action_tile.html.eex:40
msgid "Try it out"
msgstr ""

#, elixir-format
#: lib/block_scout_web/templates/layout/_footer.html.eex:22
msgid "Twitter"
msgstr ""

#, elixir-format
#: lib/block_scout_web/templates/block/overview.html.eex:80
#: lib/block_scout_web/templates/layout/_topnav.html.eex:23
msgid "Uncles"
msgstr ""

#, elixir-format
#: lib/block_scout_web/templates/tokens/inventory/_token.html.eex:6
msgid "Unique Token"
msgstr ""

#, elixir-format
#: lib/block_scout_web/templates/transaction/overview.html.eex:229
msgid "Used"
msgstr ""

#, elixir-format
#: lib/block_scout_web/templates/layout/_topnav.html.eex:39
msgid "Validated"
msgstr ""

#, elixir-format
#: lib/block_scout_web/templates/transaction/index.html.eex:4
msgid "Validated Transactions"
msgstr ""

#, elixir-format
#: lib/block_scout_web/templates/address/_tile.html.eex:23
msgid "Validations"
msgstr ""

#, elixir-format
#: lib/block_scout_web/templates/transaction/overview.html.eex:207
msgid "Value"
msgstr ""

#, elixir-format
#: lib/block_scout_web/templates/address_contract/index.html.eex:11
#: lib/block_scout_web/templates/address_contract/index.html.eex:16
msgid "Verify & Publish"
msgstr ""

#, elixir-format
#: lib/block_scout_web/templates/address_contract_verification/new.html.eex:132
msgid "Verify & publish"
msgstr ""

#, elixir-format
#: lib/block_scout_web/templates/tokens/overview/_details.html.eex:54
msgid "View Contract"
msgstr ""

#, elixir-format
#: lib/block_scout_web/templates/transaction/_tile.html.eex:56
msgid "View Less Transfers"
msgstr ""

#, elixir-format
#: lib/block_scout_web/templates/transaction/_tile.html.eex:55
msgid "View More Transfers"
msgstr ""

#, elixir-format
#: lib/block_scout_web/templates/address/_metatags.html.eex:9
msgid "View the account balance, transactions, and other data for %{address} on the %{network}"
msgstr ""

#, elixir-format
#: lib/block_scout_web/templates/block/_metatags.html.eex:10
msgid "View the transactions, token transfers, and uncles for block number %{block_number}"
msgstr ""

#, elixir-format
#: lib/block_scout_web/templates/transaction/_metatags.html.eex:10
msgid "View transaction %{transaction} on %{subnetwork}"
msgstr ""

#, elixir-format
#: lib/block_scout_web/templates/smart_contract/_functions.html.eex:49
msgid "WEI"
msgstr ""

#, elixir-format
#: lib/block_scout_web/templates/chain/show.html.eex:72
msgid "Wallet addresses"
msgstr ""

#, elixir-format
#: lib/block_scout_web/views/wei_helpers.ex:70
msgid "Wei"
msgstr ""

#, elixir-format
#: lib/block_scout_web/templates/address_contract_verification/new.html.eex:45
msgid "Yes"
msgstr ""

#, elixir-format
#: lib/block_scout_web/templates/address/overview.html.eex:111
msgid "at"
msgstr ""

#, elixir-format
#: lib/block_scout_web/views/address_contract_view.ex:22
msgid "false"
msgstr ""

#, elixir-format
#: lib/block_scout_web/templates/api_docs/_action_tile.html.eex:58
#: lib/block_scout_web/templates/api_docs/_action_tile.html.eex:69
#: lib/block_scout_web/templates/api_docs/_action_tile.html.eex:81
msgid "required"
msgstr ""

#, elixir-format
#: lib/block_scout_web/templates/api_docs/_action_tile.html.eex:59
#: lib/block_scout_web/templates/api_docs/_action_tile.html.eex:70
msgid "string"
msgstr ""

#, elixir-format
#: lib/block_scout_web/views/address_contract_view.ex:21
msgid "true"
msgstr ""

#, elixir-format
#: lib/block_scout_web/views/internal_transaction_view.ex:21
msgid "Call"
msgstr ""

#, elixir-format
#: lib/block_scout_web/views/internal_transaction_view.ex:25
msgid "Create"
msgstr ""

#, elixir-format
#: lib/block_scout_web/views/internal_transaction_view.ex:23
msgid "Delegate Call"
msgstr ""

#, elixir-format
#: lib/block_scout_web/templates/block/_tile.html.eex:47
#: lib/block_scout_web/templates/chain/_block.html.eex:23
#: lib/block_scout_web/views/internal_transaction_view.ex:27
msgid "Reward"
msgstr ""

#, elixir-format
#: lib/block_scout_web/views/internal_transaction_view.ex:26
msgid "Self-Destruct"
msgstr ""

#, elixir-format
#: lib/block_scout_web/templates/tokens/overview/_details.html.eex:62
msgid "Decimals"
msgstr ""

#, elixir-format
#: lib/block_scout_web/templates/address_read_contract/index.html.eex:14
#: lib/block_scout_web/templates/address_token_transfer/index.html.eex:19
#: lib/block_scout_web/templates/address_validation/index.html.eex:22
#: lib/block_scout_web/templates/address_validation/index.html.eex:47
#: lib/block_scout_web/templates/chain/show.html.eex:99
#: lib/block_scout_web/templates/chain/show.html.eex:125
#: lib/block_scout_web/templates/tokens/read_contract/index.html.eex:21
msgid "Loading..."
msgstr ""

#, elixir-format
#: lib/block_scout_web/templates/address_contract_verification/new.html.eex:130
msgid "Loading...."
msgstr ""

#, elixir-format
#: lib/block_scout_web/templates/layout/_topnav.html.eex:64
msgid "APIs"
msgstr ""

#, elixir-format
#: lib/block_scout_web/templates/layout/_topnav.html.eex:68
msgid "GraphQL"
msgstr ""

#, elixir-format
#: lib/block_scout_web/templates/address_coin_balance/index.html.eex:66
#: lib/block_scout_web/templates/address_internal_transaction/index.html.eex:73
#: lib/block_scout_web/templates/address_internal_transaction/index.html.eex:90
#: lib/block_scout_web/templates/address_token_transfer/index.html.eex:47
#: lib/block_scout_web/templates/address_transaction/index.html.eex:71
#: lib/block_scout_web/templates/address_transaction/index.html.eex:89
#: lib/block_scout_web/templates/block/index.html.eex:19
#: lib/block_scout_web/templates/block/index.html.eex:39
#: lib/block_scout_web/templates/pending_transaction/index.html.eex:32
#: lib/block_scout_web/templates/pending_transaction/index.html.eex:48
#: lib/block_scout_web/templates/tokens/holder/index.html.eex:33
#: lib/block_scout_web/templates/tokens/holder/index.html.eex:44
#: lib/block_scout_web/templates/tokens/transfer/index.html.eex:34
#: lib/block_scout_web/templates/tokens/transfer/index.html.eex:52
#: lib/block_scout_web/templates/transaction/index.html.eex:36
#: lib/block_scout_web/templates/transaction/index.html.eex:54
msgid "Loading"
msgstr ""

#, elixir-format
#: lib/block_scout_web/templates/layout/_topnav.html.eex:73
msgid "RPC"
msgstr ""

#, elixir-format
#: lib/block_scout_web/templates/api_docs/index.html.eex:6
msgid "This API is provided for developers transitioning their applications from Etherscan to BlockScout. It supports GET and POST requests."
msgstr ""

#, elixir-format
#: lib/block_scout_web/templates/transaction/overview.html.eex:107
msgid "Raw Input"
msgstr ""

#, elixir-format
#: lib/block_scout_web/templates/block_transaction/404.html.eex:7
msgid "Block Details"
msgstr ""

#, elixir-format
#: lib/block_scout_web/views/block_transaction_view.ex:15
msgid "Block not found, please try again later."
msgstr ""

#, elixir-format
#: lib/block_scout_web/views/block_transaction_view.ex:7
msgid "Easy Cowboy! This block does not exist yet!"
msgstr ""

#, elixir-format
#: lib/block_scout_web/views/block_transaction_view.ex:11
msgid "This block has not been processed yet."
msgstr ""

#, elixir-format
#: lib/block_scout_web/templates/transaction/invalid.html.eex:6
msgid "Invalid Transaction Hash"
msgstr ""

#, elixir-format
#: lib/block_scout_web/templates/transaction/not_found.html.eex:33
msgid "Once we have the transaction's data this page will refresh automatically"
msgstr ""

#, elixir-format
#: lib/block_scout_web/templates/transaction/not_found.html.eex:38
msgid "Some transactions may take a while longer to be indexed depending on the load on the network"
msgstr ""

#, elixir-format
#: lib/block_scout_web/templates/transaction/not_found.html.eex:34
msgid "The possible reasons for this transaction not being processed include the following:"
msgstr ""

#, elixir-format
#: lib/block_scout_web/templates/transaction/not_found.html.eex:29
msgid "The transaction %{bold_hash} was not processed yet"
msgstr ""

#, elixir-format
#: lib/block_scout_web/templates/transaction/not_found.html.eex:37
msgid "The transaction may be in the pool of a node that didn't broadcast it yet"
msgstr ""

#, elixir-format
#: lib/block_scout_web/templates/transaction/not_found.html.eex:39
msgid "The transaction still does not exist"
msgstr ""

#, elixir-format
#: lib/block_scout_web/templates/transaction/not_found.html.eex:36
msgid "The transaction was made a few seconds ago"
msgstr ""

#, elixir-format
#: lib/block_scout_web/templates/transaction/invalid.html.eex:8
msgid "is not a valid transaction hash"
msgstr ""

#, elixir-format
#: lib/block_scout_web/views/internal_transaction_view.ex:22
msgid "Call Code"
msgstr ""

#, elixir-format
#: lib/block_scout_web/views/internal_transaction_view.ex:24
msgid "Static Call"
msgstr ""

#, elixir-format
#: lib/block_scout_web/templates/transaction_log/index.html.eex:33
msgid "Decoded"
msgstr ""

#, elixir-format
#: lib/block_scout_web/templates/transaction_log/index.html.eex:66
msgid "Indexed?"
msgstr ""

#, elixir-format
#: lib/block_scout_web/templates/transaction/_decoded_input_body.html.eex:17
#: lib/block_scout_web/templates/transaction_log/index.html.eex:65
msgid "Type"
msgstr ""

#, elixir-format
#: lib/block_scout_web/templates/transaction/_decoded_input_body.html.eex:3
msgid "Method Id"
msgstr ""

#, elixir-format
#: lib/block_scout_web/templates/transaction_log/index.html.eex:38
msgid "To see decoded input data, the contract must be verified."
msgstr ""

#, elixir-format
#: lib/block_scout_web/templates/transaction/_decoded_input_body.html.eex:1
msgid "Transaction Info"
msgstr ""

#, elixir-format
#: lib/block_scout_web/templates/transaction/_decoded_input_body.html.eex:13
msgid "Transaction Inputs"
msgstr ""

#, elixir-format
#: lib/block_scout_web/templates/transaction/_decoded_input.html.eex:11
#: lib/block_scout_web/templates/transaction_log/index.html.eex:41
msgid "Verify the contract "
msgstr ""

#, elixir-format
#: lib/block_scout_web/templates/transaction/_decoded_input.html.eex:11
#: lib/block_scout_web/templates/transaction_log/index.html.eex:41
msgid "here"
msgstr ""

#, elixir-format
#: lib/block_scout_web/templates/transaction/_decoded_input.html.eex:32
msgid "Failed to decode input data."
msgstr ""

#, elixir-format
#: lib/block_scout_web/templates/transaction/_decoded_input_body.html.eex:46
msgid "Error rendering value"
msgstr ""

#, elixir-format
#: lib/block_scout_web/templates/transaction/_decoded_input_body.html.eex:28
#: lib/block_scout_web/templates/transaction_log/index.html.eex:77
msgid "Copy Value"
msgstr ""

#, elixir-format
#: lib/block_scout_web/templates/transaction_log/index.html.eex:48
msgid "Failed to decode log data."
msgstr ""

#, elixir-format
#: lib/block_scout_web/templates/transaction_log/index.html.eex:61
msgid "Log Data"
msgstr ""

#, elixir-format
#: lib/block_scout_web/templates/address_coin_balance/index.html.eex:34
#: lib/block_scout_web/templates/address_internal_transaction/index.html.eex:61
#: lib/block_scout_web/templates/address_token_transfer/index.html.eex:28
#: lib/block_scout_web/templates/address_transaction/index.html.eex:57
#: lib/block_scout_web/templates/address_validation/index.html.eex:29
#: lib/block_scout_web/templates/chain/show.html.eex:91
#: lib/block_scout_web/templates/pending_transaction/index.html.eex:19
#: lib/block_scout_web/templates/tokens/holder/index.html.eex:19
#: lib/block_scout_web/templates/tokens/transfer/index.html.eex:20
#: lib/block_scout_web/templates/transaction/index.html.eex:20
msgid "Something went wrong, click to reload."
msgstr ""

#, elixir-format
#: lib/block_scout_web/templates/address_validation/index.html.eex:25
msgid "There are no blocks validated by this address."
msgstr ""

#, elixir-format
#: lib/block_scout_web/templates/transaction/index.html.eex:26
msgid "There are no transactions."
msgstr ""

#, elixir-format
#: lib/block_scout_web/templates/address_coin_balance/index.html.eex:14
msgid "Balances"
msgstr ""

#, elixir-format
#: lib/block_scout_web/templates/address_coin_balance/_coin_balances.html.eex:8
msgid "Block"
msgstr ""

#, elixir-format
#: lib/block_scout_web/templates/address/_tabs.html.eex:20
#: lib/block_scout_web/views/address_view.ex:301
msgid "Coin Balance History"
msgstr ""

#, elixir-format
#: lib/block_scout_web/templates/address_coin_balance/index.html.eex:48
msgid "Loading balances"
msgstr ""

#, elixir-format
#: lib/block_scout_web/templates/address_coin_balance/index.html.eex:22
#: lib/block_scout_web/templates/chain/show.html.eex:13
msgid "Loading chart"
msgstr ""

#, elixir-format
#: lib/block_scout_web/templates/address_coin_balance/index.html.eex:39
msgid "There is no coin history for this address."
msgstr ""

#, elixir-format
#: lib/block_scout_web/templates/address_coin_balance/index.html.eex:25
#: lib/block_scout_web/templates/chain/show.html.eex:16
msgid "There was a problem loading the chart."
msgstr ""

#, elixir-format
#: lib/block_scout_web/templates/pending_transaction/index.html.eex:23
msgid "There are no pending transactions."
msgstr ""

#, elixir-format
#: lib/block_scout_web/templates/block/index.html.eex:23
msgid "There are no blocks."
msgstr ""

#, elixir-format
#: lib/block_scout_web/templates/address/_validator_metadata_modal.html.eex:24
msgid "License Expires"
msgstr ""

#, elixir-format
#: lib/block_scout_web/templates/address/_validator_metadata_modal.html.eex:10
msgid "License ID"
msgstr ""

#, elixir-format
#: lib/block_scout_web/templates/address/overview.html.eex:48
msgid "Show Validator Info"
msgstr ""

#, elixir-format
#: lib/block_scout_web/templates/address/_validator_metadata_modal.html.eex:30
msgid "Validator Creation Date"
msgstr ""

#, elixir-format
#: lib/block_scout_web/templates/address/_validator_metadata_modal.html.eex:5
msgid "Validator Data"
msgstr ""

#, elixir-format
#: lib/block_scout_web/templates/address/overview.html.eex:52
msgid "Validator Info"
msgstr ""

#, elixir-format
#: lib/block_scout_web/templates/block/overview.html.eex:139
msgid "Block Rewards"
msgstr ""

#, elixir-format
#: lib/block_scout_web/views/block_view.ex:60
msgid "Emission Reward"
msgstr ""

#, elixir-format
#: lib/block_scout_web/views/block_view.ex:56
msgid "Miner Reward"
msgstr ""

#, elixir-format
#: lib/block_scout_web/views/block_view.ex:64
msgid "Uncle Reward"
msgstr ""

#, elixir-format
#: lib/block_scout_web/templates/transaction/_decoded_input.html.eex:18
msgid "IMPORTANT: This information is a best guess based on similar functions from other verified contracts."
msgstr ""

#, elixir-format
#: lib/block_scout_web/templates/transaction/_decoded_input.html.eex:17
msgid "Potential matches from our contract method database:"
msgstr ""

#, elixir-format
#: lib/block_scout_web/templates/transaction/_decoded_input.html.eex:19
msgid "To have guaranteed accuracy, use the link above to verify the contract's source code."
msgstr ""

#, elixir-format
#: lib/block_scout_web/templates/transaction/_decoded_input.html.eex:8
msgid "To see accurate decoded input data, the contract must be verified."
msgstr ""

#, elixir-format
#: lib/block_scout_web/templates/transaction/_emission_reward_tile.html.eex:5
msgid "Emission Contract"
msgstr ""

#, elixir-format
#: lib/block_scout_web/templates/chain/show.html.eex:117
msgid "Something went wrong, click to retry."
msgstr ""

#, elixir-format
#: lib/block_scout_web/templates/layout/_footer.html.eex:17
msgid "Blockscout is a tool for inspecting and analyzing EVM based blockchains. Blockchain explorer for Ethereum Networks."
msgstr ""

#, elixir-format
#: lib/block_scout_web/templates/layout/_footer.html.eex:36
msgid "Chat"
msgstr ""

#, elixir-format
#: lib/block_scout_web/templates/layout/_footer.html.eex:35
msgid "Contribute"
msgstr ""

#, elixir-format
#: lib/block_scout_web/templates/layout/_footer.html.eex:44
msgid "Main Networks"
msgstr ""

#, elixir-format
#: lib/block_scout_web/templates/layout/_footer.html.eex:68
msgid "Other Explorers"
msgstr ""

#, elixir-format
#: lib/block_scout_web/templates/layout/_footer.html.eex:34
msgid "Submit an Issue"
msgstr ""

#, elixir-format
#: lib/block_scout_web/templates/layout/_footer.html.eex:57
msgid "Test Networks"
msgstr ""

#, elixir-format
#: lib/block_scout_web/templates/layout/_footer.html.eex:83
msgid "Version"
msgstr ""

#, elixir-format
#: lib/block_scout_web/templates/layout/_footer.html.eex:37
msgid "Support"
msgstr ""

#, elixir-format
#: lib/block_scout_web/templates/address_contract/index.html.eex:55
msgid "Copy ABI"
msgstr ""

#, elixir-format
#: lib/block_scout_web/templates/address_contract/index.html.eex:71
msgid "Copy Contract Creation Code"
msgstr ""

#, elixir-format
#: lib/block_scout_web/templates/address_contract/index.html.eex:43
msgid "Copy Source Code"
msgstr ""

#, elixir-format
#: lib/block_scout_web/templates/block/overview.html.eex:13
msgid "Genesis Block"
msgstr ""

#, elixir-format
#: lib/block_scout_web/templates/address_contract_verification/new.html.eex:76
msgid "1 Library Address"
msgstr ""

#, elixir-format
#: lib/block_scout_web/templates/address_contract_verification/new.html.eex:71
msgid "1 Library Name"
msgstr ""

#, elixir-format
#: lib/block_scout_web/templates/address_contract_verification/new.html.eex:86
msgid "2 Library Address"
msgstr ""

#, elixir-format
#: lib/block_scout_web/templates/address_contract_verification/new.html.eex:81
msgid "2 Library Name"
msgstr ""

#, elixir-format
#: lib/block_scout_web/templates/address_contract_verification/new.html.eex:96
msgid "3 Library Address"
msgstr ""

#, elixir-format
#: lib/block_scout_web/templates/address_contract_verification/new.html.eex:91
msgid "3 Library Name"
msgstr ""

#, elixir-format
#: lib/block_scout_web/templates/address_contract_verification/new.html.eex:106
msgid "4 Library Address"
msgstr ""

#, elixir-format
#: lib/block_scout_web/templates/address_contract_verification/new.html.eex:101
msgid "4 Library Name"
msgstr ""

#, elixir-format
#: lib/block_scout_web/templates/address_contract_verification/new.html.eex:116
msgid "5 Library Address"
msgstr ""

#, elixir-format
#: lib/block_scout_web/templates/address_contract_verification/new.html.eex:111
msgid "5 Library Name"
msgstr ""

#, elixir-format
#: lib/block_scout_web/templates/address_contract_verification/new.html.eex:68
msgid "Contract Libraries"
msgstr ""

#, elixir-format
#: lib/block_scout_web/templates/address/overview.html.eex:88
msgid "Last Balance Update: Block #"
msgstr ""

#, elixir-format
#: lib/block_scout_web/templates/address/overview.html.eex:84
msgid "Transactions Sent"
msgstr ""

#, elixir-format
#: lib/block_scout_web/templates/transaction/overview.html.eex:99
msgid "Transaction Speed"
msgstr ""

#, elixir-format
#: lib/block_scout_web/templates/transaction/overview.html.eex:113
#: lib/block_scout_web/templates/transaction/overview.html.eex:117
msgid "Hex (Default)"
msgstr ""

#, elixir-format
#: lib/block_scout_web/templates/transaction/overview.html.eex:120
msgid "UTF-8"
msgstr ""

#, elixir-format
#: lib/block_scout_web/templates/admin/dashboard/index.html.eex:16
msgid "For any existing contracts in the database, insert all ABI entries into the contract_methods table. Use this in case you have verified smart contracts before early March 2019 and you want other contracts with the same functions to show those ABI's as candidate matches."
msgstr ""

#, elixir-format
#: lib/block_scout_web/templates/admin/dashboard/index.html.eex:21
msgid "Run"
msgstr ""

#, elixir-format
#: lib/block_scout_web/templates/address/overview.html.eex:75
msgid ">="
msgstr ""

#, elixir-format
#: lib/block_scout_web/templates/address/overview.html.eex:79
msgid "Incoming Transactions"
msgstr ""

#, elixir-format
#: lib/block_scout_web/templates/address/overview.html.eex:119
msgid "Error: Could not determine contract creator."
msgstr ""

#, elixir-format
#: lib/block_scout_web/templates/layout/_topnav.html.eex:105
#: lib/block_scout_web/templates/layout/_topnav.html.eex:109
msgid "Search by address, token symbol name, transaction hash, or block number"
msgstr ""

#, elixir-format
#: lib/block_scout_web/templates/address_contract_verification/new.html.eex:31
msgid "EVM Version"
msgstr ""

#, elixir-format
#: lib/block_scout_web/templates/address_contract_verification/new.html.eex:63
msgid "Enter constructor arguments if the contract had any"
msgstr ""

#, elixir-format
#: lib/block_scout_web/templates/address_decompiled_contract/index.html.eex:16
msgid "Copy Decompiled Contract Code"
msgstr ""

#, elixir-format
#: lib/block_scout_web/views/address_view.ex:299
msgid "Decompiled Code"
msgstr ""

#, elixir-format
#: lib/block_scout_web/templates/address/_tabs.html.eex:52
msgid "Decompiled code"
msgstr ""

#, elixir-format
#: lib/block_scout_web/templates/address_decompiled_contract/index.html.eex:14
msgid "Decompiled contract code"
msgstr ""

#, elixir-format
#: lib/block_scout_web/templates/address_decompiled_contract/index.html.eex:7
msgid "Decompiler version"
msgstr ""

#, elixir-format
#: lib/block_scout_web/templates/address_contract_verification/new.html.eex:52
msgid "Optimization runs"
msgstr ""

#, elixir-format
#: lib/block_scout_web/templates/transaction/overview.html.eex:177
msgid "ERC-20"
msgstr ""

#, elixir-format
#: lib/block_scout_web/templates/transaction/overview.html.eex:191
msgid "ERC-721"
msgstr ""

#, elixir-format
#: lib/block_scout_web/templates/api_docs/index.html.eex:4
msgid "API Documentation"
msgstr ""

#, elixir-format
#: lib/block_scout_web/templates/chain/show.html.eex:86
msgid "View All Blocks"
msgstr ""

#, elixir-format
#: lib/block_scout_web/templates/chain/show.html.eex:107
msgid "View All Transactions"
msgstr ""

#, elixir-format
#: lib/block_scout_web/templates/transaction/overview.html.eex:225
msgid "Gas"
msgstr ""

#, elixir-format
#: lib/block_scout_web/templates/transaction/_tabs.html.eex:24
#: lib/block_scout_web/templates/transaction_raw_trace/index.html.eex:7
#: lib/block_scout_web/views/transaction_view.ex:341
msgid "Raw Trace"
msgstr ""

#, elixir-format
#: lib/block_scout_web/templates/chain/show.html.eex:64
msgid "Total blocks"
msgstr ""

#, elixir-format
#:
#: lib/block_scout_web/templates/common_components/_pagination_container.html.eex:37
msgid "Page"
msgstr ""

#, elixir-format
#:
#: lib/block_scout_web/templates/common_components/_pagination_container.html.eex:11
msgid "Records"
msgstr ""

#, elixir-format
#:
#: lib/block_scout_web/templates/common_components/_pagination_container.html.eex:5
msgid "Show"
msgstr ""

#, elixir-format
#:
#: lib/block_scout_web/templates/common_components/_pagination_container.html.eex:37
msgid "of"
msgstr ""

#, elixir-format, fuzzy
<<<<<<< HEAD
#: lib/block_scout_web/templates/address_contract/index.html.eex:83
msgid "Contract Byte Code"
msgstr ""

#, elixir-format, fuzzy
#: lib/block_scout_web/templates/address_contract/index.html.eex:69
msgid "Contract Creation Code"
msgstr ""

#, elixir-format
#: lib/block_scout_web/templates/address_contract/index.html.eex:75
msgid "Contracts that self destruct in their constructors have no contract code published and cannot be verified."
msgstr ""

#, elixir-format, fuzzy
#: lib/block_scout_web/templates/address_contract/index.html.eex:85
msgid "Copy Contract Byte Code"
msgstr ""

#, elixir-format
#: lib/block_scout_web/templates/address_contract/index.html.eex:76
msgid "Displaying the init data provided of the creating transaction."
=======
#: lib/block_scout_web/templates/address_logs/index.html.eex:77
msgid "There are no logs for this address."
>>>>>>> d76ec903
msgstr ""<|MERGE_RESOLUTION|>--- conflicted
+++ resolved
@@ -1749,7 +1749,6 @@
 msgstr ""
 
 #, elixir-format, fuzzy
-<<<<<<< HEAD
 #: lib/block_scout_web/templates/address_contract/index.html.eex:83
 msgid "Contract Byte Code"
 msgstr ""
@@ -1772,8 +1771,9 @@
 #, elixir-format
 #: lib/block_scout_web/templates/address_contract/index.html.eex:76
 msgid "Displaying the init data provided of the creating transaction."
-=======
+msgstr ""
+
+#, elixir-format, fuzzy
 #: lib/block_scout_web/templates/address_logs/index.html.eex:77
 msgid "There are no logs for this address."
->>>>>>> d76ec903
 msgstr ""