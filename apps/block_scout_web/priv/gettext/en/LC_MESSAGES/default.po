#, elixir-format
#: lib/block_scout_web/views/address_token_balance_view.ex:7
msgid "%{count} token"
msgid_plural "%{count} tokens"
msgstr[0] ""
msgstr[1] ""

#, elixir-format
#: lib/block_scout_web/templates/block/_tile.html.eex:27
msgid "%{count} transaction"
msgid_plural "%{count} transactions"
msgstr[0] ""
msgstr[1] ""

#, elixir-format
#: lib/block_scout_web/templates/address/_metatags.html.eex:3
msgid "%{address} - %{subnetwork} Explorer"
msgstr ""

#, elixir-format
#: lib/block_scout_web/templates/block/overview.html.eex:8
msgid "%{block_type} Details"
msgstr ""

#, elixir-format
#: lib/block_scout_web/templates/block/overview.html.eex:15
msgid "%{block_type} Height:"
msgstr ""

#, elixir-format
#: lib/block_scout_web/templates/block/index.html.eex:10
msgid "%{block_type}s"
msgstr ""

#, elixir-format
#: lib/block_scout_web/templates/block/overview.html.eex:21
#: lib/block_scout_web/templates/chain/_block.html.eex:11
msgid "%{count} Transactions"
msgstr ""

#, elixir-format
#: lib/block_scout_web/templates/chain/_metatags.html.eex:2
msgid "%{subnetwork} %{network} Explorer"
msgstr ""

#, elixir-format
#: lib/block_scout_web/templates/layout/_default_title.html.eex:2
msgid "%{subnetwork} Explorer - BlockScout"
msgstr ""

#, elixir-format
#: lib/block_scout_web/views/transaction_view.ex:144
msgid "(Awaiting internal transactions for status)"
msgstr ""

#, elixir-format
#: lib/block_scout_web/templates/api_docs/_action_tile.html.eex:59
#: lib/block_scout_web/templates/api_docs/_action_tile.html.eex:70
#: lib/block_scout_web/templates/api_docs/_action_tile.html.eex:82
#: lib/block_scout_web/templates/api_docs/_action_tile.html.eex:104
msgid "(query)"
msgstr ""

#, elixir-format
#: lib/block_scout_web/templates/layout/app.html.eex:35
msgid "- We're indexing this chain right now. Some of the counts may be inaccurate."
msgstr ""

#, elixir-format
#: lib/block_scout_web/templates/api_docs/_action_tile.html.eex:73
msgid "A string with the name of the action to be invoked."
msgstr ""

#, elixir-format
#: lib/block_scout_web/templates/api_docs/_action_tile.html.eex:62
msgid "A string with the name of the module to be invoked."
msgstr ""

#, elixir-format
#: lib/block_scout_web/templates/api_docs/_metatags.html.eex:4
msgid "API endpoints for the %{subnetwork}"
msgstr ""

#, elixir-format
#: lib/block_scout_web/templates/api_docs/_metatags.html.eex:2
msgid "API for the %{subnetwork} - BlockScout"
msgstr ""

#, elixir-format
#: lib/block_scout_web/templates/layout/_topnav.html.eex:56
msgid "Accounts"
msgstr ""

#, elixir-format
#: lib/block_scout_web/templates/api_docs/_action_tile.html.eex:69
msgid "Action"
msgstr ""

#, elixir-format
#: lib/block_scout_web/templates/address/_validator_metadata_modal.html.eex:16
#: lib/block_scout_web/templates/transaction_log/_logs.html.eex:3
#: lib/block_scout_web/views/address_view.ex:99
msgid "Address"
msgstr ""

#, elixir-format
#: lib/block_scout_web/templates/address/index.html.eex:4
#: lib/block_scout_web/templates/tokens/overview/_details.html.eex:60
msgid "Addresses"
msgstr ""

#, elixir-format
#: lib/block_scout_web/templates/address_internal_transaction/index.html.eex:27
#: lib/block_scout_web/templates/address_transaction/index.html.eex:23
#: lib/block_scout_web/views/address_internal_transaction_view.ex:8
#: lib/block_scout_web/views/address_transaction_view.ex:8
msgid "All"
msgstr ""

#, elixir-format
#: lib/block_scout_web/templates/chain/show.html.eex:47
msgid "Average block time"
msgstr ""

#, elixir-format
#: lib/block_scout_web/templates/address/_balance_card.html.eex:3
msgid "Balance"
msgstr ""

#, elixir-format
#: lib/block_scout_web/templates/api_docs/eth_rpc.html.eex:5
#: lib/block_scout_web/templates/api_docs/index.html.eex:5
msgid "Base URL:"
msgstr ""

#, elixir-format
#: lib/block_scout_web/templates/block/_link.html.eex:2
#: lib/block_scout_web/templates/internal_transaction/_tile.html.eex:29
#: lib/block_scout_web/templates/tokens/transfer/_token_transfer.html.eex:40
msgid "Block #%{number}"
msgstr ""

#, elixir-format
#: lib/block_scout_web/templates/block/_metatags.html.eex:3
msgid "Block %{block_number} - %{subnetwork} Explorer"
msgstr ""

#, elixir-format
#: lib/block_scout_web/templates/transaction/overview.html.eex:72
msgid "Block Confirmations"
msgstr ""

#, elixir-format
#: lib/block_scout_web/templates/block/overview.html.eex:13
msgid "Block Height: %{height}"
msgstr ""

#, elixir-format
#: lib/block_scout_web/templates/layout/app.html.eex:50
msgid "Block Mined, awaiting import..."
msgstr ""

#, elixir-format
#: lib/block_scout_web/templates/transaction/overview.html.eex:58
msgid "Block Number"
msgstr ""

#, elixir-format
#: lib/block_scout_web/views/transaction_view.ex:21
msgid "Block Pending"
msgstr ""

#, elixir-format
#: lib/block_scout_web/templates/chain/_metatags.html.eex:4
msgid "BlockScout provides analytics data, API, and Smart Contract tools for the %{subnetwork}"
msgstr ""

#, elixir-format
#: lib/block_scout_web/templates/chain/show.html.eex:87
#: lib/block_scout_web/templates/layout/_topnav.html.eex:16
#: lib/block_scout_web/templates/layout/_topnav.html.eex:20
msgid "Blocks"
msgstr ""

#, elixir-format
#: lib/block_scout_web/templates/layout/app.html.eex:49
msgid "Blocks Indexed"
msgstr ""

#, elixir-format
#: lib/block_scout_web/templates/address/_tabs.html.eex:32
#: lib/block_scout_web/templates/address/overview.html.eex:95
#: lib/block_scout_web/templates/address_validation/index.html.eex:13
#: lib/block_scout_web/views/address_view.ex:311
msgid "Blocks Validated"
msgstr ""

#, elixir-format
#: lib/block_scout_web/templates/address_contract_verification/new.html.eex:247
#: lib/block_scout_web/templates/api_docs/_action_tile.html.eex:47
msgid "Cancel"
msgstr ""

#, elixir-format
#: lib/block_scout_web/templates/api_docs/_action_tile.html.eex:137
msgid "Clear"
msgstr ""

#, elixir-format
#: lib/block_scout_web/templates/address/_validator_metadata_modal.html.eex:37
#: lib/block_scout_web/templates/address/overview.html.eex:144
#: lib/block_scout_web/templates/address/overview.html.eex:152
#: lib/block_scout_web/templates/tokens/overview/_details.html.eex:107
#: lib/block_scout_web/templates/tokens/overview/_details.html.eex:115
msgid "Close"
msgstr ""

#, elixir-format
#: lib/block_scout_web/templates/address/_tabs.html.eex:42
#: lib/block_scout_web/templates/api_docs/_action_tile.html.eex:165
#: lib/block_scout_web/templates/api_docs/_action_tile.html.eex:187
#: lib/block_scout_web/views/address_view.ex:307
msgid "Code"
msgstr ""

#, elixir-format
#: lib/block_scout_web/templates/address_contract_verification/new.html.eex:34
msgid "Compiler"
msgstr ""

#, elixir-format
#: lib/block_scout_web/templates/address_contract/index.html.eex:30
msgid "Compiler version"
msgstr ""

#, elixir-format
#: lib/block_scout_web/templates/address_coin_balance/index.html.eex:10
#: lib/block_scout_web/templates/block/index.html.eex:6
msgid "Connection Lost, click to load newer blocks"
msgstr ""

#, elixir-format
#: lib/block_scout_web/templates/address_internal_transaction/index.html.eex:15
msgid "Connection Lost, click to load newer internal transactions"
msgstr ""

#, elixir-format
#: lib/block_scout_web/templates/address_transaction/index.html.eex:11
#: lib/block_scout_web/templates/pending_transaction/index.html.eex:15
#: lib/block_scout_web/templates/transaction/index.html.eex:15
msgid "Connection Lost, click to load newer transactions"
msgstr ""

#, elixir-format
#: lib/block_scout_web/templates/address_validation/index.html.eex:10
msgid "Connection Lost, click to load newer validations"
msgstr ""

#, elixir-format
#: lib/block_scout_web/templates/address_contract/index.html.eex:53
msgid "Contract ABI"
msgstr ""

#, elixir-format
#: lib/block_scout_web/templates/address_contract_verification/new.html.eex:12
#: lib/block_scout_web/views/address_view.ex:97
msgid "Contract Address"
msgstr ""

#, elixir-format
#: lib/block_scout_web/templates/transaction/_pending_tile.html.eex:16
#: lib/block_scout_web/views/address_view.ex:37
#: lib/block_scout_web/views/address_view.ex:71
msgid "Contract Address Pending"
msgstr ""

#, elixir-format
#: lib/block_scout_web/views/transaction_view.ex:221
msgid "Contract Call"
msgstr ""

#, elixir-format
#: lib/block_scout_web/views/transaction_view.ex:220
msgid "Contract Creation"
msgstr ""

#, elixir-format
#: lib/block_scout_web/templates/address_contract_verification/new.html.eex:23
msgid "Contract Name"
msgstr ""

#, elixir-format
#: lib/block_scout_web/templates/address_contract/index.html.eex:26
msgid "Contract name:"
msgstr ""

#, elixir-format
#: lib/block_scout_web/templates/address_contract/index.html.eex:41
msgid "Contract source code"
msgstr ""

#, elixir-format
#: lib/block_scout_web/templates/address/overview.html.eex:13
#: lib/block_scout_web/templates/address/overview.html.eex:17
#: lib/block_scout_web/templates/tokens/overview/_details.html.eex:16
#: lib/block_scout_web/templates/tokens/overview/_details.html.eex:20
msgid "Copy Address"
msgstr ""

#, elixir-format
#: lib/block_scout_web/templates/transaction/overview.html.eex:16
msgid "Copy Transaction Hash"
msgstr ""

#, elixir-format
#: lib/block_scout_web/templates/transaction/overview.html.eex:20
msgid "Copy Txn Hash"
msgstr ""

#, elixir-format
#: lib/block_scout_web/templates/address/overview.html.eex:105
msgid "Created by"
msgstr ""

#, elixir-format
#: lib/block_scout_web/templates/api_docs/_action_tile.html.eex:146
msgid "Curl"
msgstr ""

#, elixir-format
#: lib/block_scout_web/templates/address_logs/_logs.html.eex:44
#: lib/block_scout_web/templates/transaction/_decoded_input_body.html.eex:18
#: lib/block_scout_web/templates/transaction_log/_logs.html.eex:48
#: lib/block_scout_web/templates/transaction_log/_logs.html.eex:113
msgid "Data"
msgstr ""

#, elixir-format
#: lib/block_scout_web/templates/api_docs/_action_tile.html.eex:53
#: lib/block_scout_web/templates/api_docs/_action_tile.html.eex:188
msgid "Description"
msgstr ""

#, elixir-format
#: lib/block_scout_web/templates/address/overview.html.eex:8
#: lib/block_scout_web/templates/api_docs/_action_tile.html.eex:166
msgid "Details"
msgstr ""

#, elixir-format
#: lib/block_scout_web/templates/block/overview.html.eex:58
msgid "Difficulty"
msgstr ""

#, elixir-format
#: lib/block_scout_web/templates/smart_contract/_functions.html.eex:50
msgid "ETH"
msgstr ""

#, elixir-format
#: lib/block_scout_web/templates/address/_balance_card.html.eex:32
msgid "Error trying to fetch balances."
msgstr ""

#, elixir-format
#: lib/block_scout_web/views/transaction_view.ex:148
msgid "Error: %{reason}"
msgstr ""

#, elixir-format
#: lib/block_scout_web/views/transaction_view.ex:146
msgid "Error: (Awaiting internal transactions for reason)"
msgstr ""

#, elixir-format
#: lib/block_scout_web/templates/address/_balance_card.html.eex:15
#: lib/block_scout_web/templates/internal_transaction/_tile.html.eex:21
#: lib/block_scout_web/templates/layout/app.html.eex:55
#: lib/block_scout_web/templates/transaction/_pending_tile.html.eex:20
#: lib/block_scout_web/templates/transaction/_tile.html.eex:30
#: lib/block_scout_web/templates/transaction/overview.html.eex:196
#: lib/block_scout_web/views/wei_helpers.ex:78
msgid "Ether"
msgstr "POA"

#, elixir-format
#: lib/block_scout_web/templates/api_docs/_action_tile.html.eex:211
msgid "Example Value"
msgstr ""

#, elixir-format
#: lib/block_scout_web/templates/api_docs/_action_tile.html.eex:128
msgid "Execute"
msgstr ""

#, elixir-format
#: lib/block_scout_web/templates/address/_balance_card.html.eex:29
msgid "Fetching tokens..."
msgstr ""

#, elixir-format
#: lib/block_scout_web/templates/layout/_topnav.html.eex:26
msgid "Forked Blocks (Reorgs)"
msgstr ""

#, elixir-format
#: lib/block_scout_web/templates/address_internal_transaction/index.html.eex:44
#: lib/block_scout_web/templates/address_transaction/index.html.eex:40
#: lib/block_scout_web/views/address_internal_transaction_view.ex:7
#: lib/block_scout_web/views/address_transaction_view.ex:7
msgid "From"
msgstr ""

#, elixir-format
#: lib/block_scout_web/templates/api_docs/_action_tile.html.eex:18
msgid "GET"
msgstr ""

#, elixir-format
#: lib/block_scout_web/templates/block/_tile.html.eex:56
#: lib/block_scout_web/templates/block/overview.html.eex:105
#: lib/block_scout_web/templates/block/overview.html.eex:152
msgid "Gas Limit"
msgstr ""

#, elixir-format
#: lib/block_scout_web/templates/block/_tile.html.eex:61
#: lib/block_scout_web/templates/block/overview.html.eex:98
#: lib/block_scout_web/templates/block/overview.html.eex:146
msgid "Gas Used"
msgstr ""

#, elixir-format
#: lib/block_scout_web/templates/layout/_footer.html.eex:19
msgid "Github"
msgstr ""

#, elixir-format
#: lib/block_scout_web/views/block_view.ex:20
#: lib/block_scout_web/views/wei_helpers.ex:77
msgid "Gwei"
msgstr ""

#, elixir-format
#: lib/block_scout_web/templates/block/overview.html.eex:38
msgid "Hash"
msgstr ""

#, elixir-format
#: lib/block_scout_web/templates/internal_transaction/_tile.html.eex:39
#: lib/block_scout_web/templates/transaction/_tile.html.eex:74
msgid "IN"
msgstr ""

#, elixir-format
#: lib/block_scout_web/templates/layout/app.html.eex:51
msgid "Indexing Tokens"
msgstr ""

#, elixir-format
#: lib/block_scout_web/templates/transaction/_decoded_input.html.eex:3
msgid "Input"
msgstr ""

#, elixir-format
#: lib/block_scout_web/templates/internal_transaction/_tile.html.eex:6
msgid "Internal Transaction"
msgstr ""

#, elixir-format
#: lib/block_scout_web/templates/address/_tabs.html.eex:14
#: lib/block_scout_web/templates/address_internal_transaction/index.html.eex:19
#: lib/block_scout_web/templates/transaction/_tabs.html.eex:11
#: lib/block_scout_web/templates/transaction_internal_transaction/index.html.eex:6
#: lib/block_scout_web/views/address_view.ex:306
#: lib/block_scout_web/views/transaction_view.ex:274
msgid "Internal Transactions"
msgstr ""

#, elixir-format
#: lib/block_scout_web/templates/tokens/inventory/index.html.eex:16
#: lib/block_scout_web/templates/tokens/overview/_tabs.html.eex:17
#: lib/block_scout_web/views/tokens/overview_view.ex:38
msgid "Inventory"
msgstr ""

#, elixir-format
#: lib/block_scout_web/templates/layout/app.html.eex:52
msgid "Less than"
msgstr ""

#, elixir-format
#: lib/block_scout_web/templates/transaction/overview.html.eex:224
msgid "Limit"
msgstr ""

#, elixir-format
#: lib/block_scout_web/templates/address/_tabs.html.eex:26
#: lib/block_scout_web/templates/address_logs/index.html.eex:8
#: lib/block_scout_web/templates/transaction/_tabs.html.eex:17
#: lib/block_scout_web/templates/transaction_log/index.html.eex:8
#: lib/block_scout_web/views/address_view.ex:312
#: lib/block_scout_web/views/transaction_view.ex:275
msgid "Logs"
msgstr ""

#, elixir-format
#: lib/block_scout_web/templates/chain/show.html.eex:31
#: lib/block_scout_web/templates/layout/app.html.eex:53
#: lib/block_scout_web/views/address_view.ex:121
msgid "Market Cap"
msgstr ""

#, elixir-format
#: lib/block_scout_web/views/transaction_view.ex:129
msgid "Max of"
msgstr ""

#, elixir-format
#: lib/block_scout_web/templates/block/_tile.html.eex:38
#: lib/block_scout_web/templates/block/overview.html.eex:121
#: lib/block_scout_web/templates/chain/_block.html.eex:15
msgid "Miner"
msgstr ""

#, elixir-format
#: lib/block_scout_web/templates/api_docs/_action_tile.html.eex:223
msgid "Model"
msgstr ""

#, elixir-format
#: lib/block_scout_web/templates/api_docs/_action_tile.html.eex:58
msgid "Module"
msgstr ""

#, elixir-format
#: lib/block_scout_web/templates/address_internal_transaction/index.html.eex:10
msgid "More internal transactions have come in"
msgstr ""

#, elixir-format
#: lib/block_scout_web/templates/chain/show.html.eex:111
#: lib/block_scout_web/templates/pending_transaction/index.html.eex:10
#: lib/block_scout_web/templates/transaction/index.html.eex:10
msgid "More transactions have come in"
msgstr ""

#, elixir-format
#: lib/block_scout_web/templates/api_docs/_action_tile.html.eex:63
#: lib/block_scout_web/templates/api_docs/_action_tile.html.eex:74
msgid "Must be set to:"
msgstr ""

#, elixir-format
#: lib/block_scout_web/templates/api_docs/_action_tile.html.eex:52
#: lib/block_scout_web/templates/transaction/_decoded_input_body.html.eex:16
#: lib/block_scout_web/templates/transaction_log/_logs.html.eex:45
msgid "Name"
msgstr ""

#, elixir-format
#: lib/block_scout_web/templates/address_contract_verification/new.html.eex:61
msgid "No"
msgstr ""

#, elixir-format
#: lib/block_scout_web/templates/block/overview.html.eex:73
#: lib/block_scout_web/templates/transaction/overview.html.eex:79
msgid "Nonce"
msgstr ""

#, elixir-format
#: lib/block_scout_web/templates/internal_transaction/_tile.html.eex:37
#: lib/block_scout_web/templates/transaction/_tile.html.eex:70
msgid "OUT"
msgstr ""

#, elixir-format
#: lib/block_scout_web/templates/address_contract/index.html.eex:34
msgid "Optimization enabled"
msgstr ""

#, elixir-format
#: lib/block_scout_web/templates/tokens/inventory/_token.html.eex:18
msgid "Owner Address"
msgstr ""

#, elixir-format
#: lib/block_scout_web/templates/api_docs/_action_tile.html.eex:19
msgid "POST"
msgstr ""

#, elixir-format
#: lib/block_scout_web/templates/api_docs/_action_tile.html.eex:33
msgid "Parameters"
msgstr ""

#, elixir-format
#: lib/block_scout_web/templates/block/overview.html.eex:45
msgid "Parent Hash"
msgstr ""

#, elixir-format
#: lib/block_scout_web/templates/layout/_topnav.html.eex:44
#: lib/block_scout_web/views/transaction_view.ex:143
#: lib/block_scout_web/views/transaction_view.ex:177
msgid "Pending"
msgstr ""

#, elixir-format
#: lib/block_scout_web/templates/pending_transaction/index.html.eex:4
msgid "Pending Transactions"
msgstr ""

#, elixir-format
#: lib/block_scout_web/templates/block/overview.html.eex:84
msgid "Position %{index}"
msgstr ""

#, elixir-format
#: lib/block_scout_web/templates/chain/show.html.eex:24
#: lib/block_scout_web/templates/layout/app.html.eex:54
msgid "Price"
msgstr ""

#, elixir-format
#: lib/block_scout_web/templates/address/overview.html.eex:33
#: lib/block_scout_web/templates/address/overview.html.eex:143
#: lib/block_scout_web/templates/tokens/overview/_details.html.eex:36
#: lib/block_scout_web/templates/tokens/overview/_details.html.eex:106
msgid "QR Code"
msgstr ""

#, elixir-format
#: lib/block_scout_web/templates/smart_contract/_functions.html.eex:22
msgid "Query"
msgstr ""

#, elixir-format
#: lib/block_scout_web/templates/address/_tabs.html.eex:58
#: lib/block_scout_web/templates/tokens/overview/_tabs.html.eex:25
#: lib/block_scout_web/views/address_view.ex:309
#: lib/block_scout_web/views/tokens/overview_view.ex:37
msgid "Read Contract"
msgstr ""

#, elixir-format
#: lib/block_scout_web/templates/api_docs/_action_tile.html.eex:155
msgid "Request URL"
msgstr ""

#, elixir-format
#: lib/block_scout_web/templates/address_contract_verification/new.html.eex:244
msgid "Reset"
msgstr ""

#, elixir-format
#: lib/block_scout_web/templates/api_docs/_action_tile.html.eex:173
msgid "Response Body"
msgstr ""

#, elixir-format
#: lib/block_scout_web/templates/api_docs/_action_tile.html.eex:185
msgid "Responses"
msgstr ""

#, elixir-format
#: lib/block_scout_web/templates/address_logs/index.html.eex:14
#: lib/block_scout_web/templates/layout/_topnav.html.eex:116
#: lib/block_scout_web/templates/layout/_topnav.html.eex:133
msgid "Search"
msgstr ""

#, elixir-format
#:
#: lib/block_scout_web/templates/address_token_balance/_token_balances.html.eex:28
msgid "Search tokens"
msgstr ""

#, elixir-format
#: lib/block_scout_web/templates/api_docs/_action_tile.html.eex:163
msgid "Server Response"
msgstr ""

#, elixir-format
#: lib/block_scout_web/templates/address/overview.html.eex:34
#: lib/block_scout_web/templates/tokens/overview/_details.html.eex:37
msgid "Show QR Code"
msgstr ""

#, elixir-format
#: lib/block_scout_web/templates/transaction/_emission_reward_tile.html.eex:8
#: lib/block_scout_web/views/transaction_view.ex:145
msgid "Success"
msgstr ""

#, elixir-format
#: lib/block_scout_web/templates/transaction/_pending_tile.html.eex:21
#: lib/block_scout_web/templates/transaction/_tile.html.eex:34
#: lib/block_scout_web/templates/transaction/overview.html.eex:84
msgid "TX Fee"
msgstr ""

#, elixir-format
#: lib/block_scout_web/templates/layout/_footer.html.eex:25
msgid "Telegram"
msgstr ""

#, elixir-format
#: lib/block_scout_web/templates/tokens/holder/index.html.eex:26
msgid "There are no holders for this Token."
msgstr ""

#, elixir-format
#: lib/block_scout_web/templates/address_internal_transaction/index.html.eex:65
msgid "There are no internal transactions for this address."
msgstr ""

#, elixir-format
#:
#: lib/block_scout_web/templates/transaction_internal_transaction/index.html.eex:15
msgid "There are no internal transactions for this transaction."
msgstr ""

#, elixir-format
#: lib/block_scout_web/templates/transaction_log/index.html.eex:18
msgid "There are no logs for this transaction."
msgstr ""

#, elixir-format
#: lib/block_scout_web/templates/address_token_transfer/index.html.eex:15
msgid "There are no token transfers for this address."
msgstr ""

#, elixir-format
#: lib/block_scout_web/templates/address_token/index.html.eex:19
msgid "There are no tokens for this address."
msgstr ""

#, elixir-format
#: lib/block_scout_web/templates/tokens/inventory/index.html.eex:26
msgid "There are no tokens."
msgstr ""

#, elixir-format
#: lib/block_scout_web/templates/address_transaction/index.html.eex:62
msgid "There are no transactions for this address."
msgstr ""

#, elixir-format
#: lib/block_scout_web/templates/block_transaction/index.html.eex:28
msgid "There are no transactions for this block."
msgstr ""

#, elixir-format
#: lib/block_scout_web/templates/tokens/transfer/index.html.eex:25
msgid "There are no transfers for this Token."
msgstr ""

#, elixir-format
#: lib/block_scout_web/templates/transaction/overview.html.eex:35
msgid "This transaction is pending confirmation."
msgstr ""

#, elixir-format
#: lib/block_scout_web/templates/address_internal_transaction/index.html.eex:33
#: lib/block_scout_web/templates/address_transaction/index.html.eex:29
#: lib/block_scout_web/views/address_internal_transaction_view.ex:6
#: lib/block_scout_web/views/address_transaction_view.ex:6
msgid "To"
msgstr ""

#, elixir-format
#: lib/block_scout_web/templates/layout/_topnav.html.eex:6
msgid "Toggle navigation"
msgstr ""

#, elixir-format
#: lib/block_scout_web/templates/tokens/overview/_details.html.eex:10
msgid "Token Details"
msgstr ""

#, elixir-format
#: lib/block_scout_web/templates/tokens/holder/index.html.eex:16
#: lib/block_scout_web/templates/tokens/overview/_tabs.html.eex:9
#: lib/block_scout_web/views/tokens/overview_view.ex:36
msgid "Token Holders"
msgstr ""

#, elixir-format
#: lib/block_scout_web/templates/tokens/inventory/_token.html.eex:11
msgid "Token ID"
msgstr ""

#, elixir-format
#: lib/block_scout_web/templates/tokens/transfer/_token_transfer.html.eex:5
#: lib/block_scout_web/templates/transaction_token_transfer/_token_transfer.html.eex:4
#: lib/block_scout_web/views/transaction_view.ex:219
msgid "Token Transfer"
msgstr ""

#, elixir-format
#: lib/block_scout_web/templates/tokens/overview/_tabs.html.eex:3
#: lib/block_scout_web/templates/tokens/transfer/index.html.eex:15
#: lib/block_scout_web/templates/transaction/_tabs.html.eex:4
#: lib/block_scout_web/templates/transaction_token_transfer/index.html.eex:7
#: lib/block_scout_web/views/tokens/overview_view.ex:35
#: lib/block_scout_web/views/transaction_view.ex:273
msgid "Token Transfers"
msgstr ""

#, elixir-format
#: lib/block_scout_web/templates/address/_tabs.html.eex:8
#: lib/block_scout_web/templates/address_token/index.html.eex:9
#: lib/block_scout_web/templates/address_token_transfer/index.html.eex:9
#: lib/block_scout_web/views/address_view.ex:304
msgid "Tokens"
msgstr ""

#, elixir-format
#: lib/block_scout_web/templates/address/_metatags.html.eex:13
msgid "Top Accounts - %{subnetwork} Explorer"
msgstr ""

#, elixir-format
#: lib/block_scout_web/templates/address_logs/_logs.html.eex:14
#: lib/block_scout_web/templates/transaction_log/_logs.html.eex:83
msgid "Topics"
msgstr ""

#, elixir-format
#: lib/block_scout_web/templates/block/overview.html.eex:67
msgid "Total Difficulty"
msgstr ""

#, elixir-format
#: lib/block_scout_web/templates/tokens/overview/_details.html.eex:75
msgid "Total Supply"
msgstr ""

#, elixir-format
#: lib/block_scout_web/templates/chain/show.html.eex:56
msgid "Total transactions"
msgstr ""

#, elixir-format
#: lib/block_scout_web/templates/address_logs/_logs.html.eex:3
#: lib/block_scout_web/views/transaction_view.ex:222
msgid "Transaction"
msgstr ""

#, elixir-format
#: lib/block_scout_web/templates/transaction/_metatags.html.eex:3
msgid "Transaction %{transaction} - %{subnetwork} Explorer"
msgstr ""

#, elixir-format
#: lib/block_scout_web/templates/transaction/_metatags.html.eex:11
msgid "Transaction %{transaction}, %{subnetwork} %{transaction}"
msgstr ""

#, elixir-format
#: lib/block_scout_web/templates/transaction/overview.html.eex:11
msgid "Transaction Details"
msgstr ""

#, elixir-format
#: lib/block_scout_web/templates/address/_tabs.html.eex:3
#: lib/block_scout_web/templates/address_transaction/index.html.eex:15
#: lib/block_scout_web/templates/block_transaction/index.html.eex:10
#: lib/block_scout_web/templates/block_transaction/index.html.eex:18
#: lib/block_scout_web/templates/chain/show.html.eex:108
#: lib/block_scout_web/templates/layout/_topnav.html.eex:35
#: lib/block_scout_web/views/address_view.ex:305
msgid "Transactions"
msgstr ""

#, elixir-format
#: lib/block_scout_web/templates/address/_tile.html.eex:19
msgid "Transactions sent"
msgstr ""

#, elixir-format
#: lib/block_scout_web/templates/tokens/overview/_details.html.eex:61
msgid "Transfers"
msgstr ""

#, elixir-format
#: lib/block_scout_web/templates/api_docs/_action_tile.html.eex:40
msgid "Try it out"
msgstr ""

#, elixir-format
#: lib/block_scout_web/templates/layout/_footer.html.eex:22
msgid "Twitter"
msgstr ""

#, elixir-format
#: lib/block_scout_web/templates/block/overview.html.eex:80
#: lib/block_scout_web/templates/layout/_topnav.html.eex:23
msgid "Uncles"
msgstr ""

#, elixir-format
#: lib/block_scout_web/templates/tokens/inventory/_token.html.eex:6
msgid "Unique Token"
msgstr ""

#, elixir-format
#: lib/block_scout_web/templates/transaction/overview.html.eex:218
msgid "Used"
msgstr ""

#, elixir-format
#: lib/block_scout_web/templates/layout/_topnav.html.eex:39
msgid "Validated"
msgstr ""

#, elixir-format
#: lib/block_scout_web/templates/transaction/index.html.eex:4
msgid "Validated Transactions"
msgstr ""

#, elixir-format
#: lib/block_scout_web/templates/address/_tile.html.eex:23
msgid "Validations"
msgstr ""

#, elixir-format
#: lib/block_scout_web/templates/transaction/overview.html.eex:196
msgid "Value"
msgstr ""

#, elixir-format
#: lib/block_scout_web/templates/address_contract/index.html.eex:11
#: lib/block_scout_web/templates/address_contract/index.html.eex:16
msgid "Verify & Publish"
msgstr ""

#, elixir-format
#: lib/block_scout_web/templates/address_contract_verification/new.html.eex:243
msgid "Verify & publish"
msgstr ""

#, elixir-format
#: lib/block_scout_web/templates/tokens/overview/_details.html.eex:55
msgid "View Contract"
msgstr ""

#, elixir-format
#: lib/block_scout_web/templates/transaction/_tile.html.eex:55
msgid "View Less Transfers"
msgstr ""

#, elixir-format
#: lib/block_scout_web/templates/transaction/_tile.html.eex:54
msgid "View More Transfers"
msgstr ""

#, elixir-format
#: lib/block_scout_web/templates/address/_metatags.html.eex:9
msgid "View the account balance, transactions, and other data for %{address} on the %{network}"
msgstr ""

#, elixir-format
#: lib/block_scout_web/templates/block/_metatags.html.eex:10
msgid "View the transactions, token transfers, and uncles for block number %{block_number}"
msgstr ""

#, elixir-format
#: lib/block_scout_web/templates/transaction/_metatags.html.eex:10
msgid "View transaction %{transaction} on %{subnetwork}"
msgstr ""

#, elixir-format
#: lib/block_scout_web/templates/smart_contract/_functions.html.eex:49
msgid "WEI"
msgstr ""

#, elixir-format
#: lib/block_scout_web/templates/chain/show.html.eex:72
msgid "Wallet addresses"
msgstr ""

#, elixir-format
#: lib/block_scout_web/views/wei_helpers.ex:76
msgid "Wei"
msgstr ""

#, elixir-format
#: lib/block_scout_web/templates/address_contract_verification/new.html.eex:66
msgid "Yes"
msgstr ""

#, elixir-format
#: lib/block_scout_web/templates/address/overview.html.eex:111
msgid "at"
msgstr ""

#, elixir-format
#: lib/block_scout_web/views/address_contract_view.ex:22
msgid "false"
msgstr ""

#, elixir-format
#: lib/block_scout_web/templates/api_docs/_action_tile.html.eex:58
#: lib/block_scout_web/templates/api_docs/_action_tile.html.eex:69
#: lib/block_scout_web/templates/api_docs/_action_tile.html.eex:81
msgid "required"
msgstr ""

#, elixir-format
#: lib/block_scout_web/templates/api_docs/_action_tile.html.eex:59
#: lib/block_scout_web/templates/api_docs/_action_tile.html.eex:70
msgid "string"
msgstr ""

#, elixir-format
#: lib/block_scout_web/views/address_contract_view.ex:21
msgid "true"
msgstr ""

#, elixir-format
#: lib/block_scout_web/views/internal_transaction_view.ex:21
msgid "Call"
msgstr ""

#, elixir-format
#: lib/block_scout_web/views/internal_transaction_view.ex:25
msgid "Create"
msgstr ""

#, elixir-format
#: lib/block_scout_web/views/internal_transaction_view.ex:23
msgid "Delegate Call"
msgstr ""

#, elixir-format
#: lib/block_scout_web/templates/block/_tile.html.eex:47
#: lib/block_scout_web/templates/chain/_block.html.eex:23
#: lib/block_scout_web/views/internal_transaction_view.ex:27
msgid "Reward"
msgstr ""

#, elixir-format
#: lib/block_scout_web/views/internal_transaction_view.ex:26
msgid "Self-Destruct"
msgstr ""

#, elixir-format
#: lib/block_scout_web/templates/tokens/overview/_details.html.eex:63
msgid "Decimals"
msgstr ""

#, elixir-format
#: lib/block_scout_web/templates/address_read_contract/index.html.eex:14
#: lib/block_scout_web/templates/chain/show.html.eex:99
#: lib/block_scout_web/templates/chain/show.html.eex:125
#: lib/block_scout_web/templates/tokens/read_contract/index.html.eex:21
msgid "Loading..."
msgstr ""

#, elixir-format
#: lib/block_scout_web/templates/address_contract_verification/new.html.eex:241
msgid "Loading...."
msgstr ""

#, elixir-format
#: lib/block_scout_web/templates/layout/_topnav.html.eex:64
msgid "APIs"
msgstr ""

#, elixir-format
#: lib/block_scout_web/templates/layout/_topnav.html.eex:68
msgid "GraphQL"
msgstr ""

#, elixir-format
#: lib/block_scout_web/templates/pending_transaction/index.html.eex:32
msgid "Loading"
msgstr ""

#, elixir-format
#: lib/block_scout_web/templates/layout/_topnav.html.eex:73
msgid "RPC"
msgstr ""

#, elixir-format
#: lib/block_scout_web/templates/api_docs/index.html.eex:6
msgid "This API is provided for developers transitioning their applications from Etherscan to BlockScout. It supports GET and POST requests."
msgstr ""

#, elixir-format
#: lib/block_scout_web/templates/transaction/overview.html.eex:109
msgid "Raw Input"
msgstr ""

#, elixir-format
#: lib/block_scout_web/views/block_transaction_view.ex:15
msgid "Block not found, please try again later."
msgstr ""

#, elixir-format
#: lib/block_scout_web/views/block_transaction_view.ex:7
msgid "Easy Cowboy! This block does not exist yet!"
msgstr ""

#, elixir-format
#: lib/block_scout_web/views/block_transaction_view.ex:11
msgid "This block has not been processed yet."
msgstr ""

#, elixir-format
#: lib/block_scout_web/templates/transaction/invalid.html.eex:6
msgid "Invalid Transaction Hash"
msgstr ""

#, elixir-format
#: lib/block_scout_web/templates/transaction/invalid.html.eex:8
msgid "is not a valid transaction hash"
msgstr ""

#, elixir-format
#: lib/block_scout_web/views/internal_transaction_view.ex:22
msgid "Call Code"
msgstr ""

#, elixir-format
#: lib/block_scout_web/views/internal_transaction_view.ex:24
msgid "Static Call"
msgstr ""

#, elixir-format
#: lib/block_scout_web/templates/transaction_log/_logs.html.eex:14
msgid "Decoded"
msgstr ""

#, elixir-format
#: lib/block_scout_web/templates/transaction_log/_logs.html.eex:47
msgid "Indexed?"
msgstr ""

#, elixir-format
#: lib/block_scout_web/templates/transaction/_decoded_input_body.html.eex:17
#: lib/block_scout_web/templates/transaction_log/_logs.html.eex:46
msgid "Type"
msgstr ""

#, elixir-format
#: lib/block_scout_web/templates/transaction/_decoded_input_body.html.eex:3
msgid "Method Id"
msgstr ""

#, elixir-format
#: lib/block_scout_web/templates/transaction_log/_logs.html.eex:19
msgid "To see decoded input data, the contract must be verified."
msgstr ""

#, elixir-format
#: lib/block_scout_web/templates/transaction/_decoded_input_body.html.eex:1
msgid "Transaction Info"
msgstr ""

#, elixir-format
#: lib/block_scout_web/templates/transaction/_decoded_input_body.html.eex:13
msgid "Transaction Inputs"
msgstr ""

#, elixir-format
#: lib/block_scout_web/templates/transaction/_decoded_input.html.eex:11
#: lib/block_scout_web/templates/transaction_log/_logs.html.eex:22
msgid "Verify the contract "
msgstr ""

#, elixir-format
#: lib/block_scout_web/templates/transaction/_decoded_input.html.eex:11
#: lib/block_scout_web/templates/transaction_log/_logs.html.eex:22
msgid "here"
msgstr ""

#, elixir-format
#: lib/block_scout_web/templates/transaction/_decoded_input.html.eex:32
msgid "Failed to decode input data."
msgstr ""

#, elixir-format
#: lib/block_scout_web/templates/transaction/_decoded_input_body.html.eex:46
msgid "Error rendering value"
msgstr ""

#, elixir-format
#: lib/block_scout_web/templates/transaction/_decoded_input_body.html.eex:28
#: lib/block_scout_web/templates/transaction_log/_logs.html.eex:58
msgid "Copy Value"
msgstr ""

#, elixir-format
#: lib/block_scout_web/templates/transaction_log/_logs.html.eex:29
msgid "Failed to decode log data."
msgstr ""

#, elixir-format
#: lib/block_scout_web/templates/transaction_log/_logs.html.eex:42
msgid "Log Data"
msgstr ""

#, elixir-format
#: lib/block_scout_web/templates/address_coin_balance/index.html.eex:34
#: lib/block_scout_web/templates/address_internal_transaction/index.html.eex:61
#: lib/block_scout_web/templates/address_logs/index.html.eex:21
#: lib/block_scout_web/templates/address_token/index.html.eex:14
#: lib/block_scout_web/templates/address_token_transfer/index.html.eex:20
#: lib/block_scout_web/templates/address_transaction/index.html.eex:57
#: lib/block_scout_web/templates/address_validation/index.html.eex:22
#: lib/block_scout_web/templates/block_transaction/index.html.eex:23
#: lib/block_scout_web/templates/chain/show.html.eex:91
#: lib/block_scout_web/templates/pending_transaction/index.html.eex:19
#: lib/block_scout_web/templates/tokens/holder/index.html.eex:21
#: lib/block_scout_web/templates/tokens/inventory/index.html.eex:21
#: lib/block_scout_web/templates/tokens/transfer/index.html.eex:20
#: lib/block_scout_web/templates/transaction/index.html.eex:20
#: lib/block_scout_web/templates/transaction_internal_transaction/index.html.eex:11
#: lib/block_scout_web/templates/transaction_log/index.html.eex:13
#: lib/block_scout_web/templates/transaction_token_transfer/index.html.eex:12
msgid "Something went wrong, click to reload."
msgstr ""

#, elixir-format
#: lib/block_scout_web/templates/address_validation/index.html.eex:18
msgid "There are no blocks validated by this address."
msgstr ""

#, elixir-format
#: lib/block_scout_web/templates/transaction/index.html.eex:26
msgid "There are no transactions."
msgstr ""

#, elixir-format
#: lib/block_scout_web/templates/address_coin_balance/index.html.eex:14
msgid "Balances"
msgstr ""

#, elixir-format
#: lib/block_scout_web/templates/address_coin_balance/_coin_balances.html.eex:8
msgid "Block"
msgstr ""

#, elixir-format
#: lib/block_scout_web/templates/address/_tabs.html.eex:20
#: lib/block_scout_web/views/address_view.ex:310
msgid "Coin Balance History"
msgstr ""

#, elixir-format
#: lib/block_scout_web/templates/address_coin_balance/index.html.eex:22
#: lib/block_scout_web/templates/chain/show.html.eex:13
msgid "Loading chart"
msgstr ""

#, elixir-format
#: lib/block_scout_web/templates/address_coin_balance/index.html.eex:39
msgid "There is no coin history for this address."
msgstr ""

#, elixir-format
#: lib/block_scout_web/templates/address_coin_balance/index.html.eex:25
#: lib/block_scout_web/templates/chain/show.html.eex:16
msgid "There was a problem loading the chart."
msgstr ""

#, elixir-format
#: lib/block_scout_web/templates/pending_transaction/index.html.eex:23
msgid "There are no pending transactions."
msgstr ""

#, elixir-format
#: lib/block_scout_web/templates/block/index.html.eex:16
msgid "There are no blocks."
msgstr ""

#, elixir-format
#: lib/block_scout_web/templates/address/_validator_metadata_modal.html.eex:24
msgid "License Expires"
msgstr ""

#, elixir-format
#: lib/block_scout_web/templates/address/_validator_metadata_modal.html.eex:10
msgid "License ID"
msgstr ""

#, elixir-format
#: lib/block_scout_web/templates/address/overview.html.eex:48
msgid "Show Validator Info"
msgstr ""

#, elixir-format
#: lib/block_scout_web/templates/address/_validator_metadata_modal.html.eex:30
msgid "Validator Creation Date"
msgstr ""

#, elixir-format
#: lib/block_scout_web/templates/address/_validator_metadata_modal.html.eex:5
msgid "Validator Data"
msgstr ""

#, elixir-format
#: lib/block_scout_web/templates/address/overview.html.eex:52
msgid "Validator Info"
msgstr ""

#, elixir-format
#: lib/block_scout_web/templates/block/overview.html.eex:139
msgid "Block Rewards"
msgstr ""

#, elixir-format
#: lib/block_scout_web/views/block_view.ex:60
msgid "Emission Reward"
msgstr ""

#, elixir-format
#: lib/block_scout_web/views/block_view.ex:56
msgid "Miner Reward"
msgstr ""

#, elixir-format
#: lib/block_scout_web/views/block_view.ex:64
msgid "Uncle Reward"
msgstr ""

#, elixir-format
#: lib/block_scout_web/templates/transaction/_decoded_input.html.eex:18
msgid "IMPORTANT: This information is a best guess based on similar functions from other verified contracts."
msgstr ""

#, elixir-format
#: lib/block_scout_web/templates/transaction/_decoded_input.html.eex:17
msgid "Potential matches from our contract method database:"
msgstr ""

#, elixir-format
#: lib/block_scout_web/templates/transaction/_decoded_input.html.eex:19
msgid "To have guaranteed accuracy, use the link above to verify the contract's source code."
msgstr ""

#, elixir-format
#: lib/block_scout_web/templates/transaction/_decoded_input.html.eex:8
msgid "To see accurate decoded input data, the contract must be verified."
msgstr ""

#, elixir-format
#: lib/block_scout_web/templates/transaction/_emission_reward_tile.html.eex:5
msgid "Emission Contract"
msgstr ""

#, elixir-format
#: lib/block_scout_web/templates/chain/show.html.eex:117
msgid "Something went wrong, click to retry."
msgstr ""

#, elixir-format
#: lib/block_scout_web/templates/layout/_footer.html.eex:17
msgid "Blockscout is a tool for inspecting and analyzing EVM based blockchains. Blockchain explorer for Ethereum Networks."
msgstr ""

#, elixir-format
#: lib/block_scout_web/templates/layout/_footer.html.eex:36
msgid "Chat"
msgstr ""

#, elixir-format
#: lib/block_scout_web/templates/layout/_footer.html.eex:35
msgid "Contribute"
msgstr ""

#, elixir-format
#: lib/block_scout_web/templates/layout/_footer.html.eex:44
msgid "Main Networks"
msgstr ""

#, elixir-format
#: lib/block_scout_web/templates/layout/_footer.html.eex:68
msgid "Other Explorers"
msgstr ""

#, elixir-format
#: lib/block_scout_web/templates/layout/_footer.html.eex:34
msgid "Submit an Issue"
msgstr ""

#, elixir-format
#: lib/block_scout_web/templates/layout/_footer.html.eex:57
msgid "Test Networks"
msgstr ""

#, elixir-format
#: lib/block_scout_web/templates/layout/_footer.html.eex:83
msgid "Version"
msgstr ""

#, elixir-format
#: lib/block_scout_web/templates/layout/_footer.html.eex:37
msgid "Support"
msgstr ""

#, elixir-format
#: lib/block_scout_web/templates/address_contract/index.html.eex:55
msgid "Copy ABI"
msgstr ""

#, elixir-format
#: lib/block_scout_web/templates/address_contract/index.html.eex:71
msgid "Copy Contract Creation Code"
msgstr ""

#, elixir-format
#: lib/block_scout_web/templates/address_contract/index.html.eex:43
msgid "Copy Source Code"
msgstr ""

#, elixir-format
#: lib/block_scout_web/templates/block/overview.html.eex:13
msgid "Genesis Block"
msgstr ""

#, elixir-format
#: lib/block_scout_web/templates/address_contract_verification/new.html.eex:112
msgid "Contract Libraries"
msgstr ""

#, elixir-format
#: lib/block_scout_web/templates/address/overview.html.eex:88
msgid "Last Balance Update: Block #"
msgstr ""

#, elixir-format
#: lib/block_scout_web/templates/address/overview.html.eex:84
msgid "Transactions Sent"
msgstr ""

#, elixir-format
#: lib/block_scout_web/templates/transaction/overview.html.eex:101
msgid "Transaction Speed"
msgstr ""

#, elixir-format
#: lib/block_scout_web/templates/transaction/overview.html.eex:115
#: lib/block_scout_web/templates/transaction/overview.html.eex:119
msgid "Hex (Default)"
msgstr ""

#, elixir-format
#: lib/block_scout_web/templates/transaction/overview.html.eex:122
msgid "UTF-8"
msgstr ""

#, elixir-format
#: lib/block_scout_web/templates/admin/dashboard/index.html.eex:16
msgid "For any existing contracts in the database, insert all ABI entries into the contract_methods table. Use this in case you have verified smart contracts before early March 2019 and you want other contracts with the same functions to show those ABI's as candidate matches."
msgstr ""

#, elixir-format
#: lib/block_scout_web/templates/admin/dashboard/index.html.eex:21
msgid "Run"
msgstr ""

#, elixir-format
#: lib/block_scout_web/templates/address/overview.html.eex:75
msgid ">="
msgstr ""

#, elixir-format
#: lib/block_scout_web/templates/address/overview.html.eex:79
msgid "Incoming Transactions"
msgstr ""

#, elixir-format
#: lib/block_scout_web/templates/address/overview.html.eex:119
msgid "Error: Could not determine contract creator."
msgstr ""

#, elixir-format
#: lib/block_scout_web/templates/layout/_topnav.html.eex:110
#: lib/block_scout_web/templates/layout/_topnav.html.eex:114
msgid "Search by address, token symbol name, transaction hash, or block number"
msgstr ""

#, elixir-format
#: lib/block_scout_web/templates/address_contract_verification/new.html.eex:45
msgid "EVM Version"
msgstr ""

#, elixir-format
#: lib/block_scout_web/templates/address_decompiled_contract/index.html.eex:17
msgid "Copy Decompiled Contract Code"
msgstr ""

#, elixir-format
#: lib/block_scout_web/views/address_view.ex:308
msgid "Decompiled Code"
msgstr ""

#, elixir-format
#: lib/block_scout_web/templates/address/_tabs.html.eex:52
msgid "Decompiled code"
msgstr ""

#, elixir-format
#: lib/block_scout_web/templates/address_decompiled_contract/index.html.eex:15
msgid "Decompiled contract code"
msgstr ""

#, elixir-format
#: lib/block_scout_web/templates/address_decompiled_contract/index.html.eex:8
msgid "Decompiler version"
msgstr ""

#, elixir-format
#: lib/block_scout_web/templates/address_contract_verification/new.html.eex:77
msgid "Optimization runs"
msgstr ""

#, elixir-format
#: lib/block_scout_web/templates/api_docs/index.html.eex:4
msgid "API Documentation"
msgstr ""

#, elixir-format
#: lib/block_scout_web/templates/chain/show.html.eex:86
msgid "View All Blocks"
msgstr ""

#, elixir-format
#: lib/block_scout_web/templates/chain/show.html.eex:107
msgid "View All Transactions"
msgstr ""

#, elixir-format
#: lib/block_scout_web/templates/transaction/overview.html.eex:214
msgid "Gas"
msgstr ""

#, elixir-format
#: lib/block_scout_web/templates/transaction/_tabs.html.eex:24
#: lib/block_scout_web/templates/transaction_raw_trace/index.html.eex:7
#: lib/block_scout_web/views/transaction_view.ex:276
msgid "Raw Trace"
msgstr ""

#, elixir-format
#: lib/block_scout_web/templates/chain/show.html.eex:64
msgid "Total blocks"
msgstr ""

#, elixir-format
#:
#: lib/block_scout_web/templates/common_components/_pagination_container.html.eex:40
msgid "Page"
msgstr ""

#, elixir-format
#:
#: lib/block_scout_web/templates/common_components/_pagination_container.html.eex:11
msgid "Records"
msgstr ""

#, elixir-format
#:
#: lib/block_scout_web/templates/common_components/_pagination_container.html.eex:5
msgid "Show"
msgstr ""

#, elixir-format
#:
#: lib/block_scout_web/templates/common_components/_pagination_container.html.eex:40
msgid "of"
msgstr ""

#, elixir-format
#: lib/block_scout_web/templates/block_transaction/404.html.eex:7
msgid "Block Details"
msgstr ""

#, elixir-format
#: lib/block_scout_web/templates/address_contract/index.html.eex:83
msgid "Contract Byte Code"
msgstr ""

#, elixir-format
#: lib/block_scout_web/templates/address_contract/index.html.eex:69
msgid "Contract Creation Code"
msgstr ""

#, elixir-format
#: lib/block_scout_web/templates/address_contract/index.html.eex:75
msgid "Contracts that self destruct in their constructors have no contract code published and cannot be verified."
msgstr ""

#, elixir-format
#: lib/block_scout_web/templates/address_contract/index.html.eex:85
msgid "Copy Contract Byte Code"
msgstr ""

#, elixir-format
#: lib/block_scout_web/templates/address_contract/index.html.eex:76
msgid "Displaying the init data provided of the creating transaction."
msgstr ""

#, elixir-format
#: lib/block_scout_web/templates/address_logs/index.html.eex:26
msgid "There are no logs for this address."
msgstr ""

#, elixir-format
#: lib/block_scout_web/templates/transaction/not_found.html.eex:12
msgid "If you have just submitted this transaction please wait for at least 30 seconds before refreshing this page."
msgstr ""

#, elixir-format
#: lib/block_scout_web/templates/transaction/not_found.html.eex:30
msgid "Back Home"
msgstr ""

#, elixir-format
#: lib/block_scout_web/templates/transaction/not_found.html.eex:22
msgid "During times when the network is busy (i.e during ICOs) it can take a while for your transaction to propagate through the network and for us to index it."
msgstr ""

#, elixir-format
#: lib/block_scout_web/templates/transaction/not_found.html.eex:26
msgid "If it still does not show up after 1 hour, please check with your sender/exchange/wallet/transaction provider for additional information."
msgstr ""

#, elixir-format
#: lib/block_scout_web/templates/transaction/not_found.html.eex:16
msgid "It could still be in the TX Pool of a different node, waiting to be broadcasted."
msgstr ""

#, elixir-format
#: lib/block_scout_web/templates/transaction/not_found.html.eex:7
msgid "Sorry, We are unable to locate this transaction Hash"
msgstr ""

#, elixir-format
#: lib/block_scout_web/templates/transaction_token_transfer/index.html.eex:17
msgid "There are no token transfers for this transaction"
msgstr ""

#, elixir-format
#: lib/block_scout_web/templates/address_logs/index.html.eex:12
msgid "Topic"
msgstr ""

#, elixir-format
#: lib/block_scout_web/templates/address_contract_verification/new.html.eex:98
msgid "ABI-encoded Constructor Arguments (if required by the contract)"
msgstr ""

#, elixir-format
#: lib/block_scout_web/templates/address_contract_verification/new.html.eex:87
msgid "Enter the Solidity Contract Code"
msgstr ""

#, elixir-format
#: lib/block_scout_web/templates/address_contract_verification/new.html.eex:127
#: lib/block_scout_web/templates/address_contract_verification/new.html.eex:149
#: lib/block_scout_web/templates/address_contract_verification/new.html.eex:171
#: lib/block_scout_web/templates/address_contract_verification/new.html.eex:193
#: lib/block_scout_web/templates/address_contract_verification/new.html.eex:215
msgid "Library Address"
msgstr ""

#, elixir-format
#: lib/block_scout_web/templates/address_contract_verification/new.html.eex:117
#: lib/block_scout_web/templates/address_contract_verification/new.html.eex:139
#: lib/block_scout_web/templates/address_contract_verification/new.html.eex:161
#: lib/block_scout_web/templates/address_contract_verification/new.html.eex:183
#: lib/block_scout_web/templates/address_contract_verification/new.html.eex:205
msgid "Library Name"
msgstr ""

#, elixir-format
#: lib/block_scout_web/templates/address_contract_verification/new.html.eex:3
msgid "New Smart Contract Verification"
msgstr ""

#, elixir-format
#: lib/block_scout_web/templates/transaction/overview.html.eex:178
msgid " Token Transfer"
msgstr ""

#, elixir-format
#: lib/block_scout_web/templates/api_docs/eth_rpc.html.eex:14
msgid " is recommended."
msgstr ""

#, elixir-format
#: lib/block_scout_web/templates/api_docs/eth_rpc.html.eex:15
msgid "Anything not in this list is not supported. Click on the method to be taken to the documentation for that method, and check the notes section for any potential differences."
msgstr ""

#, elixir-format
<<<<<<< HEAD
#: lib/block_scout_web/templates/address_token/index.html.eex:8
msgid "Download all token transfers as csv"
msgstr ""

#, elixir-format, fuzzy
=======
#: lib/block_scout_web/views/transaction_view.ex:44
msgid "ERC-20 "
msgstr ""

#, elixir-format
#: lib/block_scout_web/views/transaction_view.ex:45
msgid "ERC-721 "
msgstr ""

#, elixir-format
>>>>>>> ece4392d
#: lib/block_scout_web/templates/api_docs/eth_rpc.html.eex:4
msgid "ETH RPC API Documentation"
msgstr ""

#, elixir-format
#: lib/block_scout_web/templates/layout/_topnav.html.eex:78
msgid "Eth RPC"
msgstr ""

#, elixir-format
#: lib/block_scout_web/templates/api_docs/eth_rpc.html.eex:11
msgid "However, in general, the"
msgstr ""

#, elixir-format, fuzzy
#: lib/block_scout_web/templates/address_decompiled_contract/index.html.eex:27
msgid "There is no decompilded contracts for this address."
msgstr ""

#, elixir-format
#: lib/block_scout_web/templates/api_docs/eth_rpc.html.eex:7
msgid "This API is provided to support some rpc methods in the exact format specified for ethereum nodes, which can be found "
msgstr ""

#, elixir-format
#: lib/block_scout_web/templates/api_docs/eth_rpc.html.eex:10
msgid "This is useful to allow sending requests to blockscout without having to change anything about the request."
msgstr ""

#, elixir-format
#: lib/block_scout_web/templates/api_docs/eth_rpc.html.eex:12
msgid "custom RPC"
msgstr ""

#, elixir-format
#: lib/block_scout_web/templates/api_docs/eth_rpc.html.eex:9
msgid "here."
msgstr ""<|MERGE_RESOLUTION|>--- conflicted
+++ resolved
@@ -1699,25 +1699,6 @@
 msgid "Anything not in this list is not supported. Click on the method to be taken to the documentation for that method, and check the notes section for any potential differences."
 msgstr ""
 
-#, elixir-format
-<<<<<<< HEAD
-#: lib/block_scout_web/templates/address_token/index.html.eex:8
-msgid "Download all token transfers as csv"
-msgstr ""
-
-#, elixir-format, fuzzy
-=======
-#: lib/block_scout_web/views/transaction_view.ex:44
-msgid "ERC-20 "
-msgstr ""
-
-#, elixir-format
-#: lib/block_scout_web/views/transaction_view.ex:45
-msgid "ERC-721 "
-msgstr ""
-
-#, elixir-format
->>>>>>> ece4392d
 #: lib/block_scout_web/templates/api_docs/eth_rpc.html.eex:4
 msgid "ETH RPC API Documentation"
 msgstr ""
