<nav class="navbar navbar-dark navbar-expand-lg navbar-primary" data-selector="navbar">
  <div class="container">
    <%= link to: chain_path(@conn, :show), class: "navbar-brand", "data-test": "header_logo" do %>
      <img class="navbar-logo" src="<%= logo() %>" alt="<%= subnetwork_title() %>" />
    <% end %>
    <button class="navbar-toggler" type="button" data-toggle="collapse" data-target="#navbarSupportedContent" aria-controls="navbarSupportedContent" aria-expanded="false" aria-label="<%= gettext("Toggle navigation") %>">
      <span class="navbar-toggler-icon"></span>
    </button>
    <div class="collapse navbar-collapse" id="navbarSupportedContent">
      <ul class="navbar-nav mr-auto">
        <li class="nav-item dropdown">
          <a class="nav-link topnav-nav-link dropdown-toggle" href="#" id="navbarBlocksDropdown" role="button" data-toggle="dropdown" aria-haspopup="true" aria-expanded="false">
            <span class="nav-link-icon">
              <%= render BlockScoutWeb.IconsView, "_block_icon.html" %>
            </span>
            <%= gettext("Blocks") %>
          </a>
          <div class="dropdown-menu" aria-labelledby="navbarBlocksDropdown">
            <%= link to: block_path(@conn, :index), class: "dropdown-item" do %>
              <%= gettext("Blocks") %>
            <% end %>
            <%= link to: uncle_path(@conn, :uncle), class: "dropdown-item" do %>
              <%= gettext("Uncles") %>
            <% end %>
            <%= link to: reorg_path(@conn, :reorg), class: "dropdown-item" do %>
              <%= gettext("Forked Blocks (Reorgs)") %>
            <% end %>
          </div>
        </li>
        <li class="nav-item dropdown">
          <a href="#" role="button" id="navbarTransactionsDropdown" class="nav-link topnav-nav-link dropdown-toggle" data-toggle="dropdown" aria-haspopup="true" aria-expanded="false">
            <span class="nav-link-icon">
              <%= render BlockScoutWeb.IconsView, "_transaction_icon.html" %>
            </span>
            <%= gettext("Transactions") %>
          </a>
          <div class="dropdown-menu" aria-labeledby="navbarTransactionsDropdown">
            <%= link(
                  gettext("Validated"),
                  class: "dropdown-item",
                  to: transaction_path(@conn, :index)
                ) %>
            <%= link(
                  gettext("Pending"),
                  class: "dropdown-item",
                  "data-test": "pending_transactions_link",
                  to: pending_transaction_path(@conn, :index)
                ) %>
          </div>
        </li>
        <li class="nav-item">
          <%= link to: address_path(@conn, :index), class: "nav-link topnav-nav-link" do %>
            <span class="nav-link-icon">
              <%= render BlockScoutWeb.IconsView, "_accounts_icon.html" %>
            </span>
            <%= gettext("Accounts") %>
          <% end %>
        </li>
        <li class="nav-item dropdown">
          <a href="#" role="button" id="navbarAPIsDropdown" class="nav-link topnav-nav-link dropdown-toggle" data-toggle="dropdown" aria-haspopup="true" aria-expanded="false">
            <span class="nav-link-icon">
              <%= render BlockScoutWeb.IconsView, "_api_icon.html" %>
            </span>
            <%= gettext("APIs") %>
          </a>
          <div class="dropdown-menu" aria-labeledby="navbarTransactionsDropdown">
            <%= link(
                  gettext("GraphQL"),
                  class: "dropdown-item",
                  to: "/graphiql"
                ) %>
            <%= link(
                  gettext("RPC"),
                  class: "dropdown-item",
                  to: api_docs_path(@conn, :index)
                ) %>
          </div>
        </li>
      </ul>
      <div class="search-form d-lg-flex d-inline-block">
        <%= form_for @conn, chain_path(@conn, :search), [class: "form-inline my-2 my-lg-0", method: :get, enforce_utf8: false], fn f -> %>
          <div class="input-group">
            <%= search_input f, :q, class: 'form-control mr-auto', placeholder: gettext("Search by address, transaction hash, or block number"), "aria-describedby": "search-icon", "aria-label": gettext("Search"), "data-test": "search_input" %>
            <div class="input-group-append">
              <button class="input-group-text" id="search-icon">
                <%= render BlockScoutWeb.IconsView, "_search_icon.html" %>
              </button>
            </div>
          </div>
          <button class="btn btn-outline-success my-2 my-sm-0 sr-only" type="submit"><%= gettext "Search" %></button>
        <% end %>
        <ul class="navbar-nav">
          <li class="nav-item dropdown">
            <a class="nav-link dropdown-toggle pl-lg-2" href="#" id="navbarDropdown" role="button" data-toggle="dropdown" aria-haspopup="true" aria-expanded="false">
              <!-- ICON FOR MAINNET -->
              <span class="nav-link-icon">
                <%= render BlockScoutWeb.IconsView, network_icon_partial() %>
              </span>
              <!-- ICON FOR TESTNET -->
              <!-- <span class="nav-link-icon">
                <%= render BlockScoutWeb.IconsView, "_test_network_icon.html" %>
              </span> -->
              <%= subnetwork_title() %>
            </a>
            <div class="dropdown-menu" aria-labelledby="navbarDropdown">
<<<<<<< HEAD
              <a class="dropdown-item" href="https://explorer.fuse.io/"><%= gettext("Fuse") %></a> 
=======
              <%= for %{url: url, title: title} <- other_networks() do %>
                <a class="dropdown-item" href="<%= url%>"><%= title %></a>
              <% end %>
>>>>>>> fc075e73
            </div>
          </li>
        </ul>
      </div>
    </div>
  </div>
</nav><|MERGE_RESOLUTION|>--- conflicted
+++ resolved
@@ -103,13 +103,9 @@
               <%= subnetwork_title() %>
             </a>
             <div class="dropdown-menu" aria-labelledby="navbarDropdown">
-<<<<<<< HEAD
-              <a class="dropdown-item" href="https://explorer.fuse.io/"><%= gettext("Fuse") %></a> 
-=======
               <%= for %{url: url, title: title} <- other_networks() do %>
-                <a class="dropdown-item" href="<%= url%>"><%= title %></a>
+                <a class="dropdown-item" href="https://explorer.fuse.io/"><%= gettext("Fuse") %></a>
               <% end %>
->>>>>>> fc075e73
             </div>
           </li>
         </ul>
