<section>
<<<<<<< HEAD
  <%= render BlockScoutWeb.Advertisement.TextAdView, "index.html" %>
=======
  <%= render BlockScoutWeb.Advertisement.TextAdView, "index.html", conn: @conn %>
>>>>>>> 4e106367
  <div class="row">
    <div class="col-md-12 col-lg-8 pr-0-md">
      <!-- Block Details -->
      <div class="card card-mr-50-md mb-2">
        <div class="card-body">
          <h1 class="card-title" data-test="detail_type">
            <%= gettext("%{block_type} Details", block_type: block_type(@block)) %>
          </h1>
          <!-- Block Height -->
          <h3 class="block-detail-number" data-test="block_detail_number" data-toggle="tooltip" data-placement="top"  title="" data-original-title="The block number in which transactions were recorded.">
            <%= if block_type(@block) == "Block" do %>
              <%= gettext("Block Height: %{height}", height: @block.number) %> <%= if @block.number == 0, do: "- " <> gettext("Genesis Block")%>
            <% else %>
              <%= gettext("%{block_type} Height:", block_type: block_type(@block)) %> <%= link(@block, to: block_path(BlockScoutWeb.Endpoint, :show, @block.number)) %>
            <% end %>
          </h3>
          <div class="d-flex justify-content-start text-muted block-details-row">
            <!-- # of Transactions -->
            <span class="mr-4 block-detail-el"> <%= gettext "%{count} Transactions", count: @block_transaction_count %> </span>

            <%= if @block.size do %>
            <!-- Block Size -->
              <span class="mr-4 block-detail-el"> <%= Cldr.Unit.new(:byte, @block.size) |> cldr_unit_to_string!() %> </span>
            <% end %>

            <!-- Block Age -->
            <span class="mr-4 block-detail-el" data-from-now="<%= @block.timestamp %>"></span>
          </div>

          <hr>
          <!-- Block details description list -->

          <!-- Block Hash -->
          <dl class="row">
            <dt class="col-sm-3 text-muted"><%= gettext "Hash" %></dt>
            <dd class="col-sm-9"><a class="transaction__link"  data-toggle="tooltip" data-placement="top"  title="" data-original-title="The SHA256 hash of the block."><%= to_string(@block.hash) %></a></dd>
          </dl>

          <%= unless @block.number == 0 do %>
              <!-- Parent Hash -->
              <dl class="row">
                <dt class="col-sm-3 text-muted"><%= gettext "Parent Hash" %></dt>
                <dd class="col-sm-9">
                <span data-toggle="tooltip" data-placement="top"  title="" data-original-title="The SHA256 hash of the parent block." >
                  <%= link(
                      @block.parent_hash,
                      class: "transaction__link",
                      to: block_path(@conn, :show, @block.number - 1)
                    ) %>
                    </span>
                </dd>
              </dl>
          <% end %>

          <!-- Difficulty value -->
          <dl class="row">
            <dt class="col-sm-3 text-muted"><%= gettext "Difficulty" %></dt>
            <dd class="col-sm-9">
              <span data-toggle="tooltip" data-placement="top" title="" data-original-title="Block difficulty for miner, used to calibrate block generation time (Note: constant in POA based networks)."><%= @block.difficulty |> Decimal.to_integer() |> BlockScoutWeb.Cldr.Number.to_string! %></span>
            </dd>
          </dl>

          <%= if block_type(@block) == "Block" do %>
            <!-- Total Difficulty -->
            <dl class="row">
              <dt class="col-sm-3 text-muted"><%= gettext "Total Difficulty" %></dt>
              <dd class="col-sm-9"><span data-toggle="tooltip" data-placement="top" title="" data-original-title="Integer of the total difficulty of the chain until this block."><%= @block.total_difficulty |> Decimal.to_integer() |> BlockScoutWeb.Cldr.Number.to_string! %></span></dd>
            </dl>

            <!-- Nonce -->
            <dl class="row">
              <dt class="col-sm-3 text-muted"><%= gettext "Nonce" %></dt>
              <dd class="col-sm-9"><span data-toggle="tooltip" data-placement="top" title="" data-original-title="64-bit hash of value verifying proof-of-work (note: null for POA chains)."><%= to_string(@block.nonce) %></span></dd>
            </dl>

            <%= if length(@block.uncle_relations) > 0 do %>
              <!-- Uncles -->
              <dl class="row mt-3">
                <dt class="col-sm-3 text-muted"><%= gettext "Uncles" %></dt>
                <dd class="col-sm-9">
                  <%= for {relation, index} <- Enum.with_index(@block.uncle_relations) do %>
                    <%= link(
                        gettext("Position %{index}", index: index),
                        class: "transaction__link",
                        "data-toggle": "tooltip",
                        "data-placement": "top" ,
                        "data-original-title": "Index position(s) of referenced stale blocks." ,
                        "data-test": "uncle_link",
                        "data-uncle-hash": to_string(relation.uncle_hash),
                        to: block_path(@conn, :show, relation.uncle_hash)
                      ) %><%= if index < length(@block.uncle_relations) - 1 do %>,<% end %>
                  <% end %>
                </dd>
              </dl>
            <% end %>

            <!-- Otherwise it will be displayed in its own block -->
            <%= if show_reward?(@block.rewards) do %>
              <dl class="row">
                <dt class="col-sm-3 text-muted"><%= gettext "Gas Used" %></dt>
                <dd class="col-sm-9">
                  <span data-toggle="tooltip" data-placement="top" title="" data-original-title="Total gas used by all transactions in this block (limit)."><%= @block.gas_used |> BlockScoutWeb.Cldr.Number.to_string! %></span>
                  <span class="text-muted" data-toggle="tooltip" data-placement="top" title="" data-original-title="Total gas used by all transactions in this block (% used).">(<%= (Decimal.to_integer(@block.gas_used) / Decimal.to_integer(@block.gas_limit)) |> BlockScoutWeb.Cldr.Number.to_string!(format: "#.#%") %>)</span>
                </dt>
              </dl>
              <dl class="row mb-0">
                <dt class="col-sm-3 text-muted"><%= gettext "Gas Limit" %></dt>
                <dd class="col-sm-9">
                  <span data-toggle="tooltip" data-placement="top" title="" data-original-title="The maximum gas allowed in this block."><%= BlockScoutWeb.Cldr.Number.to_string!(@block.gas_limit) %></span>
                </dd>
              </dl>
            <% end %>
          <% end %>
        </div>
      </div>
    </div>

    <div class="col-md-12 col-lg-4 d-flex flex-column flex-md-row flex-lg-column pl-0-md">

      <!-- Validator -->
      <div class="card card-background-1 flex-grow-1">
        <div class="card-body card-body-flex-column-space-between">
          <h2 class="card-title balance-card-title"><%= gettext "Miner" %></h2>
          <div class="text-right">
            <!-- Validator's Name -->
            <span
              data-toggle="tooltip"
              data-placement="top"
              data-template="<div class='tooltip tooltip-inversed-color tooltip-validator-details' role='tooltip'><div class='arrow'></div><div class='tooltip-inner'></div></div>"
              title="<%= @block.miner %>">
              <h3 class="address-balance-text text-truncate" >

                <%= render BlockScoutWeb.AddressView,
                  "_link.html",
                  address: @block.miner,
                  contract: false,
                  class: "",
                  use_custom_tooltip: true %>
              </h3>
            </span>
          </div>
        </div>
      </div>

      <!-- Validator Reward or Gas-->
      <div class="card flex-grow-1 ml-0 ml-md-5 ml-lg-0 mb-2">
        <div class="card-body card-body-flex-column-space-between">
          <%= if show_reward?(@block.rewards) do %>
            <h2 class="card-title balance-card-title"><%= gettext "Block Rewards" %></h2>
            <div class="text-right" style="margin-left: 50%;" data-toggle="tooltip" data-placement="top" title="" data-original-title="Amount of distributed reward. Miners receive a static block reward + Tx fees + uncle fees.">
              <%= for block_reward <- @block.rewards do %>
                <p class="address-current-balance"><%= block_reward_text(block_reward, @block.miner.hash) %> <span class="text-muted"><%= format_wei_value(block_reward.reward, :ether) %></span></p>
              <% end %>
            </div>
          <% else %>
            <h2 class="card-title balance-card-title"><%= gettext "Gas Used" %></h2>
            <div class="text-right">
              <h3 class="address-balance-text">
                <%= @block.gas_used |> BlockScoutWeb.Cldr.Number.to_string! %>
                <span class="text-muted">(<%= (Decimal.to_integer(@block.gas_used) / Decimal.to_integer(@block.gas_limit)) |> BlockScoutWeb.Cldr.Number.to_string!(format: "#.#%") %>)</span>
              </h3>
              <p class="address-current-balance"><%= @block.gas_limit |> BlockScoutWeb.Cldr.Number.to_string! %>
              <%= " "%>
              <%= gettext "Gas Limit" %></p>
            </div>
          <% end %>
        </div>
      </div>
    </div>
  </div>
</section>

<%= render BlockScoutWeb.AdView, "_banner_728.html" %><|MERGE_RESOLUTION|>--- conflicted
+++ resolved
@@ -1,9 +1,5 @@
 <section>
-<<<<<<< HEAD
-  <%= render BlockScoutWeb.Advertisement.TextAdView, "index.html" %>
-=======
   <%= render BlockScoutWeb.Advertisement.TextAdView, "index.html", conn: @conn %>
->>>>>>> 4e106367
   <div class="row">
     <div class="col-md-12 col-lg-8 pr-0-md">
       <!-- Block Details -->
