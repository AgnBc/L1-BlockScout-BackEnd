<%= case token_transfer_amount(@transfer) do %>
    <% {:ok, :erc721_instance} -> %>
<<<<<<< HEAD
        <%= gettext("ERC-721") %>
=======
>>>>>>> c8b3d281
        <%= render BlockScoutWeb.TransactionView, "_transfer_token_with_id.html", transfer: @transfer, token_id: @transfer.token_id %>
    <% {:ok, :erc1155_instance, value} -> %>
        <% transfer_type = Chain.get_token_transfer_type(@transfer) %>
        <%= if transfer_type == :token_spawning do %>
            <%= render BlockScoutWeb.TransactionView, "_transfer_token_with_id.html", transfer: @transfer, token_id: @transfer.token_id %>
        <% else %>
            <%= "#{value} " %>
            <%= render BlockScoutWeb.TransactionView, "_transfer_token_with_id.html", transfer: @transfer, token_id: @transfer.token_id %>
        <% end %>
    <% {:ok, :erc1155_instance, values, token_ids, _decimals} -> %>
        <% values_ids = Enum.zip(values, token_ids) %>
        <%= for {value, token_id} <- values_ids do %>
            <div>
            <%= "#{value} "%>
            <%= render BlockScoutWeb.TransactionView, "_transfer_token_with_id.html", transfer: @transfer, token_id: token_id %>
            </div>
        <% end %>
    <% {:ok, value} -> %>
        <%= value %>
        <%= " " %><%= render BlockScoutWeb.TransactionView, "_link_to_token_symbol.html", transfer: @transfer %>
<% end %><|MERGE_RESOLUTION|>--- conflicted
+++ resolved
@@ -1,9 +1,5 @@
 <%= case token_transfer_amount(@transfer) do %>
     <% {:ok, :erc721_instance} -> %>
-<<<<<<< HEAD
-        <%= gettext("ERC-721") %>
-=======
->>>>>>> c8b3d281
         <%= render BlockScoutWeb.TransactionView, "_transfer_token_with_id.html", transfer: @transfer, token_id: @transfer.token_id %>
     <% {:ok, :erc1155_instance, value} -> %>
         <% transfer_type = Chain.get_token_transfer_type(@transfer) %>
