--- conflicted
+++ resolved
@@ -11,26 +11,14 @@
         id="dropdown-tokens"
         aria-haspopup="true"
         aria-expanded="false"
-<<<<<<< HEAD
-        class="btn-dropdown-line large dropdown-toggle"
-=======
         class="btn-dropdown-line basic dropdown-toggle mr-1"
->>>>>>> a2a7e2a1
         style="text-decoration: none; height: 31px; padding: 0 10px;">
 
       <span data-tokens-count><%= tokens_count_title(@token_balances) %></span>
     </a>
-<<<<<<< HEAD
-    <%= if @token_balances do %>
-        <div class="mr-2" style="line-height: 31px;">
-          (<span data-test="address-tokens-worth" data-usd-value=<%= address_tokens_usd_sum_cache(@address_hash, @token_balances) %>></span>)
-        </div>
-    <% end %>  
-=======
     <div class="mr-3" style="line-height: 31px;">
       (<span data-test="address-tokens-worth" data-usd-value=<%= address_tokens_usd_sum_cache(@address_hash, @token_balances) %>></span>)
     </div>
->>>>>>> a2a7e2a1
     <%= if @conn.request_path |> String.contains?("/tokens") do %>
       <a href="#tokens" style="text-decoration: none;">
         <span class="btn-wallet-icon">
@@ -47,7 +35,6 @@
   <% else %>
     <span data-tokens-count style="line-height: 31px;"><%= tokens_count_title(@token_balances) %></span>
   <% end %>
-<<<<<<< HEAD
 
   <div class="dropdown-menu dropdown-menu-right token-balance-dropdown p-0" aria-labelledby="dropdown-tokens">
     <div data-dropdown-items class="dropdown-items">
@@ -72,32 +59,6 @@
             ) %>
       <% end %>
 
-=======
-
-  <div class="dropdown-menu dropdown-menu-right token-balance-dropdown p-0" aria-labelledby="dropdown-tokens">
-    <div data-dropdown-items class="dropdown-items">
-      <div class="position-relative">
-        <svg class="position-absolute dropdown-search-icon" viewBox="0 0 16 17" xmlns="http://www.w3.org/2000/svg" width="16" height="17" class="dropdown-search-icon position-absolute">
-          <path fill="#7DD79F" fill-rule="evenodd" d="M15.713 15.727a.982.982 0 0 1-1.388 0l-2.289-2.29C10.773 14.403 9.213 15 7.5 15A7.5 7.5 0 1 1 15 7.5c0 1.719-.602 3.284-1.575 4.55l2.288 2.288a.983.983 0 0 1 0 1.389zM7.5 2a5.5 5.5 0 1 0 0 11 5.5 5.5 0 1 0 0-11z"></path>
-        </svg>
-        <%= text_input(
-              :token_search,
-              :name,
-              class: "w-100 dropdown-search-field",
-              'data-filter-dropdown-tokens': true,
-              placeholder: gettext("Search tokens")
-            ) %>
-      </div>
-      <%= if Enum.any?(@token_balances, fn {token_balance, _, _} -> token_balance.token.type == "ERC-721" end) do %>
-        <%= render(
-              "_tokens.html",
-              conn: @conn,
-              token_balances: filter_by_type(@token_balances, "ERC-721"),
-              type: "ERC-721"
-            ) %>
-      <% end %>
-
->>>>>>> a2a7e2a1
       <%= if Enum.any?(@token_balances, fn {token_balance, _, _} -> token_balance.token.type == "ERC-20" end) do %>
         <%= render(
               "_tokens.html",
