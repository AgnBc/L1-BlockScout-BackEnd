<div data-token-type="<%= @type %>">
  <h6 class="dropdown-header" style="margin-left: 5px;">
    <%= @type %> (<span data-number-of-tokens-by-type="<%= @type %>"><%= Enum.count(@token_balances)%></span>)
  </h6>

<<<<<<< HEAD
  <%= for {token_balance, bridged_token, token} <- sort_by_usd_value_and_name(@token_balances) do %>
=======
  <%= for {token_balance, token} <- @token_balances do %>
>>>>>>> 9d670a17
    <div
      class="border-bottom"
      data-dropdown-token-balance-test
      data-token-name="<%= token_name(token) %>"
      data-token-symbol="<%= token_symbol(token) %>"
    >
      <% path = cond do
          token_balance.token_type == "ERC-721" && !is_nil(token_balance.token_id) -> token_instance_path(@conn, :show, token.contract_address_hash, to_string(token_balance.token_id))
          token_balance.token_type == "ERC-1155" && !is_nil(token_balance.token_id) -> token_instance_path(@conn, :show, token.contract_address_hash, to_string(token_balance.token_id))
          true -> token_path(@conn, :show, to_string(token.contract_address_hash))
        end
      %>
      <%= link(
            to: path,
            class: "dropdown-item"
          ) do %>
        <div class="row dropdown-row wh-sp">
<<<<<<< HEAD
          <%= if System.get_env("DISPLAY_TOKEN_ICONS") === "true" do %>
            <% chain_id_for_token_icon = if bridged_token && bridged_token.foreign_chain_id, do: bridged_token.foreign_chain_id |> Decimal.to_integer() |> to_string(), else: Application.get_env(:block_scout_web, :chain_id) %>
            <% address_hash = if bridged_token && bridged_token.foreign_token_contract_address_hash, do: bridged_token.foreign_token_contract_address_hash, else: token.contract_address_hash %>
=======
          <%= if Application.get_env(:block_scout_web, :display_token_icons) do %>
            <% chain_id_for_token_icon = Application.get_env(:block_scout_web, :chain_id) %>
            <% address_hash = token.contract_address_hash %>
>>>>>>> 9d670a17
            <%=
              render BlockScoutWeb.TokensView,
              "_token_icon.html",
              chain_id: chain_id_for_token_icon,
              address: Address.checksum(address_hash),
              additional_classes: ["token-wallet-icon"]
            %>
          <% end %>
<<<<<<< HEAD
          <p class="mb-0 col-md-6 pl-0 pr-0 el-1 flex-grow-2 <%= if System.get_env("DISPLAY_TOKEN_ICONS") !== "true", do: "ml-5px" %>"><%= token_name(token) %>
          <%= if bridged_token && bridged_token.custom_metadata do %>
            <%= "(" <> bridged_token.custom_metadata <> ")" %>
          <% end %>
          </p>
          <%= if bridged_token && bridged_token.lp_token && bridged_token.custom_cap do %>
            <% lp_token_balance_usd = token_balance.value |> Decimal.div(token.total_supply) |> Decimal.mult(bridged_token.custom_cap) |> Decimal.round(4) %>
            <p class="mb-0 col-md-6 text-right usd-total">
              <span data-selector="token-balance-usd" data-usd-value="<%= lp_token_balance_usd %>"></span>
=======
          <p class="mb-0 col-md-6 pl-0 pr-0 el-1 flex-grow-2 <%= if !Application.get_env(:block_scout_web, :display_token_icons), do: "ml-5px" %>"><%= token_name(token) %>
          </p>
          <%= if token.fiat_value && token.decimals do %>
            <p class="mb-0 col-md-6 text-right usd-total">
              <span data-selector="token-balance-usd" data-usd-value="<%= Chain.balance_in_fiat(token_balance, token) %>"></span>
>>>>>>> 9d670a17
            </p>
          <% else %>
            <%= if token.usd_value do %>
              <p class="mb-0 col-md-6 text-right usd-total">
                <span data-selector="token-balance-usd" data-usd-value="<%= Chain.balance_in_usd(token_balance, token) %>"></span>
              </p>
            <% end %>
          <% end %>
        </div>
        <div class="row dropdown-row wh-sp">
          <%= if token.fiat_value do %>
            <p class="mb-0 text-right text-muted usd-rate">
              <span data-selector="token-price" data-token-usd-value="<%= token.fiat_value %>"></span>
            </p>
          <% end %>
        </div>
        <div class="row dropdown-row wh-sp">
          <p class="mb-0 ml-5px dropdown-amount <%= if Application.get_env(:block_scout_web, :display_token_icons), do: "ml-20px" %>">
            <%= if token_balance.token_type == "ERC-721" && !is_nil(token_balance.token_id) do %>
              1
            <% else %>
              <%= CurrencyHelpers.format_according_to_decimals(token_balance.value, token.decimals) %> <%= token_symbol(token) %>
            <% end %>
            <%= if (token_balance.token_type == "ERC-721" && !is_nil(token_balance.token_id)) or token_balance.token_type == "ERC-1155" do %>
              <%= " TokenID " <> to_string(token_balance.token_id) %>
            <% end %>
          </p>
        </div>
      <% end %>
    </div>
  <% end %>
</div><|MERGE_RESOLUTION|>--- conflicted
+++ resolved
@@ -3,11 +3,7 @@
     <%= @type %> (<span data-number-of-tokens-by-type="<%= @type %>"><%= Enum.count(@token_balances)%></span>)
   </h6>
 
-<<<<<<< HEAD
-  <%= for {token_balance, bridged_token, token} <- sort_by_usd_value_and_name(@token_balances) do %>
-=======
-  <%= for {token_balance, token} <- @token_balances do %>
->>>>>>> 9d670a17
+  <%= for {token_balance, bridged_token, token} <- @token_balances do %>
     <div
       class="border-bottom"
       data-dropdown-token-balance-test
@@ -25,15 +21,9 @@
             class: "dropdown-item"
           ) do %>
         <div class="row dropdown-row wh-sp">
-<<<<<<< HEAD
-          <%= if System.get_env("DISPLAY_TOKEN_ICONS") === "true" do %>
+          <%= if Application.get_env(:block_scout_web, :display_token_icons) do %>
             <% chain_id_for_token_icon = if bridged_token && bridged_token.foreign_chain_id, do: bridged_token.foreign_chain_id |> Decimal.to_integer() |> to_string(), else: Application.get_env(:block_scout_web, :chain_id) %>
             <% address_hash = if bridged_token && bridged_token.foreign_token_contract_address_hash, do: bridged_token.foreign_token_contract_address_hash, else: token.contract_address_hash %>
-=======
-          <%= if Application.get_env(:block_scout_web, :display_token_icons) do %>
-            <% chain_id_for_token_icon = Application.get_env(:block_scout_web, :chain_id) %>
-            <% address_hash = token.contract_address_hash %>
->>>>>>> 9d670a17
             <%=
               render BlockScoutWeb.TokensView,
               "_token_icon.html",
@@ -42,8 +32,7 @@
               additional_classes: ["token-wallet-icon"]
             %>
           <% end %>
-<<<<<<< HEAD
-          <p class="mb-0 col-md-6 pl-0 pr-0 el-1 flex-grow-2 <%= if System.get_env("DISPLAY_TOKEN_ICONS") !== "true", do: "ml-5px" %>"><%= token_name(token) %>
+          <p class="mb-0 col-md-6 pl-0 pr-0 el-1 flex-grow-2 <%= if !Application.get_env(:block_scout_web, :display_token_icons), do: "ml-5px" %>"><%= token_name(token) %>
           <%= if bridged_token && bridged_token.custom_metadata do %>
             <%= "(" <> bridged_token.custom_metadata <> ")" %>
           <% end %>
@@ -52,18 +41,11 @@
             <% lp_token_balance_usd = token_balance.value |> Decimal.div(token.total_supply) |> Decimal.mult(bridged_token.custom_cap) |> Decimal.round(4) %>
             <p class="mb-0 col-md-6 text-right usd-total">
               <span data-selector="token-balance-usd" data-usd-value="<%= lp_token_balance_usd %>"></span>
-=======
-          <p class="mb-0 col-md-6 pl-0 pr-0 el-1 flex-grow-2 <%= if !Application.get_env(:block_scout_web, :display_token_icons), do: "ml-5px" %>"><%= token_name(token) %>
-          </p>
-          <%= if token.fiat_value && token.decimals do %>
-            <p class="mb-0 col-md-6 text-right usd-total">
-              <span data-selector="token-balance-usd" data-usd-value="<%= Chain.balance_in_fiat(token_balance, token) %>"></span>
->>>>>>> 9d670a17
             </p>
           <% else %>
-            <%= if token.usd_value do %>
+            <%= if token.fiat_value && token.decimals do %>
               <p class="mb-0 col-md-6 text-right usd-total">
-                <span data-selector="token-balance-usd" data-usd-value="<%= Chain.balance_in_usd(token_balance, token) %>"></span>
+                <span data-selector="token-balance-usd" data-usd-value="<%= Chain.balance_in_fiat(token_balance, token) %>"></span>
               </p>
             <% end %>
           <% end %>
@@ -80,7 +62,7 @@
             <%= if token_balance.token_type == "ERC-721" && !is_nil(token_balance.token_id) do %>
               1
             <% else %>
-              <%= CurrencyHelpers.format_according_to_decimals(token_balance.value, token.decimals) %> <%= token_symbol(token) %>
+              <%= CurrencyHelper.format_according_to_decimals(token_balance.value, token.decimals) %> <%= token_symbol(token) %>
             <% end %>
             <%= if (token_balance.token_type == "ERC-721" && !is_nil(token_balance.token_id)) or token_balance.token_type == "ERC-1155" do %>
               <%= " TokenID " <> to_string(token_balance.token_id) %>
