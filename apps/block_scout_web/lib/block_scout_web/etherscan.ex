--- conflicted
+++ resolved
@@ -2076,50 +2076,6 @@
     ]
   }
 
-<<<<<<< HEAD
-  @token_bridgedtokenlist_action %{
-    name: "bridgedTokenList",
-    description: "Get bridged tokens list.",
-    required_params: [],
-    optional_params: [
-      %{
-        key: "chainid",
-        type: "integer",
-        description: "A nonnegative integer that represents the chain id, where original token exists."
-      },
-      %{
-        key: "page",
-        type: "integer",
-        description:
-          "A nonnegative integer that represents the page number to be used for pagination. 'offset' must be provided in conjunction."
-      },
-      %{
-        key: "offset",
-        type: "integer",
-        description:
-          "A nonnegative integer that represents the maximum number of records to return when paginating. 'page' must be provided in conjunction."
-      }
-    ],
-    responses: [
-      %{
-        code: "200",
-        description: "successful operation",
-        example_value: Jason.encode!(@token_bridgedtokenlist_example_value),
-        model: %{
-          name: "Result",
-          fields: %{
-            status: @success_status_type,
-            message: @message_type,
-            result: %{
-              type: "array",
-              array_type: @bridged_token_details
-            }
-          }
-        }
-      }
-    ]
-  }
-=======
   if Application.compile_env(:explorer, BridgedToken)[:enabled] do
     @success_status_type %{
       type: "status",
@@ -2230,7 +2186,6 @@
       ]
     }
   end
->>>>>>> 914c2b25
 
   @stats_tokensupply_action %{
     name: "tokensupply",
@@ -3181,15 +3136,7 @@
 
   @token_module %{
     name: "token",
-<<<<<<< HEAD
-    actions: [
-      @token_gettoken_action,
-      @token_gettokenholders_action,
-      @token_bridgedtokenlist_action
-    ]
-=======
     actions: @token_actions
->>>>>>> 914c2b25
   }
 
   @stats_module %{
