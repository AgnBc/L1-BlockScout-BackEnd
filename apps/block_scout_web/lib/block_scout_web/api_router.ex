defmodule RPCTranslatorForwarder do
  @moduledoc """
  Phoenix router limits forwarding,
  so this module is to forward old paths for backward compatibility
  """
  alias BlockScoutWeb.API.RPC.RPCTranslator
  defdelegate init(opts), to: RPCTranslator
  defdelegate call(conn, opts), to: RPCTranslator
end

defmodule BlockScoutWeb.ApiRouter do
  @moduledoc """
  Router for API
  """
  use BlockScoutWeb, :router
<<<<<<< HEAD
  alias BlockScoutWeb.Plug.CheckAuth
=======
  alias BlockScoutWeb.Plug.CheckAccountAPI
>>>>>>> 1ece2b7e

  pipeline :api do
    plug(:accepts, ["json"])
  end

  pipeline :account_api do
<<<<<<< HEAD
    plug(Guardian.Plug.VerifyHeader, module: BlockScoutWeb.Guardian, error_handler: BlockScoutWeb.GuardianErrorHandler)
    plug(CheckAuth)
  end

  pipeline :tags_api do
    plug(Guardian.Plug.VerifyHeader,
      module: BlockScoutWeb.Guardian,
      error_handler: BlockScoutWeb.GuardianErrorHandler,
      tolerant?: true,
      halt: false
    )
=======
    plug(:fetch_session)
    plug(:protect_from_forgery)
    plug(CheckAccountAPI)
>>>>>>> 1ece2b7e
  end

  alias BlockScoutWeb.Account.Api.V1.{TagsController, UserController}

  scope "/account/v1" do
    pipe_through(:api)
    pipe_through(:account_api)

<<<<<<< HEAD
=======
    get("/get_csrf", UserController, :get_csrf)

>>>>>>> 1ece2b7e
    scope "/user" do
      get("/info", UserController, :info)

      get("/watchlist", UserController, :watchlist)
      delete("/watchlist/:id", UserController, :delete_watchlist)
      post("/watchlist", UserController, :create_watchlist)
      put("/watchlist/:id", UserController, :update_watchlist)

      get("/api_keys", UserController, :api_keys)
      delete("/api_keys/:api_key", UserController, :delete_api_key)
      post("/api_keys", UserController, :create_api_key)
      put("/api_keys/:api_key", UserController, :update_api_key)

      get("/custom_abis", UserController, :custom_abis)
      delete("/custom_abis/:id", UserController, :delete_custom_abi)
      post("/custom_abis", UserController, :create_custom_abi)
      put("/custom_abis/:id", UserController, :update_custom_abi)

      get("/public_tags", UserController, :public_tags_requests)
      delete("/public_tags/:id", UserController, :delete_public_tags_request)
      post("/public_tags", UserController, :create_public_tags_request)
      put("/public_tags/:id", UserController, :update_public_tags_request)

      scope "/tags" do
        get("/address/", UserController, :tags_address)
        get("/address/:id", UserController, :tags_address)
        delete("/address/:id", UserController, :delete_tag_address)
        post("/address/", UserController, :create_tag_address)
        put("/address/:id", UserController, :update_tag_address)

        get("/transaction/", UserController, :tags_transaction)
        get("/transaction/:id", UserController, :tags_transaction)
        delete("/transaction/:id", UserController, :delete_tag_transaction)
        post("/transaction/", UserController, :create_tag_transaction)
        put("/transaction/:id", UserController, :update_tag_transaction)
      end
    end
  end

  scope "/account/v1" do
    pipe_through(:api)
<<<<<<< HEAD
    pipe_through(:tags_api)
=======
    pipe_through(:account_api)
>>>>>>> 1ece2b7e

    scope "/tags" do
      get("/address/:address_hash", TagsController, :tags_address)

      get("/transaction/:transaction_hash", TagsController, :tags_transaction)
    end
  end

  scope "/v1", as: :api_v1 do
    pipe_through(:api)
    alias BlockScoutWeb.API.{EthRPC, RPC, V1}
    alias BlockScoutWeb.API.V1.HealthController

    get("/health", HealthController, :health)
    get("/gas-price-oracle", V1.GasPriceOracleController, :gas_price_oracle)

    if Application.get_env(:block_scout_web, __MODULE__)[:reading_enabled] do
      get("/supply", V1.SupplyController, :supply)
      post("/eth-rpc", EthRPC.EthController, :eth_request)
    end

    if Application.get_env(:block_scout_web, __MODULE__)[:writing_enabled] do
      post("/decompiled_smart_contract", V1.DecompiledSmartContractController, :create)
      post("/verified_smart_contracts", V1.VerifiedSmartContractController, :create)
    end

    if Application.get_env(:block_scout_web, __MODULE__)[:reading_enabled] do
      forward("/", RPC.RPCTranslator, %{
        "block" => {RPC.BlockController, []},
        "account" => {RPC.AddressController, []},
        "logs" => {RPC.LogsController, []},
        "token" => {RPC.TokenController, []},
        "stats" => {RPC.StatsController, []},
        "contract" => {RPC.ContractController, [:verify]},
        "transaction" => {RPC.TransactionController, []}
      })
    end
  end

  # For backward compatibility. Should be removed
  scope "/" do
    pipe_through(:api)
    alias BlockScoutWeb.API.{EthRPC, RPC}

    if Application.get_env(:block_scout_web, __MODULE__)[:reading_enabled] do
      post("/eth-rpc", EthRPC.EthController, :eth_request)

      forward("/", RPCTranslatorForwarder, %{
        "block" => {RPC.BlockController, []},
        "account" => {RPC.AddressController, []},
        "logs" => {RPC.LogsController, []},
        "token" => {RPC.TokenController, []},
        "stats" => {RPC.StatsController, []},
        "contract" => {RPC.ContractController, [:verify]},
        "transaction" => {RPC.TransactionController, []}
      })
    end
  end
end<|MERGE_RESOLUTION|>--- conflicted
+++ resolved
@@ -13,34 +13,16 @@
   Router for API
   """
   use BlockScoutWeb, :router
-<<<<<<< HEAD
-  alias BlockScoutWeb.Plug.CheckAuth
-=======
   alias BlockScoutWeb.Plug.CheckAccountAPI
->>>>>>> 1ece2b7e
 
   pipeline :api do
     plug(:accepts, ["json"])
   end
 
   pipeline :account_api do
-<<<<<<< HEAD
-    plug(Guardian.Plug.VerifyHeader, module: BlockScoutWeb.Guardian, error_handler: BlockScoutWeb.GuardianErrorHandler)
-    plug(CheckAuth)
-  end
-
-  pipeline :tags_api do
-    plug(Guardian.Plug.VerifyHeader,
-      module: BlockScoutWeb.Guardian,
-      error_handler: BlockScoutWeb.GuardianErrorHandler,
-      tolerant?: true,
-      halt: false
-    )
-=======
     plug(:fetch_session)
     plug(:protect_from_forgery)
     plug(CheckAccountAPI)
->>>>>>> 1ece2b7e
   end
 
   alias BlockScoutWeb.Account.Api.V1.{TagsController, UserController}
@@ -49,11 +31,8 @@
     pipe_through(:api)
     pipe_through(:account_api)
 
-<<<<<<< HEAD
-=======
     get("/get_csrf", UserController, :get_csrf)
 
->>>>>>> 1ece2b7e
     scope "/user" do
       get("/info", UserController, :info)
 
@@ -95,11 +74,7 @@
 
   scope "/account/v1" do
     pipe_through(:api)
-<<<<<<< HEAD
-    pipe_through(:tags_api)
-=======
     pipe_through(:account_api)
->>>>>>> 1ece2b7e
 
     scope "/tags" do
       get("/address/:address_hash", TagsController, :tags_address)
