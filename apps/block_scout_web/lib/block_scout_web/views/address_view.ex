defmodule BlockScoutWeb.AddressView do
  use BlockScoutWeb, :view

  require Logger

  alias BlockScoutWeb.{AccessHelpers, LayoutView}
  alias Explorer.Account.CustomABI
  alias Explorer.{Chain, CustomContractsHelpers, Repo}
  alias Explorer.Chain.{Address, Hash, InternalTransaction, SmartContract, Token, TokenTransfer, Transaction, Wei}
  alias Explorer.Chain.Block.Reward
  alias Explorer.ExchangeRates.Token, as: TokenExchangeRate
  alias Explorer.SmartContract.{Helper, Writer}
  alias Poison.Parser

  import BlockScoutWeb.Account.AuthController, only: [current_user: 1]

  @dialyzer :no_match

  @tabs [
    "coin-balances",
    "contracts",
    "decompiled-contracts",
    "internal-transactions",
    "token-transfers",
    "read-contract",
    "read-proxy",
    "write-contract",
    "write-proxy",
    "tokens",
    "transactions",
    "validations"
  ]

  def address_partial_selector(struct_to_render_from, direction, current_address, truncate \\ false)

  def address_partial_selector(%Address{} = address, _, current_address, truncate) do
    matching_address_check(current_address, address, contract?(address), truncate)
  end

  def address_partial_selector(
        %InternalTransaction{to_address_hash: nil, created_contract_address_hash: nil},
        :to,
        _current_address,
        _truncate
      ) do
    gettext("Contract Address Pending")
  end

  def address_partial_selector(
        %InternalTransaction{to_address: nil, created_contract_address: contract_address},
        :to,
        current_address,
        truncate
      ) do
    matching_address_check(current_address, contract_address, true, truncate)
  end

  def address_partial_selector(%InternalTransaction{to_address: address}, :to, current_address, truncate) do
    matching_address_check(current_address, address, contract?(address), truncate)
  end

  def address_partial_selector(%InternalTransaction{from_address: address}, :from, current_address, truncate) do
    matching_address_check(current_address, address, contract?(address), truncate)
  end

  def address_partial_selector(%TokenTransfer{to_address: address}, :to, current_address, truncate) do
    matching_address_check(current_address, address, contract?(address), truncate)
  end

  def address_partial_selector(%TokenTransfer{from_address: address}, :from, current_address, truncate) do
    matching_address_check(current_address, address, contract?(address), truncate)
  end

  def address_partial_selector(
        %Transaction{to_address_hash: nil, created_contract_address_hash: nil},
        :to,
        _current_address,
        _truncate
      ) do
    gettext("Contract Address Pending")
  end

  def address_partial_selector(
        %Transaction{to_address: nil, created_contract_address: contract_address},
        :to,
        current_address,
        truncate
      ) do
    matching_address_check(current_address, contract_address, true, truncate)
  end

  def address_partial_selector(%Transaction{to_address: address}, :to, current_address, truncate) do
    matching_address_check(current_address, address, contract?(address), truncate)
  end

  def address_partial_selector(%Transaction{from_address: address}, :from, current_address, truncate) do
    matching_address_check(current_address, address, contract?(address), truncate)
  end

  def address_partial_selector(%Reward{address: address}, _, current_address, truncate) do
    matching_address_check(current_address, address, false, truncate)
  end

  def address_title(%Address{} = address) do
    if contract?(address) do
      gettext("Contract Address")
    else
      gettext("Address")
    end
  end

  @doc """
  Returns a formatted address balance and includes the unit.
  """
  def balance(%Address{fetched_coin_balance: nil}), do: ""

  def balance(%Address{fetched_coin_balance: balance}) do
    format_wei_value(balance, :ether)
  end

  def balance_percentage_enabled?(total_supply) do
    Application.get_env(:block_scout_web, :show_percentage) && total_supply > 0
  end

  def balance_percentage(_, nil), do: ""

  def balance_percentage(
        %Address{
          hash: %Explorer.Chain.Hash{
            byte_count: 20,
            bytes: <<0, 0, 0, 0, 0, 0, 0, 0, 0, 0, 0, 0, 0, 0, 0, 0, 0, 0, 0, 0>>
          }
        },
        _
      ),
      do: ""

  def balance_percentage(%Address{fetched_coin_balance: balance}, total_supply) do
    if Decimal.compare(total_supply, 0) == :gt do
      balance
      |> Wei.to(:ether)
      |> Decimal.div(Decimal.new(total_supply))
      |> Decimal.mult(100)
      |> Decimal.round(4)
      |> Decimal.to_string(:normal)
      |> Kernel.<>("% #{gettext("Market Cap")}")
    else
      balance
      |> Wei.to(:ether)
      |> Decimal.to_string(:normal)
    end
  end

  def empty_exchange_rate?(exchange_rate) do
    TokenExchangeRate.null?(exchange_rate)
  end

  def balance_percentage(%Address{fetched_coin_balance: _} = address) do
    balance_percentage(address, Chain.total_supply())
  end

  def balance_block_number(%Address{fetched_coin_balance_block_number: nil}), do: ""

  def balance_block_number(%Address{fetched_coin_balance_block_number: fetched_coin_balance_block_number}) do
    to_string(fetched_coin_balance_block_number)
  end

  def contract?(%Address{contract_code: nil}), do: false

  def contract?(%Address{contract_code: _}), do: true

  def contract?(nil), do: true

  def validator?(val) when val > 0, do: true

  def validator?(_), do: false

  def hash(%Address{hash: hash}) do
    to_string(hash)
  end

  @doc """
  Returns the primary name of an address if available. If there is no names on address function performs preload of names association.
  """
  def primary_name(_, second_time? \\ false)

  def primary_name(%Address{names: [_ | _] = address_names}, _second_time?) do
    case Enum.find(address_names, &(&1.primary == true)) do
      nil ->
        %Address.Name{name: name} = Enum.at(address_names, 0)
        name

      %Address.Name{name: name} ->
        name
    end
  end

  def primary_name(%Address{names: _} = address, false) do
    primary_name(Repo.preload(address, [:names]), true)
  end

  def primary_name(%Address{names: _}, true), do: nil

  def implementation_name(%Address{smart_contract: %{implementation_name: implementation_name}}),
    do: implementation_name

  def implementation_name(_), do: nil

  def primary_validator_metadata(%Address{names: [_ | _] = address_names}) do
    case Enum.find(address_names, &(&1.primary == true)) do
      %Address.Name{
        metadata:
          metadata = %{
            "license_id" => _,
            "address" => _,
            "state" => _,
            "zipcode" => _,
            "expiration_date" => _,
            "created_date" => _
          }
      } ->
        metadata

      _ ->
        nil
    end
  end

  def primary_validator_metadata(%Address{names: _}), do: nil

  def format_datetime_string(unix_date) do
    unix_date
    |> DateTime.from_unix!()
    |> Timex.format!("{M}-{D}-{YYYY}")
  end

  def qr_code(address_hash) do
    address_hash
    |> to_string()
    |> QRCode.to_png()
    |> Base.encode64()
  end

  def smart_contract_verified?(%Address{smart_contract: %{metadata_from_verified_twin: true}}), do: false

  def smart_contract_verified?(%Address{smart_contract: %SmartContract{}}), do: true

  def smart_contract_verified?(%Address{smart_contract: nil}), do: false

  def smart_contract_with_read_only_functions?(%Address{smart_contract: %SmartContract{}} = address) do
    Enum.any?(address.smart_contract.abi, &is_read_function?(&1))
  end

  def smart_contract_with_read_only_functions?(%Address{smart_contract: nil}), do: false

  def is_read_function?(function), do: Helper.queriable_method?(function) || Helper.read_with_wallet_method?(function)

  def smart_contract_is_proxy?(%Address{smart_contract: %SmartContract{}} = address) do
    Chain.proxy_contract?(address.hash, address.smart_contract.abi)
  end

  def smart_contract_is_proxy?(%Address{smart_contract: nil}), do: false

  def smart_contract_with_write_functions?(%Address{smart_contract: %SmartContract{}} = address) do
    Enum.any?(
      address.smart_contract.abi,
      &Writer.write_function?(&1)
    )
  end

  def smart_contract_with_write_functions?(%Address{smart_contract: nil}), do: false

  def has_decompiled_code?(address) do
    address.has_decompiled_code? ||
      (Ecto.assoc_loaded?(address.decompiled_smart_contracts) && Enum.count(address.decompiled_smart_contracts) > 0)
  end

  def token_title(%Token{name: nil, contract_address_hash: contract_address_hash}) do
    short_hash_left_right(contract_address_hash)
  end

  def token_title(%Token{name: name, symbol: symbol}), do: "#{name} (#{symbol})"

  def trimmed_hash(%Hash{} = hash) do
    string_hash = to_string(hash)
    trimmed_hash(string_hash)
  end

  def trimmed_hash(address) when is_binary(address) do
    "#{String.slice(address, 0..7)}–#{String.slice(address, -6..-1)}"
  end

  def trimmed_hash(_), do: ""

  def trimmed_verify_link(hash) do
    string_hash = to_string(hash)
    "#{String.slice(string_hash, 0..21)}..."
  end

  def transaction_hash(%Address{contracts_creation_internal_transaction: %InternalTransaction{}} = address) do
    address.contracts_creation_internal_transaction.transaction_hash
  end

  def transaction_hash(%Address{contracts_creation_transaction: %Transaction{}} = address) do
    address.contracts_creation_transaction.hash
  end

  def from_address_hash(%Address{contracts_creation_internal_transaction: %InternalTransaction{}} = address) do
    address.contracts_creation_internal_transaction.from_address_hash
  end

  def from_address_hash(%Address{contracts_creation_transaction: %Transaction{}} = address) do
    address.contracts_creation_transaction.from_address_hash
  end

  def from_address_hash(_address), do: nil

  def address_link_to_other_explorer(link, address, full) do
    if full do
      link <> to_string(address)
    else
      trimmed_verify_link(link <> to_string(address))
    end
  end

  defp matching_address_check(%Address{hash: hash} = current_address, %Address{hash: hash}, contract?, truncate) do
    [
      view_module: __MODULE__,
      partial: "_responsive_hash.html",
      address: current_address,
      contract: contract?,
      truncate: truncate,
      use_custom_tooltip: false
    ]
  end

  defp matching_address_check(_current_address, %Address{} = address, contract?, truncate) do
    [
      view_module: __MODULE__,
      partial: "_link.html",
      address: address,
      contract: contract?,
      truncate: truncate,
      use_custom_tooltip: false
    ]
  end

  @doc """
  Get the current tab name/title from the request path and possible tab names.

  The tabs on mobile are represented by a dropdown list, which has a title. This title is the
  currently selected tab name. This function returns that name, properly gettext'ed.

  The list of possible tab names for this page is represented by the attribute @tab.

  Raises error if there is no match, so a developer of a new tab must include it in the list.
  """
  def current_tab_name(request_path) do
    @tabs
    |> Enum.filter(&tab_active?(&1, request_path))
    |> tab_name()
  end

  defp tab_name(["tokens"]), do: gettext("Tokens")
  defp tab_name(["internal-transactions"]), do: gettext("Internal Transactions")
  defp tab_name(["transactions"]), do: gettext("Transactions")
  defp tab_name(["token-transfers"]), do: gettext("Token Transfers")
  defp tab_name(["contracts"]), do: gettext("Code")
  defp tab_name(["decompiled-contracts"]), do: gettext("Decompiled Code")
  defp tab_name(["read-contract"]), do: gettext("Read Contract")
  defp tab_name(["read-proxy"]), do: gettext("Read Proxy")
  defp tab_name(["write-contract"]), do: gettext("Write Contract")
  defp tab_name(["write-proxy"]), do: gettext("Write Proxy")
  defp tab_name(["coin-balances"]), do: gettext("Coin Balance History")
  defp tab_name(["validations"]), do: gettext("Blocks Validated")
  defp tab_name(["logs"]), do: gettext("Logs")

  def short_hash(%Address{hash: hash}) do
    <<
      "0x",
      short_address::binary-size(6),
      _rest::binary
    >> = to_string(hash)

    "0x" <> short_address
  end

  def short_hash_left_right(hash) when not is_nil(hash) do
    case hash do
      "0x" <> rest ->
        shortify_hash_string(rest)

      %Chain.Hash{
        byte_count: _,
        bytes: bytes
      } ->
        shortify_hash_string(Base.encode16(bytes, case: :lower))

      hash ->
        shortify_hash_string(hash)
    end
  end

  def short_hash_left_right(hash) when is_nil(hash), do: ""

  defp shortify_hash_string(hash) do
    <<
      left::binary-size(6),
      _middle::binary-size(28),
      right::binary-size(6)
    >> = to_string(hash)

    "0x" <> left <> "-" <> right
  end

  def short_contract_name(name, max_length) do
    short_string(name, max_length)
  end

  def short_token_id(%Decimal{} = token_id, max_length) do
    token_id
    |> Decimal.to_string()
    |> short_string(max_length)
  end

  def short_token_id(token_id, max_length) do
    short_string(token_id, max_length)
  end

  def short_string(nil, _max_length), do: ""

  def short_string(name, max_length) do
    part_length = Kernel.trunc(max_length / 4)

    if String.length(name) <= max_length,
      do: name,
      else: "#{String.slice(name, 0, max_length - part_length)}..#{String.slice(name, -part_length, part_length)}"
  end

  def address_page_title(address) do
    cond do
      smart_contract_verified?(address) -> "#{address.smart_contract.name} (#{to_string(address)})"
      contract?(address) -> "Contract #{to_string(address)}"
      true -> "#{to_string(address)}"
    end
  end

  def smart_contract_is_gnosis_safe_proxy?(%Address{smart_contract: %SmartContract{}} = address) do
    address.smart_contract.name == "GnosisSafeProxy" && Chain.gnosis_safe_contract?(address.smart_contract.abi)
  end

  def smart_contract_is_gnosis_safe_proxy?(_address), do: false

<<<<<<< HEAD
  def is_faucet?(nil), do: false

  def is_faucet?(address_hash) do
    address_hash_str = "0x" <> Base.encode16(address_hash.bytes, case: :lower)
    address_hash_str == String.downcase(System.get_env("FAUCET_ADDRESS", ""))
  end

  def is_random_aura?(nil), do: false

  def is_random_aura?(address_hash) do
    address_hash_str = "0x" <> Base.encode16(address_hash.bytes, case: :lower)
    address_hash_str == String.downcase(System.get_env("RANDOM_AURA_CONTRACT", ""))
  end

  def is_omni_bridge?(nil), do: false

  def is_omni_bridge?(address_hash) do
    address_hash_str = "0x" <> Base.encode16(address_hash.bytes, case: :lower)

    address_hash_str == String.downcase(System.get_env("ETH_OMNI_BRIDGE_MEDIATOR", "")) ||
      address_hash_str == String.downcase(System.get_env("BSC_OMNI_BRIDGE_MEDIATOR", ""))
  end

  def is_omni_eth_bridge?(nil), do: false

  def is_omni_eth_bridge?(address_hash) do
    address_hash_str = "0x" <> Base.encode16(address_hash.bytes, case: :lower)

    address_hash_str == String.downcase(System.get_env("ETH_OMNI_BRIDGE_MEDIATOR", "")) ||
      address_hash_str == String.downcase(System.get_env("ETH_OMNI_BRIDGE", ""))
  end

  def is_omni_bsc_bridge?(nil), do: false

  def is_omni_bsc_bridge?(address_hash) do
    address_hash_str = "0x" <> Base.encode16(address_hash.bytes, case: :lower)

    address_hash_str == String.downcase(System.get_env("BSC_OMNI_BRIDGE_MEDIATOR", "")) ||
      address_hash_str == String.downcase(System.get_env("BSC_OMNI_BRIDGE", ""))
  end

  def is_omni_poa_bridge?(nil), do: false

  def is_omni_poa_bridge?(address_hash) do
    address_hash_str = "0x" <> Base.encode16(address_hash.bytes, case: :lower)

    address_hash_str == String.downcase(System.get_env("POA_OMNI_BRIDGE_MEDIATOR", "")) ||
      address_hash_str == String.downcase(System.get_env("POA_OMNI_BRIDGE", ""))
  end

  def is_omni_xdai_bridge?(nil), do: false

  def is_omni_xdai_bridge?(address_hash) do
    address_hash_str = "0x" <> Base.encode16(address_hash.bytes, case: :lower)

    address_hash_str == String.downcase(System.get_env("XDAI_OMNI_BRIDGE_MEDIATOR", "")) ||
      address_hash_str == String.downcase(System.get_env("XDAI_OMNI_BRIDGE", ""))
  end

  def is_xmoon_token?(nil), do: false

  def is_xmoon_token?(address_hash) do
    address_hash_str = "0x" <> Base.encode16(address_hash.bytes, case: :lower)

    address_hash_str == String.downcase(System.get_env("RINKEBY_XMOON_TOKEN", ""))
  end

  def is_xbrick_token?(nil), do: false

  def is_xbrick_token?(address_hash) do
    address_hash_str = "0x" <> Base.encode16(address_hash.bytes, case: :lower)

    address_hash_str == String.downcase(System.get_env("RINKEBY_XBRICK_TOKEN", ""))
  end

  def is_amb_bridge?(nil), do: false

  def is_amb_bridge?(address_hash) do
    address_hash_str = "0x" <> Base.encode16(address_hash.bytes, case: :lower)
    String.downcase(System.get_env("AMB_BRIDGE_ADDRESSES", "")) =~ address_hash_str
  end

  def is_amb_bridge_mediators?(nil), do: false

  def is_amb_bridge_mediators?(address_hash) do
    address_hash_str = "0x" <> Base.encode16(address_hash.bytes, case: :lower)

    String.downcase(System.get_env("AMB_BRIDGE_MEDIATORS", "")) =~ address_hash_str ||
      String.downcase(System.get_env("CUSTOM_AMB_BRIDGE_MEDIATORS", "")) =~ address_hash_str
  end

  def is_perp_fi?(nil), do: false

  def is_perp_fi?(address_hash) do
    address_hash_str = "0x" <> Base.encode16(address_hash.bytes, case: :lower)
    String.downcase(System.get_env("CUSTOM_CONTRACT_ADDRESSES_PERP_FI", "")) =~ address_hash_str
  end

  def is_df_0_5?(nil), do: false

  def is_df_0_5?(address_hash) do
    address_hash_str = "0x" <> Base.encode16(address_hash.bytes, case: :lower)
    String.downcase(System.get_env("CUSTOM_CONTRACT_ADDRESSES_DARK_FOREST_V_0_5", "")) =~ address_hash_str
  end

  def is_df_0_6?(nil), do: false

  def is_df_0_6?(address_hash) do
    address_hash_str = "0x" <> Base.encode16(address_hash.bytes, case: :lower)
    String.downcase(System.get_env("CUSTOM_CONTRACT_ADDRESSES_DARK_FOREST_V_0_6", "")) =~ address_hash_str
  end

  def is_df_0_6_r2?(nil), do: false

  def is_df_0_6_r2?(address_hash) do
    address_hash_str = "0x" <> Base.encode16(address_hash.bytes, case: :lower)
    String.downcase(System.get_env("CUSTOM_CONTRACT_ADDRESSES_DARK_FOREST_V_0_6_r2", "")) =~ address_hash_str
  end

  def is_df_0_6_r3?(nil), do: false

  def is_df_0_6_r3?(address_hash) do
    address_hash_str = "0x" <> Base.encode16(address_hash.bytes, case: :lower)
    String.downcase(System.get_env("CUSTOM_CONTRACT_ADDRESSES_DARK_FOREST_V_0_6_r3", "")) =~ address_hash_str
  end

  def is_df_0_6_r4?(nil), do: false

  def is_df_0_6_r4?(address_hash) do
    address_hash_str = "0x" <> Base.encode16(address_hash.bytes, case: :lower)
    String.downcase(System.get_env("CUSTOM_CONTRACT_ADDRESSES_DARK_FOREST_V_0_6_r4", "")) =~ address_hash_str
  end

  def is_hopr?(nil), do: false

  def is_hopr?(address_hash) do
    address_hash_str = "0x" <> Base.encode16(address_hash.bytes, case: :lower)
    String.downcase(System.get_env("CUSTOM_CONTRACT_ADDRESSES_HOPR", "")) =~ address_hash_str
  end

  def is_test?(nil), do: false

  def is_test?(address_hash) do
    address_hash_str = "0x" <> Base.encode16(address_hash.bytes, case: :lower)
    String.downcase(System.get_env("CUSTOM_CONTRACT_ADDRESSES_TEST_TOKEN", "")) =~ address_hash_str
  end

  def is_gtgs?(nil), do: false

  def is_gtgs?(address_hash) do
    address_hash_str = "0x" <> Base.encode16(address_hash.bytes, case: :lower)
    String.downcase(System.get_env("CUSTOM_CONTRACT_ADDRESSES_GTGS_TOKEN", "")) =~ address_hash_str
  end

  def is_spam?(nil), do: false

  def is_spam?(address_hash) do
    address_hash_str = "0x" <> Base.encode16(address_hash.bytes, case: :lower)
    String.downcase(System.get_env("CUSTOM_CONTRACT_ADDRESSES_SPAM", "")) =~ address_hash_str
  end

  def is_lewinswap?(nil), do: false

  def is_lewinswap?(address_hash) do
    address_hash_str = "0x" <> Base.encode16(address_hash.bytes, case: :lower)
    String.downcase(System.get_env("CUSTOM_CONTRACT_ADDRESSES_LEWINSWAP", "")) =~ address_hash_str
  end

  def is_lewinswap_farm?(nil), do: false

  def is_lewinswap_farm?(address_hash) do
    address_hash_str = "0x" <> Base.encode16(address_hash.bytes, case: :lower)
    String.downcase(System.get_env("CUSTOM_CONTRACT_ADDRESSES_LEWINSWAP_FARM", "")) =~ address_hash_str
  end

  def is_lewinswap_stake?(nil), do: false

  def is_lewinswap_stake?(address_hash) do
    address_hash_str = "0x" <> Base.encode16(address_hash.bytes, case: :lower)
    String.downcase(System.get_env("CUSTOM_CONTRACT_ADDRESSES_LEWINSWAP_STAKE", "")) =~ address_hash_str
  end

  def is_swarm?(nil), do: false

  def is_swarm?(address_hash) do
    address_hash_str = "0x" <> Base.encode16(address_hash.bytes, case: :lower)
    String.downcase(System.get_env("CUSTOM_CONTRACT_ADDRESSES_SWARM", "")) =~ address_hash_str
  end

  def is_cryptostamps?(nil), do: false

  def is_cryptostamps?(address_hash) do
    address_hash_str = "0x" <> Base.encode16(address_hash.bytes, case: :lower)
    String.downcase(System.get_env("CUSTOM_CONTRACT_ADDRESSES_CRYPTOSTAMPS", "")) =~ address_hash_str
  end

  def is_curve?(nil), do: false

  def is_curve?(address_hash) do
    address_hash_str = "0x" <> Base.encode16(address_hash.bytes, case: :lower)
    String.downcase(System.get_env("CUSTOM_CONTRACT_ADDRESSES_CURVE", "")) =~ address_hash_str
  end

  def is_useless_mev_machine?(nil), do: false

  def is_useless_mev_machine?(address_hash) do
    address_hash_str = "0x" <> Base.encode16(address_hash.bytes, case: :lower)
    String.downcase(System.get_env("CUSTOM_CONTRACT_ADDRESSES_USELESS_MEV_MACHINE", "")) =~ address_hash_str
  end

  def is_tornado_cash?(nil), do: false

  def is_tornado_cash?(address_hash) do
    address_hash_str = "0x" <> Base.encode16(address_hash.bytes, case: :lower)
    String.downcase(System.get_env("CUSTOM_CONTRACT_ADDRESSES_TORNADO_CASH", "")) =~ address_hash_str
  end

  def is_sana?(nil), do: false

  def is_sana?(address_hash) do
    address_hash_str = "0x" <> Base.encode16(address_hash.bytes, case: :lower)
    String.downcase(System.get_env("CUSTOM_CONTRACT_ADDRESSES_SANA", "")) =~ address_hash_str
  end

  def is_black_hole?(nil), do: false

  def is_black_hole?(address_hash) do
    address_hash_str = "0x" <> Base.encode16(address_hash.bytes, case: :lower)
    String.downcase(System.get_env("CUSTOM_CONTRACT_ADDRESSES_BLACK_HOLE", "")) =~ address_hash_str
  end

  def is_rarible?(nil), do: false

  def is_rarible?(address_hash) do
    address_hash_str = "0x" <> Base.encode16(address_hash.bytes, case: :lower)
    String.downcase(System.get_env("CUSTOM_CONTRACT_ADDRESSES_RARIBLE", "")) =~ address_hash_str
  end

  def is_cryptopunks?(nil), do: false

  def is_cryptopunks?(address_hash) do
    address_hash_str = "0x" <> Base.encode16(address_hash.bytes, case: :lower)
    String.downcase(System.get_env("CUSTOM_CONTRACT_ADDRESSES_CRYPTOPUNKS", "")) =~ address_hash_str
  end

  def is_aox?(nil), do: false

  def is_aox?(address_hash) do
    address_hash_str = "0x" <> Base.encode16(address_hash.bytes, case: :lower)
    String.downcase(System.get_env("CUSTOM_CONTRACT_ADDRESSES_AOX", "")) =~ address_hash_str
  end

  def is_l2?(nil), do: false

  def is_l2?(address_hash) do
    is_aox?(address_hash)
  end

  def is_chainlink_oracle?(nil), do: false

  def is_chainlink_oracle?(address_hash) do
    address_hash_str = "0x" <> Base.encode16(address_hash.bytes, case: :lower)
    String.downcase(System.get_env("CUSTOM_CONTRACT_ADDRESSES_CHAINLINK_ORACLES", "")) =~ address_hash_str
  end

  def get_chainlink_oracle_name(oracle_address) do
    if oracle_address do
      chainlink_oracles_config = Application.get_env(:block_scout_web, :chainlink_oracles)

      if chainlink_oracles_config do
        try do
          chainlink_oracle =
            chainlink_oracles_config
            |> Parser.parse!(%{keys: :atoms!})
            |> Enum.find(fn %{:name => _name, :address => address} ->
              String.downcase(address) == String.downcase(oracle_address)
            end)

          chainlink_oracle[:name]
        rescue
          _ ->
            ""
        end
      else
        ""
      end
    else
      ""
    end
  end
=======
  def tag_name_to_label(tag_name) do
    tag_name
    |> String.replace(" ", "-")
  end

  def fetch_custom_abi(conn, address_hash) do
    if current_user = current_user(conn) do
      CustomABI.get_custom_abi_by_identity_id_and_address_hash(address_hash, current_user.id)
    end
  end

  def has_address_custom_abi_with_read_functions?(conn, address_hash) do
    custom_abi = fetch_custom_abi(conn, address_hash)

    check_custom_abi_for_having_read_functions(custom_abi)
  end

  def check_custom_abi_for_having_read_functions(custom_abi),
    do: !is_nil(custom_abi) && Enum.any?(custom_abi.abi, &is_read_function?(&1))

  def has_address_custom_abi_with_write_functions?(conn, address_hash) do
    custom_abi = fetch_custom_abi(conn, address_hash)

    check_custom_abi_for_having_write_functions(custom_abi)
  end

  def check_custom_abi_for_having_write_functions(custom_abi),
    do: !is_nil(custom_abi) && Enum.any?(custom_abi.abi, &Writer.write_function?(&1))
>>>>>>> 20b4c664
end<|MERGE_RESOLUTION|>--- conflicted
+++ resolved
@@ -10,7 +10,6 @@
   alias Explorer.Chain.Block.Reward
   alias Explorer.ExchangeRates.Token, as: TokenExchangeRate
   alias Explorer.SmartContract.{Helper, Writer}
-  alias Poison.Parser
 
   import BlockScoutWeb.Account.AuthController, only: [current_user: 1]
 
@@ -451,298 +450,6 @@
 
   def smart_contract_is_gnosis_safe_proxy?(_address), do: false
 
-<<<<<<< HEAD
-  def is_faucet?(nil), do: false
-
-  def is_faucet?(address_hash) do
-    address_hash_str = "0x" <> Base.encode16(address_hash.bytes, case: :lower)
-    address_hash_str == String.downcase(System.get_env("FAUCET_ADDRESS", ""))
-  end
-
-  def is_random_aura?(nil), do: false
-
-  def is_random_aura?(address_hash) do
-    address_hash_str = "0x" <> Base.encode16(address_hash.bytes, case: :lower)
-    address_hash_str == String.downcase(System.get_env("RANDOM_AURA_CONTRACT", ""))
-  end
-
-  def is_omni_bridge?(nil), do: false
-
-  def is_omni_bridge?(address_hash) do
-    address_hash_str = "0x" <> Base.encode16(address_hash.bytes, case: :lower)
-
-    address_hash_str == String.downcase(System.get_env("ETH_OMNI_BRIDGE_MEDIATOR", "")) ||
-      address_hash_str == String.downcase(System.get_env("BSC_OMNI_BRIDGE_MEDIATOR", ""))
-  end
-
-  def is_omni_eth_bridge?(nil), do: false
-
-  def is_omni_eth_bridge?(address_hash) do
-    address_hash_str = "0x" <> Base.encode16(address_hash.bytes, case: :lower)
-
-    address_hash_str == String.downcase(System.get_env("ETH_OMNI_BRIDGE_MEDIATOR", "")) ||
-      address_hash_str == String.downcase(System.get_env("ETH_OMNI_BRIDGE", ""))
-  end
-
-  def is_omni_bsc_bridge?(nil), do: false
-
-  def is_omni_bsc_bridge?(address_hash) do
-    address_hash_str = "0x" <> Base.encode16(address_hash.bytes, case: :lower)
-
-    address_hash_str == String.downcase(System.get_env("BSC_OMNI_BRIDGE_MEDIATOR", "")) ||
-      address_hash_str == String.downcase(System.get_env("BSC_OMNI_BRIDGE", ""))
-  end
-
-  def is_omni_poa_bridge?(nil), do: false
-
-  def is_omni_poa_bridge?(address_hash) do
-    address_hash_str = "0x" <> Base.encode16(address_hash.bytes, case: :lower)
-
-    address_hash_str == String.downcase(System.get_env("POA_OMNI_BRIDGE_MEDIATOR", "")) ||
-      address_hash_str == String.downcase(System.get_env("POA_OMNI_BRIDGE", ""))
-  end
-
-  def is_omni_xdai_bridge?(nil), do: false
-
-  def is_omni_xdai_bridge?(address_hash) do
-    address_hash_str = "0x" <> Base.encode16(address_hash.bytes, case: :lower)
-
-    address_hash_str == String.downcase(System.get_env("XDAI_OMNI_BRIDGE_MEDIATOR", "")) ||
-      address_hash_str == String.downcase(System.get_env("XDAI_OMNI_BRIDGE", ""))
-  end
-
-  def is_xmoon_token?(nil), do: false
-
-  def is_xmoon_token?(address_hash) do
-    address_hash_str = "0x" <> Base.encode16(address_hash.bytes, case: :lower)
-
-    address_hash_str == String.downcase(System.get_env("RINKEBY_XMOON_TOKEN", ""))
-  end
-
-  def is_xbrick_token?(nil), do: false
-
-  def is_xbrick_token?(address_hash) do
-    address_hash_str = "0x" <> Base.encode16(address_hash.bytes, case: :lower)
-
-    address_hash_str == String.downcase(System.get_env("RINKEBY_XBRICK_TOKEN", ""))
-  end
-
-  def is_amb_bridge?(nil), do: false
-
-  def is_amb_bridge?(address_hash) do
-    address_hash_str = "0x" <> Base.encode16(address_hash.bytes, case: :lower)
-    String.downcase(System.get_env("AMB_BRIDGE_ADDRESSES", "")) =~ address_hash_str
-  end
-
-  def is_amb_bridge_mediators?(nil), do: false
-
-  def is_amb_bridge_mediators?(address_hash) do
-    address_hash_str = "0x" <> Base.encode16(address_hash.bytes, case: :lower)
-
-    String.downcase(System.get_env("AMB_BRIDGE_MEDIATORS", "")) =~ address_hash_str ||
-      String.downcase(System.get_env("CUSTOM_AMB_BRIDGE_MEDIATORS", "")) =~ address_hash_str
-  end
-
-  def is_perp_fi?(nil), do: false
-
-  def is_perp_fi?(address_hash) do
-    address_hash_str = "0x" <> Base.encode16(address_hash.bytes, case: :lower)
-    String.downcase(System.get_env("CUSTOM_CONTRACT_ADDRESSES_PERP_FI", "")) =~ address_hash_str
-  end
-
-  def is_df_0_5?(nil), do: false
-
-  def is_df_0_5?(address_hash) do
-    address_hash_str = "0x" <> Base.encode16(address_hash.bytes, case: :lower)
-    String.downcase(System.get_env("CUSTOM_CONTRACT_ADDRESSES_DARK_FOREST_V_0_5", "")) =~ address_hash_str
-  end
-
-  def is_df_0_6?(nil), do: false
-
-  def is_df_0_6?(address_hash) do
-    address_hash_str = "0x" <> Base.encode16(address_hash.bytes, case: :lower)
-    String.downcase(System.get_env("CUSTOM_CONTRACT_ADDRESSES_DARK_FOREST_V_0_6", "")) =~ address_hash_str
-  end
-
-  def is_df_0_6_r2?(nil), do: false
-
-  def is_df_0_6_r2?(address_hash) do
-    address_hash_str = "0x" <> Base.encode16(address_hash.bytes, case: :lower)
-    String.downcase(System.get_env("CUSTOM_CONTRACT_ADDRESSES_DARK_FOREST_V_0_6_r2", "")) =~ address_hash_str
-  end
-
-  def is_df_0_6_r3?(nil), do: false
-
-  def is_df_0_6_r3?(address_hash) do
-    address_hash_str = "0x" <> Base.encode16(address_hash.bytes, case: :lower)
-    String.downcase(System.get_env("CUSTOM_CONTRACT_ADDRESSES_DARK_FOREST_V_0_6_r3", "")) =~ address_hash_str
-  end
-
-  def is_df_0_6_r4?(nil), do: false
-
-  def is_df_0_6_r4?(address_hash) do
-    address_hash_str = "0x" <> Base.encode16(address_hash.bytes, case: :lower)
-    String.downcase(System.get_env("CUSTOM_CONTRACT_ADDRESSES_DARK_FOREST_V_0_6_r4", "")) =~ address_hash_str
-  end
-
-  def is_hopr?(nil), do: false
-
-  def is_hopr?(address_hash) do
-    address_hash_str = "0x" <> Base.encode16(address_hash.bytes, case: :lower)
-    String.downcase(System.get_env("CUSTOM_CONTRACT_ADDRESSES_HOPR", "")) =~ address_hash_str
-  end
-
-  def is_test?(nil), do: false
-
-  def is_test?(address_hash) do
-    address_hash_str = "0x" <> Base.encode16(address_hash.bytes, case: :lower)
-    String.downcase(System.get_env("CUSTOM_CONTRACT_ADDRESSES_TEST_TOKEN", "")) =~ address_hash_str
-  end
-
-  def is_gtgs?(nil), do: false
-
-  def is_gtgs?(address_hash) do
-    address_hash_str = "0x" <> Base.encode16(address_hash.bytes, case: :lower)
-    String.downcase(System.get_env("CUSTOM_CONTRACT_ADDRESSES_GTGS_TOKEN", "")) =~ address_hash_str
-  end
-
-  def is_spam?(nil), do: false
-
-  def is_spam?(address_hash) do
-    address_hash_str = "0x" <> Base.encode16(address_hash.bytes, case: :lower)
-    String.downcase(System.get_env("CUSTOM_CONTRACT_ADDRESSES_SPAM", "")) =~ address_hash_str
-  end
-
-  def is_lewinswap?(nil), do: false
-
-  def is_lewinswap?(address_hash) do
-    address_hash_str = "0x" <> Base.encode16(address_hash.bytes, case: :lower)
-    String.downcase(System.get_env("CUSTOM_CONTRACT_ADDRESSES_LEWINSWAP", "")) =~ address_hash_str
-  end
-
-  def is_lewinswap_farm?(nil), do: false
-
-  def is_lewinswap_farm?(address_hash) do
-    address_hash_str = "0x" <> Base.encode16(address_hash.bytes, case: :lower)
-    String.downcase(System.get_env("CUSTOM_CONTRACT_ADDRESSES_LEWINSWAP_FARM", "")) =~ address_hash_str
-  end
-
-  def is_lewinswap_stake?(nil), do: false
-
-  def is_lewinswap_stake?(address_hash) do
-    address_hash_str = "0x" <> Base.encode16(address_hash.bytes, case: :lower)
-    String.downcase(System.get_env("CUSTOM_CONTRACT_ADDRESSES_LEWINSWAP_STAKE", "")) =~ address_hash_str
-  end
-
-  def is_swarm?(nil), do: false
-
-  def is_swarm?(address_hash) do
-    address_hash_str = "0x" <> Base.encode16(address_hash.bytes, case: :lower)
-    String.downcase(System.get_env("CUSTOM_CONTRACT_ADDRESSES_SWARM", "")) =~ address_hash_str
-  end
-
-  def is_cryptostamps?(nil), do: false
-
-  def is_cryptostamps?(address_hash) do
-    address_hash_str = "0x" <> Base.encode16(address_hash.bytes, case: :lower)
-    String.downcase(System.get_env("CUSTOM_CONTRACT_ADDRESSES_CRYPTOSTAMPS", "")) =~ address_hash_str
-  end
-
-  def is_curve?(nil), do: false
-
-  def is_curve?(address_hash) do
-    address_hash_str = "0x" <> Base.encode16(address_hash.bytes, case: :lower)
-    String.downcase(System.get_env("CUSTOM_CONTRACT_ADDRESSES_CURVE", "")) =~ address_hash_str
-  end
-
-  def is_useless_mev_machine?(nil), do: false
-
-  def is_useless_mev_machine?(address_hash) do
-    address_hash_str = "0x" <> Base.encode16(address_hash.bytes, case: :lower)
-    String.downcase(System.get_env("CUSTOM_CONTRACT_ADDRESSES_USELESS_MEV_MACHINE", "")) =~ address_hash_str
-  end
-
-  def is_tornado_cash?(nil), do: false
-
-  def is_tornado_cash?(address_hash) do
-    address_hash_str = "0x" <> Base.encode16(address_hash.bytes, case: :lower)
-    String.downcase(System.get_env("CUSTOM_CONTRACT_ADDRESSES_TORNADO_CASH", "")) =~ address_hash_str
-  end
-
-  def is_sana?(nil), do: false
-
-  def is_sana?(address_hash) do
-    address_hash_str = "0x" <> Base.encode16(address_hash.bytes, case: :lower)
-    String.downcase(System.get_env("CUSTOM_CONTRACT_ADDRESSES_SANA", "")) =~ address_hash_str
-  end
-
-  def is_black_hole?(nil), do: false
-
-  def is_black_hole?(address_hash) do
-    address_hash_str = "0x" <> Base.encode16(address_hash.bytes, case: :lower)
-    String.downcase(System.get_env("CUSTOM_CONTRACT_ADDRESSES_BLACK_HOLE", "")) =~ address_hash_str
-  end
-
-  def is_rarible?(nil), do: false
-
-  def is_rarible?(address_hash) do
-    address_hash_str = "0x" <> Base.encode16(address_hash.bytes, case: :lower)
-    String.downcase(System.get_env("CUSTOM_CONTRACT_ADDRESSES_RARIBLE", "")) =~ address_hash_str
-  end
-
-  def is_cryptopunks?(nil), do: false
-
-  def is_cryptopunks?(address_hash) do
-    address_hash_str = "0x" <> Base.encode16(address_hash.bytes, case: :lower)
-    String.downcase(System.get_env("CUSTOM_CONTRACT_ADDRESSES_CRYPTOPUNKS", "")) =~ address_hash_str
-  end
-
-  def is_aox?(nil), do: false
-
-  def is_aox?(address_hash) do
-    address_hash_str = "0x" <> Base.encode16(address_hash.bytes, case: :lower)
-    String.downcase(System.get_env("CUSTOM_CONTRACT_ADDRESSES_AOX", "")) =~ address_hash_str
-  end
-
-  def is_l2?(nil), do: false
-
-  def is_l2?(address_hash) do
-    is_aox?(address_hash)
-  end
-
-  def is_chainlink_oracle?(nil), do: false
-
-  def is_chainlink_oracle?(address_hash) do
-    address_hash_str = "0x" <> Base.encode16(address_hash.bytes, case: :lower)
-    String.downcase(System.get_env("CUSTOM_CONTRACT_ADDRESSES_CHAINLINK_ORACLES", "")) =~ address_hash_str
-  end
-
-  def get_chainlink_oracle_name(oracle_address) do
-    if oracle_address do
-      chainlink_oracles_config = Application.get_env(:block_scout_web, :chainlink_oracles)
-
-      if chainlink_oracles_config do
-        try do
-          chainlink_oracle =
-            chainlink_oracles_config
-            |> Parser.parse!(%{keys: :atoms!})
-            |> Enum.find(fn %{:name => _name, :address => address} ->
-              String.downcase(address) == String.downcase(oracle_address)
-            end)
-
-          chainlink_oracle[:name]
-        rescue
-          _ ->
-            ""
-        end
-      else
-        ""
-      end
-    else
-      ""
-    end
-  end
-=======
   def tag_name_to_label(tag_name) do
     tag_name
     |> String.replace(" ", "-")
@@ -771,5 +478,4 @@
 
   def check_custom_abi_for_having_write_functions(custom_abi),
     do: !is_nil(custom_abi) && Enum.any?(custom_abi.abi, &Writer.write_function?(&1))
->>>>>>> 20b4c664
 end