--- conflicted
+++ resolved
@@ -42,11 +42,7 @@
   end
 
   def logo_footer do
-<<<<<<< HEAD
-    Keyword.get(application_config(), :logo_footer) || logo()
-=======
     Keyword.get(application_config(), :footer)[:logo] || Keyword.get(application_config(), :logo)
->>>>>>> 5c9abcba
   end
 
   def logo_text do
