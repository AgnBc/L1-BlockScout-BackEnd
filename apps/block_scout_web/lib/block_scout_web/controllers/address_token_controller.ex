defmodule BlockScoutWeb.AddressTokenController do
  use BlockScoutWeb, :controller

  import BlockScoutWeb.Chain, only: [next_page_params: 3, paging_options: 1, split_list_by_page: 1]
  import BlockScoutWeb.Account.AuthController, only: [current_user: 1]
  import BlockScoutWeb.Models.GetAddressTags, only: [get_address_tags: 2]

  alias BlockScoutWeb.{AccessHelper, AddressTokenView, Controller}
  alias Explorer.{Chain, Market}
  alias Explorer.Chain.Address
  alias Explorer.ExchangeRates.Token
  alias Indexer.Fetcher.CoinBalanceOnDemand
  alias Phoenix.View

  def index(conn, %{"address_id" => address_hash_string, "type" => "JSON"} = params) do
    with {:ok, address_hash} <- Chain.string_to_address_hash(address_hash_string),
         {:ok, address} <- Chain.hash_to_address(address_hash, [], false),
         {:ok, false} <- AccessHelper.restricted_access?(address_hash_string, params) do
      token_balances_plus_one =
        address_hash
        |> Chain.fetch_paginated_last_token_balances(paging_options(params))

      {tokens, next_page} = split_list_by_page(token_balances_plus_one)

      next_page_path =
        case next_page_params(next_page, tokens, params) do
          nil ->
            nil

          next_page_params ->
            address_token_path(conn, :index, address, Map.delete(next_page_params, "type"))
        end

      items =
        tokens
<<<<<<< HEAD
        |> Market.add_price()
        |> Enum.map(fn {token_balance, bridged_token, token} ->
=======
        |> Enum.map(fn {token_balance, token} ->
>>>>>>> 9d670a17
          View.render_to_string(
            AddressTokenView,
            "_tokens.html",
            token_balance: token_balance,
            token: token,
            bridged_token: bridged_token,
            address: address,
            conn: conn
          )
        end)

      json(
        conn,
        %{
          items: items,
          next_page_path: next_page_path
        }
      )
    else
      {:restricted_access, _} ->
        not_found(conn)

      :error ->
        unprocessable_entity(conn)

      {:error, :not_found} ->
        not_found(conn)
    end
  end

  def index(conn, %{"address_id" => address_hash_string} = params) do
    with {:ok, address_hash} <- Chain.string_to_address_hash(address_hash_string),
         {:ok, address} <- Chain.hash_to_address(address_hash),
         {:ok, false} <- AccessHelper.restricted_access?(address_hash_string, params) do
      render(
        conn,
        "index.html",
        address: address,
        current_path: Controller.current_full_path(conn),
        coin_balance_status: CoinBalanceOnDemand.trigger_fetch(address),
        exchange_rate: Market.get_exchange_rate(Explorer.coin()) || Token.null(),
        counters_path: address_path(conn, :address_counters, %{"id" => Address.checksum(address_hash)}),
        tags: get_address_tags(address_hash, current_user(conn))
      )
    else
      {:restricted_access, _} ->
        not_found(conn)

      :error ->
        unprocessable_entity(conn)

      {:error, :not_found} ->
        not_found(conn)
    end
  end
end<|MERGE_RESOLUTION|>--- conflicted
+++ resolved
@@ -33,12 +33,7 @@
 
       items =
         tokens
-<<<<<<< HEAD
-        |> Market.add_price()
         |> Enum.map(fn {token_balance, bridged_token, token} ->
-=======
-        |> Enum.map(fn {token_balance, token} ->
->>>>>>> 9d670a17
           View.render_to_string(
             AddressTokenView,
             "_tokens.html",
