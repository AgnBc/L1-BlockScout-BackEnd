--- conflicted
+++ resolved
@@ -4,22 +4,6 @@
   alias BlockScoutWeb.API.RPC.Helper
   alias Explorer.{Chain, PagingOptions}
   alias Explorer.Chain.BridgedToken
-<<<<<<< HEAD
-
-  import BlockScoutWeb.PagingHelper,
-    only: [
-      chain_ids_filter_options: 1,
-      tokens_sorting: 1
-    ]
-
-  import BlockScoutWeb.Chain,
-    only: [
-      paging_options: 1
-    ]
-
-  @api_true [api?: true]
-=======
->>>>>>> 914c2b25
 
   def gettoken(conn, params) do
     with {:contractaddress_param, {:ok, contractaddress_param}} <- fetch_contractaddress(params),
@@ -67,18 +51,6 @@
     end
   end
 
-<<<<<<< HEAD
-  def bridgedtokenlist(conn, params) do
-    options =
-      params
-      |> paging_options()
-      |> Keyword.merge(chain_ids_filter_options(params))
-      |> Keyword.merge(tokens_sorting(params))
-      |> Keyword.merge(@api_true)
-
-    bridged_tokens = "" |> BridgedToken.list_top_bridged_tokens(options)
-    render(conn, "bridgedtokenlist.json", %{bridged_tokens: bridged_tokens})
-=======
   if Application.compile_env(:explorer, BridgedToken)[:enabled] do
     @api_true [api?: true]
     def bridgedtokenlist(conn, params) do
@@ -109,7 +81,6 @@
 
       render(conn, "bridgedtokenlist.json", %{bridged_tokens: bridged_tokens})
     end
->>>>>>> 914c2b25
   end
 
   defp fetch_contractaddress(params) do
