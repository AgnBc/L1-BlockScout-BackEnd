--- conflicted
+++ resolved
@@ -55,13 +55,6 @@
     chainid = params |> Map.get("chainid")
     destination = translate_chain_id_to_destination(chainid)
 
-<<<<<<< HEAD
-    paging_params =
-      params
-      |> paging_options()
-
-    bridged_tokens = Chain.list_top_bridged_tokens(destination, nil, paging_params)
-=======
     params_with_paging_options = Helpers.put_pagination_options(%{}, params)
 
     options = [
@@ -73,7 +66,6 @@
     ]
 
     bridged_tokens = Chain.list_top_bridged_tokens(destination, nil, options)
->>>>>>> cc1c7b4f
     render(conn, "bridgedtokenlist.json", %{bridged_tokens: bridged_tokens})
   end
 
