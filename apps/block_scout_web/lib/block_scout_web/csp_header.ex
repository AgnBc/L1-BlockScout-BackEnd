defmodule BlockScoutWeb.CSPHeader do
  @moduledoc """
  Plug to set content-security-policy with websocket endpoints
  """

  alias Phoenix.Controller
  alias Plug.Conn

  def init(opts), do: opts

  def call(conn, _opts) do
    config = Application.get_env(:block_scout_web, __MODULE__)
    google_url = "https://www.google.com"
    czilladx_url = "https://request-global.czilladx.com"
    coinzillatag_url = "https://coinzillatag.com"
    trustwallet_url = "https://raw.githubusercontent.com/trustwallet/assets/"
    walletconnect_urls = "wss://*.bridge.walletconnect.org https://registry.walletconnect.org/data/wallets.json"
    json_rpc_url = Application.get_env(:block_scout_web, :json_rpc)

    Controller.put_secure_browser_headers(conn, %{
      "content-security-policy" => "\
<<<<<<< HEAD
        connect-src 'self' #{config[:mixpanel_url]} #{config[:amplitude_url]} #{websocket_endpoints(conn)} wss://*.bridge.walletconnect.org/ https://request-global.czilladx.com/ https://raw.githubusercontent.com/trustwallet/assets/ https://www.google-analytics.com/ https://stats.g.doubleclick.net/j/collect https://registry.walletconnect.org/data/wallets.json https://*.poa.network;\
        default-src 'self';\
        script-src 'self' 'unsafe-inline' 'unsafe-eval' https://coinzillatag.com https://www.google.com https://www.gstatic.com https://www.googletagmanager.com/ https://www.google-analytics.com/;\
=======
        connect-src 'self' #{json_rpc_url} #{config[:mixpanel_url]} #{config[:amplitude_url]} #{websocket_endpoints(conn)} #{czilladx_url} #{trustwallet_url} #{walletconnect_urls};\
        default-src 'self';\
        script-src 'self' 'unsafe-inline' 'unsafe-eval' #{coinzillatag_url} #{google_url} https://www.gstatic.com;\
>>>>>>> 3e842e39
        style-src 'self' 'unsafe-inline' 'unsafe-eval' https://fonts.googleapis.com;\
        img-src 'self' * data:;\
        media-src 'self' * data:;\
        font-src 'self' 'unsafe-inline' 'unsafe-eval' https://fonts.gstatic.com data:;\
        frame-src 'self' 'unsafe-inline' 'unsafe-eval' #{czilladx_url} #{google_url};\
      "
    })
  end

  defp websocket_endpoints(conn) do
    host = Conn.get_req_header(conn, "host")
    "ws://#{host} wss://#{host}"
  end
end<|MERGE_RESOLUTION|>--- conflicted
+++ resolved
@@ -19,15 +19,9 @@
 
     Controller.put_secure_browser_headers(conn, %{
       "content-security-policy" => "\
-<<<<<<< HEAD
-        connect-src 'self' #{config[:mixpanel_url]} #{config[:amplitude_url]} #{websocket_endpoints(conn)} wss://*.bridge.walletconnect.org/ https://request-global.czilladx.com/ https://raw.githubusercontent.com/trustwallet/assets/ https://www.google-analytics.com/ https://stats.g.doubleclick.net/j/collect https://registry.walletconnect.org/data/wallets.json https://*.poa.network;\
+        connect-src 'self' #{json_rpc_url} #{config[:mixpanel_url]} #{config[:amplitude_url]} #{websocket_endpoints(conn)} #{czilladx_url} #{trustwallet_url} #{walletconnect_urls} https://www.google-analytics.com/ https://stats.g.doubleclick.net/j/collect https://*.poa.network;\
         default-src 'self';\
-        script-src 'self' 'unsafe-inline' 'unsafe-eval' https://coinzillatag.com https://www.google.com https://www.gstatic.com https://www.googletagmanager.com/ https://www.google-analytics.com/;\
-=======
-        connect-src 'self' #{json_rpc_url} #{config[:mixpanel_url]} #{config[:amplitude_url]} #{websocket_endpoints(conn)} #{czilladx_url} #{trustwallet_url} #{walletconnect_urls};\
-        default-src 'self';\
-        script-src 'self' 'unsafe-inline' 'unsafe-eval' #{coinzillatag_url} #{google_url} https://www.gstatic.com;\
->>>>>>> 3e842e39
+        script-src 'self' 'unsafe-inline' 'unsafe-eval' #{coinzillatag_url} #{google_url} https://www.gstatic.com https://www.googletagmanager.com/ https://www.google-analytics.com/;\
         style-src 'self' 'unsafe-inline' 'unsafe-eval' https://fonts.googleapis.com;\
         img-src 'self' * data:;\
         media-src 'self' * data:;\
