--- conflicted
+++ resolved
@@ -122,13 +122,6 @@
 
   def handle_event({:chain_event, :transaction_stats}) do
     today = Date.utc_today()
-<<<<<<< HEAD
-    [{:history_size, history_size}]  = Application.get_env(:block_scout_web, BlockScoutWeb.Chain.TransactionHistoryChartController, 30)
-
-    x_days_back = Date.add(today, -1 * history_size)
-    stats = TransactionStats.by_date_range(x_days_back, today)
-      |> Enum.map(fn item -> Map.drop(item, [:__meta__]) end)
-=======
 
     [{:history_size, history_size}] =
       Application.get_env(:block_scout_web, BlockScoutWeb.Chain.TransactionHistoryChartController, 30)
@@ -137,7 +130,6 @@
 
     date_range =  TransactionStats.by_date_range(x_days_back, today)
     stats = Enum.map(date_range, fn item -> Map.drop(item, [:__meta__]) end)
->>>>>>> bb9e32e8
 
     Endpoint.broadcast("transactions:stats", "update", %{stats: stats})
   end
