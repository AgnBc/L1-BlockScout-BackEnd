defmodule BlockScoutWeb.Notifier do
  @moduledoc """
  Responds to events by sending appropriate channel updates to front-end.
  """

  alias Absinthe.Subscription

  alias BlockScoutWeb.API.V2, as: API_V2

  alias BlockScoutWeb.{
    AddressContractVerificationViaFlattenedCodeView,
    AddressContractVerificationViaJsonView,
    AddressContractVerificationViaMultiPartFilesView,
    AddressContractVerificationViaStandardJsonInputView,
    AddressContractVerificationVyperView,
    Endpoint
  }

  alias Explorer.{Chain, Market, Repo}
  alias Explorer.Chain.{Address, InternalTransaction, Transaction}
  alias Explorer.Chain.Supply.RSK
  alias Explorer.Chain.Transaction.History.TransactionStats
  alias Explorer.Counters.{AverageBlockTime, Helper}
  alias Explorer.ExchangeRates.Token
  alias Explorer.SmartContract.{CompilerVersion, Solidity.CodeCompiler}
  alias Phoenix.View

  @check_broadcast_sequence_period 500

  def handle_event({:chain_event, :addresses, type, addresses}) when type in [:realtime, :on_demand] do
    Endpoint.broadcast("addresses:new_address", "count", %{count: Chain.address_estimated_count()})

    addresses
    |> Stream.reject(fn %Address{fetched_coin_balance: fetched_coin_balance} -> is_nil(fetched_coin_balance) end)
    |> Enum.each(&broadcast_balance/1)
  end

  def handle_event({:chain_event, :address_coin_balances, type, address_coin_balances})
      when type in [:realtime, :on_demand] do
    Enum.each(address_coin_balances, &broadcast_address_coin_balance/1)
  end

  def handle_event({:chain_event, :address_token_balances, type, address_token_balances})
      when type in [:realtime, :on_demand] do
    Enum.each(address_token_balances, &broadcast_address_token_balance/1)
  end

  def handle_event({:chain_event, :address_current_token_balances, type, address_current_token_balances})
      when type in [:realtime, :on_demand] do
    Enum.each(address_current_token_balances, &broadcast_address_token_balance/1)
  end

  def handle_event(
        {:chain_event, :contract_verification_result, :on_demand, {address_hash, contract_verification_result}}
      ) do
    Endpoint.broadcast(
      "addresses:#{address_hash}",
      "verification_result",
      %{
        result: contract_verification_result
      }
    )
  end

  def handle_event(
        {:chain_event, :contract_verification_result, :on_demand, {address_hash, contract_verification_result, conn}}
      ) do
    %{view: view, compiler: compiler} = select_contract_type_and_form_view(conn.params)

    contract_verification_result =
      case contract_verification_result do
        {:ok, _} = result ->
          result

        {:error, changeset} ->
          compiler_versions = fetch_compiler_version(compiler)

          result =
            view
            |> View.render_to_string("new.html",
              changeset: changeset,
              compiler_versions: compiler_versions,
              evm_versions: CodeCompiler.allowed_evm_versions(),
              address_hash: address_hash,
              conn: conn,
              retrying: true
            )

          {:error, result}
      end

    Endpoint.broadcast(
      "addresses:#{address_hash}",
      "verification_result",
      %{
        result: contract_verification_result
      }
    )
  end

  def handle_event({:chain_event, :block_rewards, :realtime, rewards}) do
    if Application.get_env(:block_scout_web, BlockScoutWeb.Chain)[:has_emission_funds] do
      broadcast_rewards(rewards)
    end
  end

  def handle_event({:chain_event, :blocks, :realtime, blocks}) do
    last_broadcasted_block_number = Helper.fetch_from_cache(:number, :last_broadcasted_block)

    blocks
    |> Enum.sort_by(& &1.number, :asc)
    |> Enum.each(fn block ->
      broadcast_latest_block?(block, last_broadcasted_block_number)
    end)
  end

  def handle_event({:chain_event, :exchange_rate}) do
    exchange_rate = Market.get_exchange_rate(Explorer.coin()) || Token.null()

    market_history_data =
      case Market.fetch_recent_history() do
        [today | the_rest] -> [%{today | closing_price: exchange_rate.usd_value} | the_rest]
        data -> data
      end

    exchange_rate_with_available_supply =
      case Application.get_env(:explorer, :supply) do
        RSK ->
          %{exchange_rate | available_supply: nil, market_cap_usd: RSK.market_cap(exchange_rate)}

        _ ->
          Map.from_struct(exchange_rate)
      end

    Endpoint.broadcast("exchange_rate:new_rate", "new_rate", %{
      exchange_rate: exchange_rate_with_available_supply,
      market_history_data: Enum.map(market_history_data, fn day -> Map.take(day, [:closing_price, :date]) end)
    })
  end

  def handle_event(
        {:chain_event, :internal_transactions, :on_demand,
         [%InternalTransaction{index: 0, transaction_hash: transaction_hash}]}
      ) do
    Endpoint.broadcast("transactions:#{transaction_hash}", "raw_trace", %{raw_trace_origin: transaction_hash})
  end

  # internal txs broadcast disabled on the indexer level, therefore it out of scope of the refactoring within https://github.com/blockscout/blockscout/pull/7474
  def handle_event({:chain_event, :internal_transactions, :realtime, internal_transactions}) do
    internal_transactions
    |> Stream.map(
      &(InternalTransaction.where_nonpending_block()
        |> Repo.get_by(transaction_hash: &1.transaction_hash, index: &1.index)
        |> Repo.preload([:from_address, :to_address, transaction: :block]))
    )
    |> Enum.each(&broadcast_internal_transaction/1)
  end

  def handle_event({:chain_event, :token_transfers, :realtime, all_token_transfers}) do
    all_token_transfers_full =
      all_token_transfers
      |> Enum.map(
        &(&1
          |> Repo.preload([:from_address, :to_address, :token, transaction: :block]))
      )

    transfers_by_token = Enum.group_by(all_token_transfers_full, fn tt -> to_string(tt.token_contract_address_hash) end)

    broadcast_token_transfers_websocket_v2(all_token_transfers_full, transfers_by_token)

    for {token_contract_address_hash, token_transfers} <- transfers_by_token do
      Subscription.publish(
        Endpoint,
        token_transfers,
        token_transfers: token_contract_address_hash
      )

      token_transfers
      |> Enum.each(&broadcast_token_transfer/1)
    end
  end

  def handle_event({:chain_event, :transactions, :realtime, transactions}) do
    preloads = [:block, created_contract_address: :names, from_address: :names, to_address: :names]

    transactions
    |> Enum.map(
      &(&1
        |> Repo.preload(if API_V2.enabled?(), do: [:token_transfers | preloads], else: preloads))
    )
    |> broadcast_transactions_websocket_v2()
    |> Enum.map(fn tx ->
      # Disable parsing of token transfers from websocket for transaction tab because we display token transfers at a separate tab
      Map.put(tx, :token_transfers, [])
    end)
    |> Enum.each(&broadcast_transaction/1)
  end

  def handle_event({:chain_event, :transaction_stats}) do
    today = Date.utc_today()

    [{:history_size, history_size}] =
      Application.get_env(:block_scout_web, BlockScoutWeb.Chain.TransactionHistoryChartController, {:history_size, 30})

    x_days_back = Date.add(today, -1 * history_size)

    date_range = TransactionStats.by_date_range(x_days_back, today)
    stats = Enum.map(date_range, fn item -> Map.drop(item, [:__meta__]) end)

    Endpoint.broadcast("transactions:stats", "update", %{stats: stats})
  end

  def handle_event(
        {:chain_event, :token_total_supply, :on_demand,
         [%Explorer.Chain.Token{contract_address_hash: contract_address_hash, total_supply: total_supply} = token]}
      )
      when not is_nil(total_supply) do
    Endpoint.broadcast("tokens:#{to_string(contract_address_hash)}", "token_total_supply", %{token: token})
  end

  def handle_event({:chain_event, :changed_bytecode, :on_demand, [address_hash]}) do
    Endpoint.broadcast("addresses:#{to_string(address_hash)}", "changed_bytecode", %{})
  end

  def handle_event({:chain_event, :optimism_deposits, :realtime, deposits}) do
    broadcast_optimism_deposits(deposits, "optimism_deposits:new_deposits", "deposits")
  end

  def handle_event({:chain_event, :smart_contract_was_verified, :on_demand, [address_hash]}) do
    Endpoint.broadcast("addresses:#{to_string(address_hash)}", "smart_contract_was_verified", %{})
  end

  def handle_event({:chain_event, :optimism_deposits, :realtime, deposits}) do
    broadcast_optimism_deposits(deposits, "optimism_deposits:new_deposits", "deposits")
  end

  def handle_event(_), do: nil

  def fetch_compiler_version(compiler) do
    case CompilerVersion.fetch_versions(compiler) do
      {:ok, compiler_versions} ->
        compiler_versions

      {:error, _} ->
        []
    end
  end

  def select_contract_type_and_form_view(params) do
    verification_from_metadata_json? = check_verification_type(params, "json:metadata")

    verification_from_standard_json_input? = check_verification_type(params, "json:standard")

    verification_from_vyper? = check_verification_type(params, "vyper")

    verification_from_multi_part_files? = check_verification_type(params, "multi-part-files")

    compiler = if verification_from_vyper?, do: :vyper, else: :solc

    view =
      cond do
        verification_from_standard_json_input? -> AddressContractVerificationViaStandardJsonInputView
        verification_from_metadata_json? -> AddressContractVerificationViaJsonView
        verification_from_vyper? -> AddressContractVerificationVyperView
        verification_from_multi_part_files? -> AddressContractVerificationViaMultiPartFilesView
        true -> AddressContractVerificationViaFlattenedCodeView
      end

    %{view: view, compiler: compiler}
  end

  defp check_verification_type(params, type),
    do: Map.has_key?(params, "verification_type") && Map.get(params, "verification_type") == type

  @doc """
  Broadcast the percentage of blocks or pending block operations indexed so far.
  """
  @spec broadcast_indexed_ratio(String.t(), Decimal.t()) ::
          :ok | {:error, term()}
  def broadcast_indexed_ratio(msg, ratio) do
    Endpoint.broadcast(msg, "index_status", %{
      ratio: Decimal.to_string(ratio),
      finished: Chain.finished_indexing_from_ratio?(ratio)
    })
  end

  defp broadcast_latest_block?(block, last_broadcasted_block_number) do
    cond do
      last_broadcasted_block_number == 0 || last_broadcasted_block_number == block.number - 1 ||
          last_broadcasted_block_number < block.number - 4 ->
        broadcast_block(block)
        :ets.insert(:last_broadcasted_block, {:number, block.number})

      last_broadcasted_block_number > block.number - 1 ->
        broadcast_block(block)

      true ->
        Task.start_link(fn ->
          schedule_broadcasting(block)
        end)
    end
  end

  defp schedule_broadcasting(block) do
    :timer.sleep(@check_broadcast_sequence_period)
    last_broadcasted_block_number = Helper.fetch_from_cache(:number, :last_broadcasted_block)

    if last_broadcasted_block_number == block.number - 1 do
      broadcast_block(block)
      :ets.insert(:last_broadcasted_block, {:number, block.number})
    else
      schedule_broadcasting(block)
    end
  end

  defp broadcast_address_coin_balance(%{address_hash: address_hash, block_number: block_number}) do
    Endpoint.broadcast("addresses:#{address_hash}", "coin_balance", %{
      block_number: block_number
    })
  end

  defp broadcast_address_token_balance(%{address_hash: address_hash, block_number: block_number}) do
    Endpoint.broadcast("addresses:#{address_hash}", "token_balance", %{
      block_number: block_number
    })
  end

  defp broadcast_balance(%Address{hash: address_hash} = address) do
    Endpoint.broadcast(
      "addresses:#{address_hash}",
      "balance_update",
      %{
        address: address,
        exchange_rate: Market.get_exchange_rate(Explorer.coin()) || Token.null()
      }
    )
  end

  defp broadcast_block(block) do
    preloaded_block = Repo.preload(block, [[miner: :names], :transactions, :rewards])
    average_block_time = AverageBlockTime.average_block_time()

    Endpoint.broadcast("blocks:new_block", "new_block", %{
      block: preloaded_block,
      average_block_time: average_block_time
    })

    Endpoint.broadcast("blocks:#{to_string(block.miner_hash)}", "new_block", %{
      block: preloaded_block,
      average_block_time: average_block_time
    })
  end

  defp broadcast_rewards(rewards) do
    preloaded_rewards = Repo.preload(rewards, [:address, :block])
    emission_reward = Enum.find(preloaded_rewards, fn reward -> reward.address_type == :emission_funds end)

    preloaded_rewards_except_emission =
      Enum.reject(preloaded_rewards, fn reward -> reward.address_type == :emission_funds end)

    Enum.each(preloaded_rewards_except_emission, fn reward ->
      Endpoint.broadcast("rewards:#{to_string(reward.address_hash)}", "new_reward", %{
        emission_funds: emission_reward,
        validator: reward
      })
    end)
  end

  defp broadcast_internal_transaction(internal_transaction) do
    Endpoint.broadcast("addresses:#{internal_transaction.from_address_hash}", "internal_transaction", %{
      address: internal_transaction.from_address,
      internal_transaction: internal_transaction
    })

    if internal_transaction.to_address_hash != internal_transaction.from_address_hash do
      Endpoint.broadcast("addresses:#{internal_transaction.to_address_hash}", "internal_transaction", %{
        address: internal_transaction.to_address,
        internal_transaction: internal_transaction
      })
    end
  end

  defp broadcast_transactions_websocket_v2(transactions) do
    pending_transactions =
      Enum.filter(transactions, fn
        %Transaction{block_number: nil} -> true
        _ -> false
      end)

    validated_transactions =
      Enum.filter(transactions, fn
        %Transaction{block_number: nil} -> false
        _ -> true
      end)

    broadcast_transactions_websocket_v2_inner(
      pending_transactions,
      "transactions:new_pending_transaction",
      "pending_transaction"
    )

    broadcast_transactions_websocket_v2_inner(validated_transactions, "transactions:new_transaction", "transaction")

    transactions
  end

  defp broadcast_transactions_websocket_v2_inner(transactions, default_channel, event) do
    if Enum.count(transactions) > 0 do
      Endpoint.broadcast(default_channel, event, %{
        transactions: transactions
      })
    end

    group_by_address_hashes_and_broadcast(transactions, event, :transactions)
  end

  defp broadcast_transaction(%Transaction{block_number: nil} = pending) do
    broadcast_transaction(pending, "transactions:new_pending_transaction", "pending_transaction")
  end

  defp broadcast_transaction(transaction) do
    broadcast_transaction(transaction, "transactions:new_transaction", "transaction")
  end

  defp broadcast_transaction(transaction, transaction_channel, event) do
    Endpoint.broadcast("transactions:#{transaction.hash}", "collated", %{})

    Endpoint.broadcast(transaction_channel, event, %{
      transaction: transaction
    })

    Endpoint.broadcast("addresses:#{transaction.from_address_hash}", event, %{
      address: transaction.from_address,
      transaction: transaction
    })

    if transaction.to_address_hash != transaction.from_address_hash do
      Endpoint.broadcast("addresses:#{transaction.to_address_hash}", event, %{
        address: transaction.to_address,
        transaction: transaction
      })
    end
  end

<<<<<<< HEAD
  defp broadcast_optimism_deposits(deposits, deposit_channel, event) do
    Endpoint.broadcast(deposit_channel, event, %{deposits: deposits})
=======
  defp broadcast_token_transfers_websocket_v2(tokens_transfers, transfers_by_token) do
    for {token_contract_address_hash, token_transfers} <- transfers_by_token do
      Endpoint.broadcast("tokens:#{token_contract_address_hash}", "token_transfer", %{token_transfers: token_transfers})
    end

    group_by_address_hashes_and_broadcast(tokens_transfers, "token_transfer", :token_transfers)
>>>>>>> 329058c4
  end

  defp broadcast_token_transfer(token_transfer) do
    broadcast_token_transfer(token_transfer, "token_transfer")
  end

  defp broadcast_token_transfer(token_transfer, event) do
    Endpoint.broadcast("addresses:#{token_transfer.from_address_hash}", event, %{
      address: token_transfer.from_address,
      token_transfer: token_transfer
    })

    Endpoint.broadcast("tokens:#{token_transfer.token_contract_address_hash}", event, %{
      address: token_transfer.token_contract_address_hash,
      token_transfer: token_transfer
    })

    if token_transfer.to_address_hash != token_transfer.from_address_hash do
      Endpoint.broadcast("addresses:#{token_transfer.to_address_hash}", event, %{
        address: token_transfer.to_address,
        token_transfer: token_transfer
      })
    end
  end

  defp group_by_address_hashes_and_broadcast(elements, event, map_key) do
    grouped_by_from =
      elements
      |> Enum.group_by(fn el -> el.from_address_hash end)

    grouped_by_to =
      elements
      |> Enum.group_by(fn el -> el.to_address_hash end)

    grouped = Map.merge(grouped_by_to, grouped_by_from, fn _k, v1, v2 -> Enum.uniq(v1 ++ v2) end)

    for {address_hash, elements} <- grouped do
      Endpoint.broadcast("addresses:#{address_hash}", event, %{map_key => elements})
    end
  end
end<|MERGE_RESOLUTION|>--- conflicted
+++ resolved
@@ -442,17 +442,16 @@
     end
   end
 
-<<<<<<< HEAD
   defp broadcast_optimism_deposits(deposits, deposit_channel, event) do
     Endpoint.broadcast(deposit_channel, event, %{deposits: deposits})
-=======
+  end
+
   defp broadcast_token_transfers_websocket_v2(tokens_transfers, transfers_by_token) do
     for {token_contract_address_hash, token_transfers} <- transfers_by_token do
       Endpoint.broadcast("tokens:#{token_contract_address_hash}", "token_transfer", %{token_transfers: token_transfers})
     end
 
     group_by_address_hashes_and_broadcast(tokens_transfers, "token_transfer", :token_transfers)
->>>>>>> 329058c4
   end
 
   defp broadcast_token_transfer(token_transfer) do
